--- conflicted
+++ resolved
@@ -8,43 +8,16 @@
 
 class ResolutionServiceTest extends ProcessorTest {
   val bogusTxValidStatus = TransactionValidationStatus(tx, None, None)
-<<<<<<< HEAD
-
-  dbActor.setAutoPilot(new TestActor.AutoPilot {
-    def run(sender: ActorRef, msg: Any): TestActor.AutoPilot = msg match {
-      case DBGet(`baseHash`) =>
-        sender ! Some(CheckpointCacheData(parentCb, true, soeHash = parentCb.soeHash))
-        TestActor.KeepRunning
-      case _ =>
-        sender ! Some(CheckpointCacheData(parentCb, true, soeHash = parentCb.soeHash))
-        TestActor.KeepRunning
-    }
-  })
-
-  def getSignedObservationEdge(trx: Transaction) = {
-    val ced = CheckpointEdgeData(Seq(tx.edge.signedObservationEdge.signatureBatch.hash))
-    val oe = ObservationEdge(
-      TypedEdgeHash(tx.baseHash, EdgeHashType.CheckpointHash),
-      TypedEdgeHash(tx.baseHash, EdgeHashType.CheckpointHash),
-      data = Some(TypedEdgeHash(ced.hash, EdgeHashType.CheckpointDataHash))
-    )
-    val soe: SignedObservationEdge = signedObservationEdge(oe)(keyPair)
-    soe
-  }
-
-  val soe = getSignedObservationEdge(tx)
-=======
   val soe: SignedObservationEdge = getSignedObservationEdge(tx, keyPair)
->>>>>>> e6f810dd
   val parentCb = Fixtures.createCheckpointBlock(Seq.fill(3)(tx), Seq.fill(2)(soe))(keyPair)
   val baseHash = soe.hash
   val bogusTx = dummyTx(data, 2L)
   val bogusSoe: SignedObservationEdge = getSignedObservationEdge(bogusTx, keyPair)
   val bogusCb: CheckpointBlock = createCheckpointBlock(Seq.fill(3)(bogusTx), Seq.fill(2)(bogusSoe))(keyPair)
-  val bogusCheckpointCacheData = CheckpointCacheData(bogusCb)
+  val bogusCheckpointCacheData = CheckpointCacheData(bogusCb, soeHash = bogusCb.soeHash)
   data.dbActor.putSignedObservationEdgeCache(soe.hash, SignedObservationEdgeCache(soe, true))
   data.dbActor.putSignedObservationEdgeCache(bogusSoe.hash, SignedObservationEdgeCache(bogusSoe, false))
-  data.dbActor.putCheckpointCacheData(parentCb.baseHash, CheckpointCacheData(parentCb, true))
+  data.dbActor.putCheckpointCacheData(parentCb.baseHash, CheckpointCacheData(parentCb, true, soeHash = parentCb.soeHash))
 
   "CheckpointBlocks with resolved parents" should "have isAhead = false " in {
     val (resolvedParents, unresolvedParents): (Seq[(String, Option[SignedObservationEdgeCache])], Seq[(String, Option[SignedObservationEdgeCache])]) = ResolutionService.partitionByParentsResolved(mockData, parentCb)
@@ -67,7 +40,7 @@
     }, peerSubset = bogusCb.signatures.map {
       _.toId
     }.toSet)
-    val res = ResolutionService.resolveCheckpoint(mockData, CheckpointCacheData(bogusCb))
+    val res = ResolutionService.resolveCheckpoint(mockData, CheckpointCacheData(bogusCb, soeHash = bogusCb.soeHash))
     peerManager.expectMsg(_: APIBroadcast.type )
     assert(res.exists(_.unresolvedParents.nonEmpty))
   }
