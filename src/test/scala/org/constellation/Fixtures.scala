--- conflicted
+++ resolved
@@ -43,11 +43,7 @@
   val address4: InetSocketAddress = constellation.addressToSocket("localhost:16184")
   val address5: InetSocketAddress = constellation.addressToSocket("localhost:16185")
 
-<<<<<<< HEAD
-  val addPeerRequest = PeerMetadata("host:", 1, id: Id)
-=======
   val addPeerRequest = PeerMetadata("host:", 1, id: Id, resourceInfo = ResourceInfo(diskUsableBytes = 1073741824))
->>>>>>> 628b334c
 
   val tempKeySet = Seq(tempKey, tempKey2, tempKey3, tempKey4, tempKey5)
 
