package org.constellation

import java.net.InetSocketAddress
import java.security.{KeyPair, PublicKey}
import java.util.Random

import constellation._
import org.constellation.crypto.KeyUtils
import org.constellation.primitives.Schema.{Id, SendToAddress}

object Fixtures {

  val tempKey: KeyPair = KeyUtils.makeKeyPair()
  val tempKey1: KeyPair = KeyUtils.makeKeyPair()
  val tempKey2: KeyPair = KeyUtils.makeKeyPair()
  val tempKey3: KeyPair = KeyUtils.makeKeyPair()
  val tempKey4: KeyPair = KeyUtils.makeKeyPair()
  val tempKey5: KeyPair = KeyUtils.makeKeyPair()
  val publicKey: PublicKey = tempKey.getPublic
  val publicKey1: PublicKey = tempKey1.getPublic
  val publicKey2: PublicKey = tempKey2.getPublic
  val publicKey3: PublicKey = tempKey3.getPublic
  val publicKey4: PublicKey = tempKey4.getPublic
  val publicKey5: PublicKey = tempKey5.getPublic
  val address = new InetSocketAddress("127.0.0.1", 16180)
  val id = publicKey.toId
  val id1 = publicKey1.toId
  val id2 = publicKey2.toId
  val id3 = publicKey3.toId
  val id4 = publicKey4.toId
  val id5 = publicKey5.toId

  val address1: InetSocketAddress = constellation.addressToSocket("localhost:16181")
  val address2: InetSocketAddress = constellation.addressToSocket("localhost:16182")
  val address3: InetSocketAddress = constellation.addressToSocket("localhost:16183")
  val address4: InetSocketAddress = constellation.addressToSocket("localhost:16184")
  val address5: InetSocketAddress = constellation.addressToSocket("localhost:16185")

  val addPeerRequest = PeerMetadata("host:", 1, 1, id: Id)

  val tempKeySet = Seq(tempKey, tempKey2, tempKey3, tempKey4, tempKey5)

  val idSet4 = Set(id1, id2, id3, id4)
  val idSet4B = Set(id1, id2, id3, id5)
  val idSet5 = Set(id1, id2, id3, id4, id5)

<<<<<<< HEAD
  def getRandomElement[T](list: Seq[T], random: Random): T = list(random.nextInt(list.length))

  def dummyTx(data: DAO, amt: Long = 1L, src: Id = id) = {
    val sendRequest = SendToAddress(src.address.address, amt)
=======
  def dummyTx(data: DAO, amt: Long = 1L) = {
    val sendRequest = SendToAddress(id.address, amt)
>>>>>>> 6bfb9f18
    createTransaction(data.selfAddressStr, sendRequest.dst, sendRequest.amountActual, data.keyPair)
  }

  def makeTransaction(srcAddressString: String, destinationAddressString: String, amt: Long, keyPair: KeyPair) = {
    val sendRequest = SendToAddress(destinationAddressString, amt)
    createTransaction(srcAddressString, sendRequest.dst, sendRequest.amountActual, keyPair)
  }

}<|MERGE_RESOLUTION|>--- conflicted
+++ resolved
@@ -2,13 +2,14 @@
 
 import java.net.InetSocketAddress
 import java.security.{KeyPair, PublicKey}
-import java.util.Random
 
 import constellation._
 import org.constellation.crypto.KeyUtils
 import org.constellation.primitives.Schema.{Id, SendToAddress}
 
 object Fixtures {
+
+//  lazy val testNode =  TestNode(heartbeatEnabled = true, randomizePorts = false)
 
   val tempKey: KeyPair = KeyUtils.makeKeyPair()
   val tempKey1: KeyPair = KeyUtils.makeKeyPair()
@@ -44,15 +45,10 @@
   val idSet4B = Set(id1, id2, id3, id5)
   val idSet5 = Set(id1, id2, id3, id4, id5)
 
-<<<<<<< HEAD
   def getRandomElement[T](list: Seq[T], random: Random): T = list(random.nextInt(list.length))
 
   def dummyTx(data: DAO, amt: Long = 1L, src: Id = id) = {
     val sendRequest = SendToAddress(src.address.address, amt)
-=======
-  def dummyTx(data: DAO, amt: Long = 1L) = {
-    val sendRequest = SendToAddress(id.address, amt)
->>>>>>> 6bfb9f18
     createTransaction(data.selfAddressStr, sendRequest.dst, sendRequest.amountActual, data.keyPair)
   }
 
