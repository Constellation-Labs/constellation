--- conflicted
+++ resolved
@@ -43,11 +43,9 @@
       peerTCPPort = randomPeerTCPPort,
     )
 
-<<<<<<< HEAD
+    nodes = nodes :+ node
+
     node.dao.processingConfig = node.dao.processingConfig.copy(minCBSignatureThreshold = 3)
-=======
-    nodes = nodes :+ node
->>>>>>> 095e1604
 
     node
   }
