--- conflicted
+++ resolved
@@ -36,31 +36,12 @@
       primaryKeyPair = keyPair,
       metricIntervalSeconds = 10,
       isGenesisNode = isGenesisNode,
-<<<<<<< HEAD
-=======
       isLightNode = isLightNode,
->>>>>>> 628b334c
       httpPort = randomPort,
       peerHttpPort = randomPeerPort,
       attemptDownload = seedHosts.nonEmpty,
       allowLocalhostPeers = true,
-<<<<<<< HEAD
-      processingConfig = ProcessingConfig(
-        numFacilitatorPeers = 2,
-        minCheckpointFormationThreshold = 3,
-        randomTXPerRoundPerPeer = 2,
-        metricCheckInterval = 10,
-        maxWidth = 4,
-        maxMemPoolSize = 15,
-        minPeerTimeAddedSeconds = 1,
-        snapshotInterval = 2,
-        snapshotHeightInterval = 2,
-        snapshotHeightDelayInterval = 1,
-        roundsPerMessage = 1
-      )
-=======
       processingConfig = ProcessingConfig.testProcessingConfig
->>>>>>> 628b334c
     )
     val node = new ConstellationNode(
       config
