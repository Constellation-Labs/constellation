package org.constellation

import akka.actor.ActorRef
import akka.testkit.TestActor
import constellation.signedObservationEdge
import org.constellation.LevelDB.DBGet
import org.constellation.consensus.Validation.TransactionValidationStatus
import org.constellation.consensus.{EdgeProcessor, Validation}
import org.constellation.primitives.IncrementMetric
import org.constellation.primitives.Schema._

import scala.concurrent.Future

<<<<<<< HEAD
  val keyPair: KeyPair = KeyUtils.makeKeyPair()
  val peerData = PeerData(addPeerRequest, getAPIClient("", 1))
  val peerManager = TestProbe()
  val metricsManager = TestProbe()
  val dbActor = TestProbe()
  dbActor.setAutoPilot(new TestActor.AutoPilot {
    def run(sender: ActorRef, msg: Any): TestActor.AutoPilot = msg match {
      case DBGet(`baseHash`) =>
        sender ! Some(CheckpointCacheData(cb, true, soeHash = cb.soeHash))
        TestActor.KeepRunning
      case _ =>
        sender ! None
        TestActor.KeepRunning
    }
  })

  val mockData = new Data
  mockData.updateKeyPair(keyPair)

  def makeDao(mockData: Data, peerManager: TestProbe = peerManager, metricsManager: TestProbe = metricsManager,
              dbActor: TestProbe = dbActor) = {
    mockData.actorMaterializer = materialize
    mockData.dbActor = dbActor.testActor
    mockData.metricsManager = metricsManager.testActor
    mockData.peerManager = peerManager.testActor
    mockData
  }
  val data = makeDao(mockData)
  val tx: Transaction = dummyTx(data)
  val invalidTx = dummyTx(data, -1L)
  val srcHash = tx.src.hash
  val txHash = tx.hash
  val invalidSpendHash = invalidTx.hash
  val randomPeer: (Id, PeerData) = (id, peerData)

  def getAPIClient(hostName: String, httpPort: Int) = {
    val api = new APIClient().setConnection(host = hostName, port = httpPort)
    api.id = id
    api.udpPort = 16180
    api
  }
=======
class CheckpointProcessorTest extends ProcessorTest {
>>>>>>> bd894c29

  val bogusTxValidStatus = TransactionValidationStatus(tx, None, None)
  val ced = CheckpointEdgeData(Seq(tx.edge.signedObservationEdge.signatureBatch.hash))

  val oe = ObservationEdge(
    TypedEdgeHash(tx.baseHash, EdgeHashType.CheckpointHash),
    TypedEdgeHash(tx.baseHash, EdgeHashType.CheckpointHash),
    data = Some(TypedEdgeHash(ced.hash, EdgeHashType.CheckpointDataHash))
  )

  val soe = signedObservationEdge(oe)(keyPair)
  val cb = Fixtures.createCheckpointBlock(Seq.fill(3)(tx), Seq.fill(2)(soe))(keyPair)
  val baseHash = cb.baseHash

  dbActor.setAutoPilot(new TestActor.AutoPilot {
    def run(sender: ActorRef, msg: Any): TestActor.AutoPilot = msg match {
      case DBGet(`baseHash`) =>
        sender ! Some(CheckpointCacheData(cb, true))
        TestActor.KeepRunning
      case _ =>
        sender ! None
        TestActor.KeepRunning
    }
  })

  "Incoming CheckpointBlocks" should "be signed and processed if new" in {
    EdgeProcessor.handleCheckpoint(cb, data)
    metricsManager.expectMsg(IncrementMetric("checkpointMessages"))
    assert( true )
  }

  "Previously observed CheckpointBlocks" should "indicate to metricsManager" in {
    EdgeProcessor.handleCheckpoint(cb, data, true)
    metricsManager.expectMsg(IncrementMetric("internalCheckpointMessages"))
    assert( true )
  }

  "Invalid CheckpointBlocks" should "return false" in {
    val validatedCheckpointBlock: Future[Validation.CheckpointValidationStatus] = Validation.validateCheckpointBlock(data, cb)
    validatedCheckpointBlock.map(response => assert(!response.isValid))
  }


  "CheckpointBlocks invalid by ancestry" should "return false" in {
    assert(!Validation.validByTransactionAncestors(Seq(), cb))
  }

  "CheckpointBlocks invalid by state" should "return false" in {
    val validatedCheckpointBlock = Validation.validateCheckpointBlock(data, cb)
    validatedCheckpointBlock.map(response => assert(!response.isValid))
  }

  "hashToSignedObservationEdgeCache" should "return SignedObservationEdgeCache" in {
    val res = data.hashToSignedObservationEdgeCache(cb.baseHash)
    res.map(response => assert(response.isDefined))

  }

  "hashToCheckpointCacheData" should "return CheckpointCacheData" in {
    val res = data.hashToCheckpointCacheData(cb.baseHash)
    res.map(response => assert(response.isDefined))
  }
}<|MERGE_RESOLUTION|>--- conflicted
+++ resolved
@@ -11,51 +11,7 @@
 
 import scala.concurrent.Future
 
-<<<<<<< HEAD
-  val keyPair: KeyPair = KeyUtils.makeKeyPair()
-  val peerData = PeerData(addPeerRequest, getAPIClient("", 1))
-  val peerManager = TestProbe()
-  val metricsManager = TestProbe()
-  val dbActor = TestProbe()
-  dbActor.setAutoPilot(new TestActor.AutoPilot {
-    def run(sender: ActorRef, msg: Any): TestActor.AutoPilot = msg match {
-      case DBGet(`baseHash`) =>
-        sender ! Some(CheckpointCacheData(cb, true, soeHash = cb.soeHash))
-        TestActor.KeepRunning
-      case _ =>
-        sender ! None
-        TestActor.KeepRunning
-    }
-  })
-
-  val mockData = new Data
-  mockData.updateKeyPair(keyPair)
-
-  def makeDao(mockData: Data, peerManager: TestProbe = peerManager, metricsManager: TestProbe = metricsManager,
-              dbActor: TestProbe = dbActor) = {
-    mockData.actorMaterializer = materialize
-    mockData.dbActor = dbActor.testActor
-    mockData.metricsManager = metricsManager.testActor
-    mockData.peerManager = peerManager.testActor
-    mockData
-  }
-  val data = makeDao(mockData)
-  val tx: Transaction = dummyTx(data)
-  val invalidTx = dummyTx(data, -1L)
-  val srcHash = tx.src.hash
-  val txHash = tx.hash
-  val invalidSpendHash = invalidTx.hash
-  val randomPeer: (Id, PeerData) = (id, peerData)
-
-  def getAPIClient(hostName: String, httpPort: Int) = {
-    val api = new APIClient().setConnection(host = hostName, port = httpPort)
-    api.id = id
-    api.udpPort = 16180
-    api
-  }
-=======
 class CheckpointProcessorTest extends ProcessorTest {
->>>>>>> bd894c29
 
   val bogusTxValidStatus = TransactionValidationStatus(tx, None, None)
   val ced = CheckpointEdgeData(Seq(tx.edge.signedObservationEdge.signatureBatch.hash))
@@ -73,7 +29,7 @@
   dbActor.setAutoPilot(new TestActor.AutoPilot {
     def run(sender: ActorRef, msg: Any): TestActor.AutoPilot = msg match {
       case DBGet(`baseHash`) =>
-        sender ! Some(CheckpointCacheData(cb, true))
+        sender ! Some(CheckpointCacheData(cb, true, soeHash = cb.soeHash))
         TestActor.KeepRunning
       case _ =>
         sender ! None
@@ -98,7 +54,6 @@
     validatedCheckpointBlock.map(response => assert(!response.isValid))
   }
 
-
   "CheckpointBlocks invalid by ancestry" should "return false" in {
     assert(!Validation.validByTransactionAncestors(Seq(), cb))
   }
@@ -111,7 +66,6 @@
   "hashToSignedObservationEdgeCache" should "return SignedObservationEdgeCache" in {
     val res = data.hashToSignedObservationEdgeCache(cb.baseHash)
     res.map(response => assert(response.isDefined))
-
   }
 
   "hashToCheckpointCacheData" should "return CheckpointCacheData" in {
