package org.constellation.primitives

import java.util.Collections

import akka.actor.ActorSystem
import akka.testkit.TestKit
import com.typesafe.scalalogging.Logger
import io.prometheus.client.CollectorRegistry
import org.constellation.DAO
import org.constellation.crypto.KeyUtils
import org.scalatest.{BeforeAndAfterAll, FlatSpecLike, Matchers}

class MetricsManagerTest ()
  extends TestKit(ActorSystem("ConstellationTest"))
    with Matchers
    with FlatSpecLike
    with BeforeAndAfterAll {

  val logger = Logger("ConstellationTest")
  logger.info("MetricsManagerTest init")

  override def afterAll: Unit = {
    logger.info("Shutting down the Actor under test")
    shutdown(system)
  }

  logger.info("Initializing the DAO actor")

  implicit val dao: DAO = new DAO()

  dao.updateKeyPair(KeyUtils.makeKeyPair())
  dao.idDir.createDirectoryIfNotExists(createParents = true)
  dao.preventLocalhostAsPeer = false
  dao.externalHostString = ""
  dao.externlPeerHTTPPort = 0
<<<<<<< HEAD

  val heartBeat: ActorRef = system.actorOf(
    Props(new Heartbeat()), "Heartbeat_Test"
  )

  dao.heartbeatActor = heartBeat
=======
>>>>>>> 6bfb9f18
  logger.info("DAO actor initialized")

  logger.info("MetricsManager actor initialized")

  "MetricsManager" should "report micrometer metrics" in {
    val familySamples = Collections.list(CollectorRegistry.defaultRegistry.metricFamilySamples())
    familySamples.size() should be > 0
  }
}<|MERGE_RESOLUTION|>--- conflicted
+++ resolved
@@ -33,15 +33,10 @@
   dao.preventLocalhostAsPeer = false
   dao.externalHostString = ""
   dao.externlPeerHTTPPort = 0
-<<<<<<< HEAD
-
   val heartBeat: ActorRef = system.actorOf(
     Props(new Heartbeat()), "Heartbeat_Test"
   )
-
   dao.heartbeatActor = heartBeat
-=======
->>>>>>> 6bfb9f18
   logger.info("DAO actor initialized")
 
   logger.info("MetricsManager actor initialized")
