package org.constellation.p2p

import java.net.InetSocketAddress
import java.security.{KeyPair, PrivateKey, PublicKey}
import java.util.concurrent.TimeUnit

import akka.actor.{Actor, ActorSystem, Props}
import akka.io.Udp
import akka.serialization.SerializationExtension
import akka.testkit.{ImplicitSender, TestKit, TestProbe}
import akka.util.{ByteString, Timeout}
import com.esotericsoftware.kryo.io.{Input, Output}
import org.json4s.native.Serialization
import org.scalatest._

import scala.util.{Random, Try}
import constellation._
import org.constellation.TestHelpers
import org.constellation.consensus.Consensus.RemoteMessage
import org.constellation.primitives.Schema.{Gossip, Id, Peer}
import org.constellation.serializer.KryoSerializer
import org.constellation.util.{ProductHash, Signed}

case class AnotherPublicKey(c: Id, seq: Seq[PublicKey])
case class TestManyPublicKeys(a: PublicKey, b: Seq[PublicKey], d: AnotherPublicKey)

class UDPTest extends TestKit(ActorSystem("UDP")) with FlatSpecLike
  with ImplicitSender with GivenWhenThen with BeforeAndAfterAll with Matchers {

  implicit val timeout: Timeout = Timeout(30, TimeUnit.SECONDS)

  override def afterAll {
    TestKit.shutdownActorSystem(system)
  }

  // UDP Actor

  "UDP Test" should "send UDP packets and receive them properly" in {

    val rx1 = TestProbe()
    val rx2 = TestProbe()

    val rPort1 = scala.util.Random.nextInt(50000) + 5000
    val rPort2 = scala.util.Random.nextInt(50000) + 5000

    val listener1 = system.actorOf(Props(new UDPActor(Some(rx1.ref), rPort1)), s"listener1")

    val listener2 = system.actorOf(Props(new UDPActor(Some(rx2.ref), rPort2)), s"listener2")

    val testMessage = Gossip(TestHelpers.createTestBundle())

    val testMessageBytes = KryoSerializer.serialize(testMessage)

    listener1 ! UDPSend(testMessage, new InetSocketAddress("localhost", rPort2))

//    rx2.expectMsg(UDPMessage(SerializedUDPMessage(ByteString(testMessageBytes), 1, 1, 1), new InetSocketAddress("localhost", rPort1)))

    Thread.sleep(4000)

//    .expectMsg(UDPSend(data, new InetSocketAddress("localhost", rPort1)))

    /*
    import akka.pattern.ask

    assert((rx1 ? "done?").mapTo[Boolean].get())
    assert((rx2 ? "done?").mapTo[Boolean].get())

    listener1 ! Udp.Unbind
    listener2 ! Udp.Unbind

    Thread.sleep(100)
    */
  }

/*

/*  "UDP Serialize" should "work with regular methods" in {

    val data = TestMessage("a"*10000, 1)

    import constellation._
    val msgs = data.udpSerializeGrouped()
    var deser: Any = null
    val packetGroups = scala.collection.mutable.HashMap[Long, Seq[SerializedUDPMessage]]()

    msgs.foreach{
      serMsg =>
        val pg = serMsg.packetGroup.get
        packetGroups.get(pg) match {
          case Some(messages) =>
            if (messages.length + 1 == serMsg.packetGroupSize.get) {
              // Done
              val dat = {messages ++ Seq(serMsg)}.sortBy(_.packetGroupId.get).flatMap{_.data}.toArray
           //   deser = serialization.deserialize(dat, serMsg.serializer, Some(classOf[Any])).get
              val kryoInput = new Input(dat)
              deser = kryo.readClassAndObject(kryoInput)
              packetGroups.remove(pg)
            } else {
              packetGroups(pg) = messages ++ Seq(serMsg)
            }
          case None =>
            packetGroups(pg) = Seq(serMsg)
        }
    }

    assert(deser == data)

  }

  */

  "UDP Bulk" should "send UDP packets in groups and decode properly" in {
    val rx1 = TestProbe()

    val rPort1 = scala.util.Random.nextInt(50000) + 5000
    val listener1 = system.actorOf(Props(new UDPActor(Some(rx1.ref), rPort1)), s"listener12")

    Thread.sleep(100)

    import constellation._

    val data = TestMessage("a"*1000, 1)

    listener1 ! UDPSend(data,  new InetSocketAddress("localhost", rPort1))

    Thread.sleep(1000)

    import akka.pattern.ask

    val pgs = (listener1 ? GetPacketGroups).mapTo[scala.collection.mutable.HashMap[Long, Seq[SerializedUDPMessage]]].get()

    val messages = pgs.values.flatten.toSeq.sortBy(_.packetGroupId)

    /*
    messages.zip(ser).foreach{
      case (m1, m2) =>
        assert(m1.data.sameElements(m2.data))
    }
    */

    Thread.sleep(700)

  //  assert((rx1 ? "done?").mapTo[Boolean].get())
  //  assert((rx1 ? "msg").mapTo[TestMessage].get() == data)

    listener1 ! Udp.Unbind
    Thread.sleep(100)

  }

  "InetSocketAddress serializes" should "use json for address" in {

    val addr = new InetSocketAddress("localhost", 5000)
    import constellation._
    addr.json.x[InetSocketAddress] shouldEqual addr
    addr.getHostName shouldEqual "localhost"
    addr.getHostString shouldEqual "localhost"

    // Apparently this fails on circle-ci
    // addr.getAddress.getCanonicalHostName shouldEqual "127.0.0.1"
    /*
    addr.getAddress.getHostAddress shouldEqual "127.0.0.1"
    addr.getAddress.getHostName shouldEqual "localhost"
    addr.toString shouldEqual "localhost/127.0.0.1:5000"
*/
  }

<<<<<<< HEAD
/*
=======
  */

  /*
>>>>>>> 70f0080f
  "Kryo serialize" should "work with keys" in {

    val kp = makeKeyPair()
    val prv = kp.getPrivate
    val stuff = prv.kryoWrite
    val pub = kp.getPublic
    val pubWrite = pub.kryoWrite
    assert(pubWrite.kryoRead.asInstanceOf[PublicKey] == pub)
   // assert(stuff.kryoRead.asInstanceOf[PrivateKey] == prv)

  }
<<<<<<< HEAD
*/
/*
=======
>>>>>>> 70f0080f

  "Kryo serialize large class" should "work with keys" in {

    val kp = makeKeyPair()

    val pub = kp.getPublic

    val peer = Peer(Id(pub), new InetSocketAddress("localhost", 16180))

    val peerBytes = peer.kryoWrite
    val peerRead = peerBytes.kryoRead.asInstanceOf[Peer]
    assert(peerRead == peer)

    import org.constellation.Fixtures._
    val tm = TestManyPublicKeys(publicKey, Seq(publicKey1, publicKey2), AnotherPublicKey(Id(publicKey3), Seq(publicKey4)))
    val tm2 = tm.kryoWrite.kryoRead.asInstanceOf[TestManyPublicKeys]
    assert(tm == tm2)

  }

  "Kryo serialize signed" should "work with signing data" in {

    val kp = makeKeyPair()

    val pub = kp.getPublic
    // val peer = Peer(Id(pub), new InetSocketAddress("localhost", 16180))
    val tm = TestMessage("a", 1)
    val hm = tm.signed()(kp)
    val hm2 = hm.kryoWrite.kryoRead.asInstanceOf[Signed[TestMessage]]
    assert(hm2 == hm)
<<<<<<< HEAD

  }*/
=======
  }
  */
>>>>>>> 70f0080f

/*
  // TODO: GET THIS TO WORK PROPERLY
  "Kryo serialize signed2" should "work with signing data" in {

    val kp = makeKeyPair()

    val pub = kp.getPublic
    val peer = Peer(Id(pub), new InetSocketAddress("localhost", 16180))
    val hm = peer.signed()(kp)
    val written = hm.kryoWrite
    val readin = written.kryoRead
    val asin = readin.asInstanceOf[Signed[Peer]]
    val hm2 = asin

    assert(hm2 == hm)
  }
*/

}
<|MERGE_RESOLUTION|>--- conflicted
+++ resolved
@@ -165,13 +165,9 @@
 */
   }
 
-<<<<<<< HEAD
-/*
-=======
   */
 
   /*
->>>>>>> 70f0080f
   "Kryo serialize" should "work with keys" in {
 
     val kp = makeKeyPair()
@@ -183,11 +179,6 @@
    // assert(stuff.kryoRead.asInstanceOf[PrivateKey] == prv)
 
   }
-<<<<<<< HEAD
-*/
-/*
-=======
->>>>>>> 70f0080f
 
   "Kryo serialize large class" should "work with keys" in {
 
@@ -218,13 +209,8 @@
     val hm = tm.signed()(kp)
     val hm2 = hm.kryoWrite.kryoRead.asInstanceOf[Signed[TestMessage]]
     assert(hm2 == hm)
-<<<<<<< HEAD
-
-  }*/
-=======
   }
   */
->>>>>>> 70f0080f
 
 /*
   // TODO: GET THIS TO WORK PROPERLY
