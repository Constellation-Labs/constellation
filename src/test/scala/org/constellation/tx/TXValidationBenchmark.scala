package org.constellation.tx

<<<<<<< HEAD
=======
import java.security.KeyPair

>>>>>>> 4a0c8f9f
import com.typesafe.scalalogging.Logger
import org.constellation.Fixtures._
import org.constellation.crypto.KeyUtils
import org.constellation.crypto.KeyUtils._
<<<<<<< HEAD
=======
import org.constellation.util.SignHelp
>>>>>>> 4a0c8f9f
import org.scalatest.FlatSpec

class TXValidationBenchmark extends FlatSpec {
  val logger = Logger("TXValidationBenchmark")

  val batchSize = 500

  // System dependent, this is a large enough buffer though
  "Timing tx signature" should s"validate $batchSize transaction signatures under 30s" in {

    val seq = Seq.fill(batchSize)(tx)

    val parSeq = seq.par
    val t0 = System.nanoTime()
    parSeq.map(_.validSrcSignature)
    val t1 = System.nanoTime()
    val delta = (t1 - t0) / 1e6.toLong
    logger.debug(s"Validated $batchSize transactions in $delta ms")
    assert(delta < 30000)

  }

  "Timing tx signature direct" should s"validate $batchSize transaction signatures under 30s from bytes" in {

    val batch = tx.edge.signedObservationEdge.signatureBatch
    val sig = batch.signatures.head
    val pkey = sig.publicKey

    val hashBytes = batch.hash.getBytes()
    val signatureBytes = hex2bytes(sig.signature)
    assert(KeyUtils.verifySignature(hashBytes, signatureBytes)(pkey))

    val seq2 = Seq.fill(batchSize)(0).par
    val t0a = System.nanoTime()
    seq2.map(_ => KeyUtils.verifySignature(hashBytes, signatureBytes)(pkey))
    val t1a = System.nanoTime()
    val delta2 = (t1a - t0a) / 1e6.toLong
<<<<<<< HEAD
    logger.debug(s"Validated $batchSize transaction signatures from bytes in $delta2 ms")
    assert(delta2 < 30000)
=======
    logger.debug(delta2.toString)
    //  assert(delta2 < 30000)
>>>>>>> 4a0c8f9f

  }

}<|MERGE_RESOLUTION|>--- conflicted
+++ resolved
@@ -1,18 +1,12 @@
 package org.constellation.tx
 
-<<<<<<< HEAD
-=======
 import java.security.KeyPair
 
->>>>>>> 4a0c8f9f
 import com.typesafe.scalalogging.Logger
 import org.constellation.Fixtures._
 import org.constellation.crypto.KeyUtils
 import org.constellation.crypto.KeyUtils._
-<<<<<<< HEAD
-=======
 import org.constellation.util.SignHelp
->>>>>>> 4a0c8f9f
 import org.scalatest.FlatSpec
 
 class TXValidationBenchmark extends FlatSpec {
@@ -50,13 +44,8 @@
     seq2.map(_ => KeyUtils.verifySignature(hashBytes, signatureBytes)(pkey))
     val t1a = System.nanoTime()
     val delta2 = (t1a - t0a) / 1e6.toLong
-<<<<<<< HEAD
     logger.debug(s"Validated $batchSize transaction signatures from bytes in $delta2 ms")
     assert(delta2 < 30000)
-=======
-    logger.debug(delta2.toString)
-    //  assert(delta2 < 30000)
->>>>>>> 4a0c8f9f
 
   }
 
