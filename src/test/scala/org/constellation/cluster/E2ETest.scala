package org.constellation.cluster

import java.util.concurrent.TimeUnit

import akka.util.Timeout
import com.softwaremill.sttp.{Response, StatusCodes}
import org.constellation._
import org.constellation.consensus.StoredSnapshot
import org.constellation.primitives.{ChannelProof, _}
import org.constellation.util.{APIClient, Simulation}

import scala.concurrent.duration._
import scala.concurrent.{ExecutionContext, Future}
import scala.util.Random

class E2ETest extends E2E {
  val updatePasswordReq = UpdatePassword(
    Option(System.getenv("DAG_PASSWORD")).getOrElse("updatedPassword")
  )

  def updatePasswords(apiClients: Seq[APIClient]): Seq[Response[String]] =
    apiClients.map { client =>
      val response = client.postSync("password/update", updatePasswordReq)
      client.setPassword(updatePasswordReq.password)
      response
    }

  implicit val timeout: Timeout = Timeout(90, TimeUnit.SECONDS)

  val totalNumNodes = 3

  private val n1 = createNode(randomizePorts = false)

  //private val address1 = n1.getInetSocketAddress

  private val nodes = Seq(n1) ++ Seq.tabulate(totalNumNodes - 1)(
    i => createNode(seedHosts = Seq(), randomizePorts = false, portOffset = (i * 2) + 2)
  )

  private val apis: Seq[APIClient] = nodes.map { _.getAPIClient() }

  private val addPeerRequests = nodes.map { _.getAddPeerRequest }

  private val initialAPIs = apis

  // val n1App = new ConstellationApp(apis.head)

  // val constellationAppSim = new ConstellationAppSim(sim, n1App)

  "E2E Run" should "demonstrate full flow" in {
    logger.info("API Ports: " + apis.map { _.apiPort })

    assert(Simulation.run(initialAPIs, addPeerRequests))

    val channelOpenResponse = apis.head.postBlocking[Option[ChannelOpenResponse]](
      "channel/open",
      ChannelOpen("debug", jsonSchema = Some(SensorData.jsonSchema)), timeout = 15.seconds
    )

    assert(channelOpenResponse.exists(_.errorMessage == "Success"))

    // val deployResponse = constellationAppSim.openChannel(apis)

    val downloadNode = createNode(seedHosts = Seq(HostPort("localhost", 9001)),
                                  randomizePorts = false,
                                  portOffset = 50)

    val downloadAPI = downloadNode.getAPIClient()
    logger.info(s"DownloadNode API Port: ${downloadAPI.apiPort}")
    assert(Simulation.checkReady(Seq(downloadAPI)))
    // deployResponse.foreach{ res => res.foreach(constellationAppSim.postDownload(apis.head, _))}

    // messageSim.postDownload(apis.head)

    Thread.sleep(20 * 1000)

    val allNodes = nodes :+ downloadNode

    val allAPIs: Seq[APIClient] = allNodes.map { _.getAPIClient() } //apis :+ downloadAPI
    val updatePasswordResponses = updatePasswords(allAPIs)
    assert(updatePasswordResponses.forall(_.code == StatusCodes.Ok))
    assert(Simulation.healthy(allAPIs))
    //  Thread.sleep(1000*1000)

    // Stop transactions
    Simulation.triggerRandom(allAPIs)

    Simulation.logger.info("Stopping transactions to run parity check")

    Simulation.awaitConditionMet("Accepted checkpoint blocks number differs across the nodes",
                                 allAPIs.map { _.metrics("checkpointAccepted") }.distinct.size == 1,
                                 maxRetries = 6,
                                 delay = 10000)
    Simulation.awaitConditionMet(
      "Accepted transactions number differs across the nodes",
      allAPIs.map { _.metrics("transactionAccepted") }.distinct.size == 1,
      maxRetries = 6,
      delay = 10000
    )

    val storedSnapshots = allAPIs.map { _.simpleDownload() }

    // constellationAppSim.dumpJson(storedSnapshots)

    // TODO: Move to separate test

    // TODO: This is flaky and fails randomly sometimes
    val snaps = storedSnapshots.toSet
      .map { x: Seq[StoredSnapshot] => // May need to temporarily ignore messages for partitioning changes?
        x.map { _.checkpointCache.flatMap { _.checkpointBlock} }.toSet
      }

    // Not inlining this for a reason -- the snaps object is quite large,
    // and scalatest tries to be smart when the assert fails and dumps the object to stdout,
    // overwhelming the test output.
    // By extracting to a var I should get sane output on failure.
    // Obviously figuring out why this randomly fails would be even better, but we're working on that.
    val sizeEqualOnes = snaps.size == 1
    assert(sizeEqualOnes)

  }

  /*  // "ConstellationApp"
  ignore should "register a deployed state channel" in {
    sim.triggerRandom(apis)
    val deployResp = n1App.deploy(SensorData.jsonSchema, "channel_1")
    deployResp.map { resp: Option[Channel] =>
      sim.logger.info("deploy response:" + resp.toString)
      assert(resp.exists(r => r.channelId == r.channelOpenRequest.genesisHash))
      assert(resp.exists(_.channelName == "channel_1"))
      assert(resp.forall(r => n1App.channelIdToChannel.get(r.channelId).contains(r)))
    }
  }*/
}

class ConstellationAppSim(constellationApp: ConstellationApp)(
  implicit val executionContext: ExecutionContext
) {
  private val schemaStr = SensorData.jsonSchema
  private val channelName = "test"
  private var broadcastedMessages: Seq[ChannelMessage] = Seq.empty[ChannelMessage]

  def openChannel(apis: Seq[APIClient]): Future[Option[Channel]] = {
    val deployResponse = constellationApp.deploy(schemaStr, channelName)
    deployResponse.foreach { resp =>
      if (resp.isDefined) {
        Simulation.awaitConditionMet(
          "Test channel genesis not stored",
          apis.forall {
            _.getBlocking[Option[ChannelMessageMetadata]](
              "messageService/" + resp.map(_.channelId).getOrElse(channelName)
            ).exists(_.blockHash.nonEmpty)
          }
        )
        resp.foreach { channel: Channel =>
          val validNameChars = "ABCDEFGHIJKLMNOPQRSTUVWXYZ".toCharArray.map { _.toString }.toSeq
          val invalidNameChars = validNameChars.map { _.toLowerCase }

          val messagesToBroadcastMessages: Seq[SensorData] = (0 until 10).flatMap { batchNumber =>
            val validMessages = Seq.fill(batchNumber % 2) {
              SensorData(
                Random.nextInt(100),
                Seq.fill(5) { Random.shuffle(validNameChars).head }.mkString
              )
            }
            val invalidMessages = Seq.fill((batchNumber + 1) % 2) {
              SensorData(
                Random.nextInt(100) + 500,
                Seq.fill(5) { Random.shuffle(invalidNameChars).head }.mkString
              )
            }

            val msgs = validMessages ++ invalidMessages
            Simulation.logger.info(
              s"Message batch $batchNumber complete, sent ${msgs.size} messages"
            )
            msgs
          }
        // TODO: Fix type bounds after changing schema
        /*val broadcastResp: Future[Seq[ChannelMessage]] =
          constellationApp.broadcast(messagesToBroadcastMessages)
        broadcastResp.foreach { res: Seq[ChannelMessage] =>
          sim.logger.info(
            s"broadcastResp is: ${res.toString}"
          )
          broadcastedMessages = res
        }*/
        }
      }
    }
    deployResponse
  }

  def postDownload(firstAPI: APIClient = constellationApp.clientApi, channel: Channel) = {
    Simulation.logger.info(s"channel ${channel.channelId}")
    val allChannels = firstAPI.getBlocking[Seq[String]]("channels")
    Simulation.logger.info(s"message channel ${allChannels}")

    val messageChannels = allChannels.filterNot { _ == channel.channelId }
    val messagesWithinSnapshot = messageChannels.flatMap(
      msg => firstAPI.getBlocking[Option[ChannelProof]]("channel/" + msg, timeout = 30 seconds)
    )
    Simulation.logger.info(s"messageWithinSnapshot ${messagesWithinSnapshot}")

    assert(messagesWithinSnapshot.nonEmpty)

    messagesWithinSnapshot.foreach { proof =>
      val m = proof.channelMessageMetadata
      assert(m.snapshotHash.nonEmpty)
      assert(m.blockHash.nonEmpty)
      assert(proof.checkpointMessageProof.verify())
      assert(proof.checkpointProof.verify())
      assert(m.blockHash.contains { proof.checkpointProof.input })
      assert(
        m.channelMessage.signedMessageData.signatures.hash == proof.checkpointMessageProof.input
      )
    }
  }

  def dumpJson(
    storedSnapshots: Seq[Seq[StoredSnapshot]]
  ): Unit = {

    var numInvalid = 0

<<<<<<< HEAD
      val messagesInChannelWithBlocks = storedSnapshots.head.flatMap { s =>
        s.checkpointCache.map { cache =>
          val block = cache.checkpointBlock.get
          val relevantMessages = block.messages
            .filter { broadcastedMessages.contains }
          val messageParent = relevantMessages.map {
            _.signedMessageData.data.previousMessageHash
          }.headOption
          val messageHash = relevantMessages.map { _.signedMessageData.hash }.headOption
=======
    val messagesInChannelWithBlocks = storedSnapshots.head.flatMap { s =>
      s.checkpointCache.map { cache =>
        val block = cache.checkpointBlock.get
        val relevantMessages = block.checkpoint.edge.data.messages
          .filter { broadcastedMessages.contains }
        val messageParent = relevantMessages.map {
          _.signedMessageData.data.previousMessageHash
        }.headOption
        val messageHash = relevantMessages.map { _.signedMessageData.hash }.headOption
>>>>>>> 4a0c8f9f

        val valid = relevantMessages.map { m =>
          val isValid = SensorData
            .validate(
              m.signedMessageData.data.message
            )
            .isSuccess
          if (!isValid) numInvalid += 1
          isValid
        }.headOption
        BlockDumpOutput(block.soeHash, block.parentSOEHashes, valid, messageParent, messageHash)
      }
    }

    // TODO: Duplicate messages appearing sometimes but not others?
    println(s"Num invalid $numInvalid")

    val ids = messagesInChannelWithBlocks.map { _.blockSoeHash }.zipWithIndex.toMap
    val msgToBlock = messagesInChannelWithBlocks.flatMap { z =>
      z.messageHash.map { _ -> z.blockSoeHash }
    }.toMap

    import constellation._
    val rendered = messagesInChannelWithBlocks.map {
      case BlockDumpOutput(hash, parents, isValid, msgParent, msgHash) =>
        val msgParentId = msgParent
          .flatMap { parent =>
            msgToBlock.get(parent).flatMap { ids.get }.map { Seq(_) }
          }
          .getOrElse(Seq())

        val id = ids(hash)
        val parentsId = parents.flatMap { ids.get } ++ msgParentId
        val color = isValid
          .map { b =>
            if (b) "green" else "red"
          }
          .getOrElse("blue")
        Map("id" -> id, "parentIds" -> parentsId, "color" -> color)
    }.json
    println(rendered)

  }

}

case class BlockDumpOutput(
  blockSoeHash: String,
  blockParentSOEHashes: Seq[String],
  blockMessageValid: Option[Boolean],
  messageParent: Option[String],
  messageHash: Option[String]
)<|MERGE_RESOLUTION|>--- conflicted
+++ resolved
@@ -223,27 +223,15 @@
 
     var numInvalid = 0
 
-<<<<<<< HEAD
-      val messagesInChannelWithBlocks = storedSnapshots.head.flatMap { s =>
-        s.checkpointCache.map { cache =>
-          val block = cache.checkpointBlock.get
-          val relevantMessages = block.messages
-            .filter { broadcastedMessages.contains }
-          val messageParent = relevantMessages.map {
-            _.signedMessageData.data.previousMessageHash
-          }.headOption
-          val messageHash = relevantMessages.map { _.signedMessageData.hash }.headOption
-=======
     val messagesInChannelWithBlocks = storedSnapshots.head.flatMap { s =>
       s.checkpointCache.map { cache =>
         val block = cache.checkpointBlock.get
-        val relevantMessages = block.checkpoint.edge.data.messages
+        val relevantMessages = block.messages
           .filter { broadcastedMessages.contains }
         val messageParent = relevantMessages.map {
           _.signedMessageData.data.previousMessageHash
         }.headOption
         val messageHash = relevantMessages.map { _.signedMessageData.hash }.headOption
->>>>>>> 4a0c8f9f
 
         val valid = relevantMessages.map { m =>
           val isValid = SensorData
