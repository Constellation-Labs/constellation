--- conflicted
+++ resolved
@@ -49,12 +49,6 @@
 
     assert(Simulation.run(initialAPIs, addPeerRequests))
 
-<<<<<<< HEAD
-    val firstAPI = apis.head
-    val allChannels = firstAPI.getBlocking[Seq[String]]("channels")
-
-
-=======
     val metadatas = n1.getPeerAPIClient.postBlocking[Seq[ChannelMetadata]]("channel/neighborhood", n1.dao.id)
 
     println(s"Metadata: $metadatas")
@@ -83,17 +77,12 @@
     val allChannels = firstAPI.getBlocking[Seq[String]]("channels")
 
 /*
->>>>>>> 628b334c
     val channelProof = allChannels.map{ channelId =>
       firstAPI.getBlocking[Option[ChannelProof]]("channel/" + channelId, timeout = 90.seconds)
     }
     assert(channelProof.exists{_.nonEmpty})
 
-<<<<<<< HEAD
-
-=======
 */
->>>>>>> 628b334c
 
     // val deployResponse = constellationAppSim.openChannel(apis)
 
@@ -157,167 +146,153 @@
     assert(sizeEqualOnes)
 
   }
-<<<<<<< HEAD
-=======
-
-  /*  // "ConstellationApp"
-  ignore should "register a deployed state channel" in {
-    sim.triggerRandom(apis)
-    val deployResp = n1App.deploy(SensorData.jsonSchema, "channel_1")
-    deployResp.map { resp: Option[Channel] =>
-      sim.logger.info("deploy response:" + resp.toString)
-      assert(resp.exists(r => r.channelId == r.channelOpenRequest.genesisHash))
-      assert(resp.exists(_.channelName == "channel_1"))
-      assert(resp.forall(r => n1App.channelIdToChannel.get(r.channelId).contains(r)))
-    }
-  }*/
+
 }
 
-class ConstellationAppSim(constellationApp: ConstellationApp)(
-  implicit val executionContext: ExecutionContext
-) {
-  private val schemaStr = SensorData.jsonSchema
-  private val channelName = "test"
-  private var broadcastedMessages: Seq[ChannelMessage] = Seq.empty[ChannelMessage]
-
-  def openChannel(apis: Seq[APIClient]): Future[Option[Channel]] = {
-    val deployResponse = constellationApp.deploy(schemaStr, channelName)
-    deployResponse.foreach { resp =>
-      if (resp.isDefined) {
-        Simulation.awaitConditionMet(
-          "Test channel genesis not stored",
-          apis.forall {
-            _.getBlocking[Option[ChannelMessageMetadata]](
-              "messageService/" + resp.map(_.channelId).getOrElse(channelName)
-            ).exists(_.blockHash.nonEmpty)
-          }
-        )
-        resp.foreach { channel: Channel =>
-          val validNameChars = "ABCDEFGHIJKLMNOPQRSTUVWXYZ".toCharArray.map { _.toString }.toSeq
-          val invalidNameChars = validNameChars.map { _.toLowerCase }
-
-          val messagesToBroadcastMessages: Seq[SensorData] = (0 until 10).flatMap { batchNumber =>
-            val validMessages = Seq.fill(batchNumber % 2) {
-              SensorData(
-                Random.nextInt(100),
-                Seq.fill(5) { Random.shuffle(validNameChars).head }.mkString
-              )
-            }
-            val invalidMessages = Seq.fill((batchNumber + 1) % 2) {
-              SensorData(
-                Random.nextInt(100) + 500,
-                Seq.fill(5) { Random.shuffle(invalidNameChars).head }.mkString
-              )
-            }
-
-            val msgs = validMessages ++ invalidMessages
-            Simulation.logger.info(
-              s"Message batch $batchNumber complete, sent ${msgs.size} messages"
-            )
-            msgs
-          }
-        // TODO: Fix type bounds after changing schema
-        /*val broadcastResp: Future[Seq[ChannelMessage]] =
-          constellationApp.broadcast(messagesToBroadcastMessages)
-        broadcastResp.foreach { res: Seq[ChannelMessage] =>
-          sim.logger.info(
-            s"broadcastResp is: ${res.toString}"
-          )
-          broadcastedMessages = res
-        }*/
-        }
-      }
-    }
-    deployResponse
-  }
-
-  def postDownload(firstAPI: APIClient = constellationApp.clientApi, channel: Channel) = {
-    Simulation.logger.info(s"channel ${channel.channelId}")
-    val allChannels = firstAPI.getBlocking[Seq[String]]("channels")
-    Simulation.logger.info(s"message channel ${allChannels}")
-
-    val messageChannels = allChannels.filterNot { _ == channel.channelId }
-    val messagesWithinSnapshot = messageChannels.flatMap(
-      msg => firstAPI.getBlocking[Option[ChannelProof]]("channel/" + msg, timeout = 30 seconds)
-    )
-    Simulation.logger.info(s"messageWithinSnapshot ${messagesWithinSnapshot}")
-
-    assert(messagesWithinSnapshot.nonEmpty)
-
-    messagesWithinSnapshot.foreach { proof =>
-      val m = proof.channelMessageMetadata
-      assert(m.snapshotHash.nonEmpty)
-      assert(m.blockHash.nonEmpty)
-      assert(proof.checkpointMessageProof.verify())
-      assert(proof.checkpointProof.verify())
-      assert(m.blockHash.contains { proof.checkpointProof.input })
-      assert(
-        m.channelMessage.signedMessageData.signatures.hash == proof.checkpointMessageProof.input
-      )
-    }
-  }
-
-  def dumpJson(
-    storedSnapshots: Seq[Seq[StoredSnapshot]]
-  ): Unit = {
-
-    var numInvalid = 0
-
-    val messagesInChannelWithBlocks = storedSnapshots.head.flatMap { s =>
-      s.checkpointCache.map { cache =>
-        val block = cache.checkpointBlock.get
-        val relevantMessages = block.messages
-          .filter { broadcastedMessages.contains }
-        val messageParent = relevantMessages.map {
-          _.signedMessageData.data.previousMessageHash
-        }.headOption
-        val messageHash = relevantMessages.map { _.signedMessageData.hash }.headOption
-
-        val valid = relevantMessages.map { m =>
-          val isValid = SensorData
-            .validate(
-              m.signedMessageData.data.message
-            )
-            .isSuccess
-          if (!isValid) numInvalid += 1
-          isValid
-        }.headOption
-        BlockDumpOutput(block.soeHash, block.parentSOEHashes, valid, messageParent, messageHash)
-      }
-    }
-
-    // TODO: Duplicate messages appearing sometimes but not others?
-    println(s"Num invalid $numInvalid")
-
-    val ids = messagesInChannelWithBlocks.map { _.blockSoeHash }.zipWithIndex.toMap
-    val msgToBlock = messagesInChannelWithBlocks.flatMap { z =>
-      z.messageHash.map { _ -> z.blockSoeHash }
-    }.toMap
-
-    import constellation._
-    val rendered = messagesInChannelWithBlocks.map {
-      case BlockDumpOutput(hash, parents, isValid, msgParent, msgHash) =>
-        val msgParentId = msgParent
-          .flatMap { parent =>
-            msgToBlock.get(parent).flatMap { ids.get }.map { Seq(_) }
-          }
-          .getOrElse(Seq())
-
-        val id = ids(hash)
-        val parentsId = parents.flatMap { ids.get } ++ msgParentId
-        val color = isValid
-          .map { b =>
-            if (b) "green" else "red"
-          }
-          .getOrElse("blue")
-        Map("id" -> id, "parentIds" -> parentsId, "color" -> color)
-    }.json
-    println(rendered)
-
-  }
-
->>>>>>> 628b334c
-}
+//class ConstellationAppSim(constellationApp: ConstellationApp)(
+//  implicit val executionContext: ExecutionContext
+//) {
+//  private val schemaStr = SensorData.jsonSchema
+//  private val channelName = "test"
+//  private var broadcastedMessages: Seq[ChannelMessage] = Seq.empty[ChannelMessage]
+//
+//  def openChannel(apis: Seq[APIClient]): Future[Option[Channel]] = {
+//    val deployResponse = constellationApp.deploy(schemaStr, channelName)
+//    deployResponse.foreach { resp =>
+//      if (resp.isDefined) {
+//        Simulation.awaitConditionMet(
+//          "Test channel genesis not stored",
+//          apis.forall {
+//            _.getBlocking[Option[ChannelMessageMetadata]](
+//              "messageService/" + resp.map(_.channelId).getOrElse(channelName)
+//            ).exists(_.blockHash.nonEmpty)
+//          }
+//        )
+//        resp.foreach { channel: Channel =>
+//          val validNameChars = "ABCDEFGHIJKLMNOPQRSTUVWXYZ".toCharArray.map { _.toString }.toSeq
+//          val invalidNameChars = validNameChars.map { _.toLowerCase }
+//
+//          val messagesToBroadcastMessages: Seq[SensorData] = (0 until 10).flatMap { batchNumber =>
+//            val validMessages = Seq.fill(batchNumber % 2) {
+//              SensorData(
+//                Random.nextInt(100),
+//                Seq.fill(5) { Random.shuffle(validNameChars).head }.mkString
+//              )
+//            }
+//            val invalidMessages = Seq.fill((batchNumber + 1) % 2) {
+//              SensorData(
+//                Random.nextInt(100) + 500,
+//                Seq.fill(5) { Random.shuffle(invalidNameChars).head }.mkString
+//              )
+//            }
+//
+//            val msgs = validMessages ++ invalidMessages
+//            Simulation.logger.info(
+//              s"Message batch $batchNumber complete, sent ${msgs.size} messages"
+//            )
+//            msgs
+//          }
+//        // TODO: Fix type bounds after changing schema
+//        /*val broadcastResp: Future[Seq[ChannelMessage]] =
+//          constellationApp.broadcast(messagesToBroadcastMessages)
+//        broadcastResp.foreach { res: Seq[ChannelMessage] =>
+//          sim.logger.info(
+//            s"broadcastResp is: ${res.toString}"
+//          )
+//          broadcastedMessages = res
+//        }*/
+//        }
+//      }
+//    }
+//    deployResponse
+//  }
+//
+//  def postDownload(firstAPI: APIClient = constellationApp.clientApi, channel: Channel) = {
+//    Simulation.logger.info(s"channel ${channel.channelId}")
+//    val allChannels = firstAPI.getBlocking[Seq[String]]("channels")
+//    Simulation.logger.info(s"message channel ${allChannels}")
+//
+//    val messageChannels = allChannels.filterNot { _ == channel.channelId }
+//    val messagesWithinSnapshot = messageChannels.flatMap(
+//      msg => firstAPI.getBlocking[Option[ChannelProof]]("channel/" + msg, timeout = 30 seconds)
+//    )
+//    Simulation.logger.info(s"messageWithinSnapshot ${messagesWithinSnapshot}")
+//
+//    assert(messagesWithinSnapshot.nonEmpty)
+//
+//    messagesWithinSnapshot.foreach { proof =>
+//      val m = proof.channelMessageMetadata
+//      assert(m.snapshotHash.nonEmpty)
+//      assert(m.blockHash.nonEmpty)
+//      assert(proof.checkpointMessageProof.verify())
+//      assert(proof.checkpointProof.verify())
+//      assert(m.blockHash.contains { proof.checkpointProof.input })
+//      assert(
+//        m.channelMessage.signedMessageData.signatures.hash == proof.checkpointMessageProof.input
+//      )
+//    }
+//  }
+//
+//  def dumpJson(
+//    storedSnapshots: Seq[Seq[StoredSnapshot]]
+//  ): Unit = {
+//
+//    var numInvalid = 0
+//
+//    val messagesInChannelWithBlocks = storedSnapshots.head.flatMap { s =>
+//      s.checkpointCache.map { cache =>
+//        val block = cache.checkpointBlock.get
+//        val relevantMessages = block.messages
+//          .filter { broadcastedMessages.contains }
+//        val messageParent = relevantMessages.map {
+//          _.signedMessageData.data.previousMessageHash
+//        }.headOption
+//        val messageHash = relevantMessages.map { _.signedMessageData.hash }.headOption
+//
+//        val valid = relevantMessages.map { m =>
+//          val isValid = SensorData
+//            .validate(
+//              m.signedMessageData.data.message
+//            )
+//            .isSuccess
+//          if (!isValid) numInvalid += 1
+//          isValid
+//        }.headOption
+//        BlockDumpOutput(block.soeHash, block.parentSOEHashes, valid, messageParent, messageHash)
+//      }
+//    }
+//
+//    // TODO: Duplicate messages appearing sometimes but not others?
+//    println(s"Num invalid $numInvalid")
+//
+//    val ids = messagesInChannelWithBlocks.map { _.blockSoeHash }.zipWithIndex.toMap
+//    val msgToBlock = messagesInChannelWithBlocks.flatMap { z =>
+//      z.messageHash.map { _ -> z.blockSoeHash }
+//    }.toMap
+//
+//    import constellation._
+//    val rendered = messagesInChannelWithBlocks.map {
+//      case BlockDumpOutput(hash, parents, isValid, msgParent, msgHash) =>
+//        val msgParentId = msgParent
+//          .flatMap { parent =>
+//            msgToBlock.get(parent).flatMap { ids.get }.map { Seq(_) }
+//          }
+//          .getOrElse(Seq())
+//
+//        val id = ids(hash)
+//        val parentsId = parents.flatMap { ids.get } ++ msgParentId
+//        val color = isValid
+//          .map { b =>
+//            if (b) "green" else "red"
+//          }
+//          .getOrElse("blue")
+//        Map("id" -> id, "parentIds" -> parentsId, "color" -> color)
+//    }.json
+//    println(rendered)
+//
+//  }
+//
+//}
 
 case class BlockDumpOutput(
   blockSoeHash: String,
