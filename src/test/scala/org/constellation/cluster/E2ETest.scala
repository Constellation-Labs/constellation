package org.constellation.cluster

import java.util.concurrent.TimeUnit

import akka.util.Timeout
import com.softwaremill.sttp.{Response, StatusCodes}
import org.constellation._
import org.constellation.consensus.StoredSnapshot
import org.constellation.primitives.{ChannelProof, _}
import org.constellation.util.{APIClient, Simulation}

import scala.concurrent.duration._
import scala.concurrent.{ExecutionContext, Future}
import scala.util.Random

class E2ETest extends E2E {
  val updatePasswordReq = UpdatePassword(
    Option(System.getenv("DAG_PASSWORD")).getOrElse("updatedPassword")
  )

  def updatePasswords(apiClients: Seq[APIClient]): Seq[Response[String]] =
    apiClients.map { client =>
      val response = client.postSync("password/update", updatePasswordReq)
      client.setPassword(updatePasswordReq.password)
      response
    }

  implicit val timeout: Timeout = Timeout(90, TimeUnit.SECONDS)

  val totalNumNodes = 3

  private val n1 = createNode(randomizePorts = false)

  //private val address1 = n1.getInetSocketAddress

  private val nodes = Seq(n1) ++ Seq.tabulate(totalNumNodes - 1)(
    i => createNode(seedHosts = Seq(), randomizePorts = false, portOffset = (i * 2) + 2)
  )

  private val apis: Seq[APIClient] = nodes.map { _.getAPIClient() }

  private val addPeerRequests = nodes.map { _.getAddPeerRequest }

  private val initialAPIs = apis

  // val n1App = new ConstellationApp(apis.head)

  // val constellationAppSim = new ConstellationAppSim(sim, n1App)

  "E2E Run" should "demonstrate full flow" in {
    logger.info("API Ports: " + apis.map { _.apiPort })

    assert(Simulation.run(initialAPIs, addPeerRequests))


    val channelOpenResponse = apis.head.postBlocking[Option[ChannelOpenResponse]](
      "channel/open",
      ChannelOpen("debug", jsonSchema = Some(SensorData.jsonSchema)), timeout = 60.seconds
    )

    assert(channelOpenResponse.exists(_.errorMessage == "Success"))


    // val deployResponse = constellationAppSim.openChannel(apis)

    val downloadNode = createNode(seedHosts = Seq(HostPort("localhost", 9001)),
                                  randomizePorts = false,
                                  portOffset = 50)

    val downloadAPI = downloadNode.getAPIClient()
    logger.info(s"DownloadNode API Port: ${downloadAPI.apiPort}")
    assert(Simulation.checkReady(Seq(downloadAPI)))
    // deployResponse.foreach{ res => res.foreach(constellationAppSim.postDownload(apis.head, _))}

    // messageSim.postDownload(apis.head)

    // TODO: Change to wait for the download node to participate in several blocks.
    Thread.sleep(20 * 1000)

    val allNodes = nodes :+ downloadNode

    val allAPIs: Seq[APIClient] = allNodes.map { _.getAPIClient() } //apis :+ downloadAPI
    val updatePasswordResponses = updatePasswords(allAPIs)
    assert(updatePasswordResponses.forall(_.code == StatusCodes.Ok))
    assert(Simulation.healthy(allAPIs))
    //  Thread.sleep(1000*1000)

    // Stop transactions
<<<<<<< HEAD
    sim.triggerRandom(allAPIs)
    sim.triggerCheckpointFormation(allAPIs)
=======
    Simulation.triggerRandom(allAPIs)
>>>>>>> 906c971b

    Simulation.logger.info("Stopping transactions to run parity check")

    Simulation.awaitConditionMet("Accepted checkpoint blocks number differs across the nodes",
                                 allAPIs.map { _.metrics("checkpointAccepted") }.distinct.size == 1,
                                 maxRetries = 6,
                                 delay = 10000)
    Simulation.awaitConditionMet(
      "Accepted transactions number differs across the nodes",
      allAPIs.map { _.metrics("transactionAccepted") }.distinct.size == 1,
      maxRetries = 6,
      delay = 10000
    )

    val storedSnapshots = allAPIs.map { _.simpleDownload() }

    // constellationAppSim.dumpJson(storedSnapshots)

    // TODO: Move to separate test

    // TODO: This is flaky and fails randomly sometimes
    val snaps = storedSnapshots.toSet
      .map { x: Seq[StoredSnapshot] => // May need to temporarily ignore messages for partitioning changes?
        x.map { _.checkpointCache.flatMap { _.checkpointBlock} }.toSet
      }

    // Not inlining this for a reason -- the snaps object is quite large,
    // and scalatest tries to be smart when the assert fails and dumps the object to stdout,
    // overwhelming the test output.
    // By extracting to a var I should get sane output on failure.
    // Obviously figuring out why this randomly fails would be even better, but we're working on that.
    val sizeEqualOnes = snaps.size == 1
    assert(sizeEqualOnes)

  }

  /*  // "ConstellationApp"
  ignore should "register a deployed state channel" in {
    sim.triggerRandom(apis)
    val deployResp = n1App.deploy(SensorData.jsonSchema, "channel_1")
    deployResp.map { resp: Option[Channel] =>
      sim.logger.info("deploy response:" + resp.toString)
      assert(resp.exists(r => r.channelId == r.channelOpenRequest.genesisHash))
      assert(resp.exists(_.channelName == "channel_1"))
      assert(resp.forall(r => n1App.channelIdToChannel.get(r.channelId).contains(r)))
    }
  }*/
}

class ConstellationAppSim(constellationApp: ConstellationApp)(
  implicit val executionContext: ExecutionContext
) {
  private val schemaStr = SensorData.jsonSchema
  private val channelName = "test"
  private var broadcastedMessages: Seq[ChannelMessage] = Seq.empty[ChannelMessage]

  def openChannel(apis: Seq[APIClient]): Future[Option[Channel]] = {
    val deployResponse = constellationApp.deploy(schemaStr, channelName)
    deployResponse.foreach { resp =>
      if (resp.isDefined) {
        Simulation.awaitConditionMet(
          "Test channel genesis not stored",
          apis.forall {
            _.getBlocking[Option[ChannelMessageMetadata]](
              "messageService/" + resp.map(_.channelId).getOrElse(channelName)
            ).exists(_.blockHash.nonEmpty)
          }
        )
        resp.foreach { channel: Channel =>
          val validNameChars = "ABCDEFGHIJKLMNOPQRSTUVWXYZ".toCharArray.map { _.toString }.toSeq
          val invalidNameChars = validNameChars.map { _.toLowerCase }

          val messagesToBroadcastMessages: Seq[SensorData] = (0 until 10).flatMap { batchNumber =>
            val validMessages = Seq.fill(batchNumber % 2) {
              SensorData(
                Random.nextInt(100),
                Seq.fill(5) { Random.shuffle(validNameChars).head }.mkString
              )
            }
            val invalidMessages = Seq.fill((batchNumber + 1) % 2) {
              SensorData(
                Random.nextInt(100) + 500,
                Seq.fill(5) { Random.shuffle(invalidNameChars).head }.mkString
              )
            }

            val msgs = validMessages ++ invalidMessages
            Simulation.logger.info(
              s"Message batch $batchNumber complete, sent ${msgs.size} messages"
            )
            msgs
          }
        // TODO: Fix type bounds after changing schema
        /*val broadcastResp: Future[Seq[ChannelMessage]] =
          constellationApp.broadcast(messagesToBroadcastMessages)
        broadcastResp.foreach { res: Seq[ChannelMessage] =>
          sim.logger.info(
            s"broadcastResp is: ${res.toString}"
          )
          broadcastedMessages = res
        }*/
        }
      }
    }
    deployResponse
  }

  def postDownload(firstAPI: APIClient = constellationApp.clientApi, channel: Channel) = {
    Simulation.logger.info(s"channel ${channel.channelId}")
    val allChannels = firstAPI.getBlocking[Seq[String]]("channels")
    Simulation.logger.info(s"message channel ${allChannels}")

    val messageChannels = allChannels.filterNot { _ == channel.channelId }
    val messagesWithinSnapshot = messageChannels.flatMap(
      msg => firstAPI.getBlocking[Option[ChannelProof]]("channel/" + msg, timeout = 30 seconds)
    )
    Simulation.logger.info(s"messageWithinSnapshot ${messagesWithinSnapshot}")

    assert(messagesWithinSnapshot.nonEmpty)

    messagesWithinSnapshot.foreach { proof =>
      val m = proof.channelMessageMetadata
      assert(m.snapshotHash.nonEmpty)
      assert(m.blockHash.nonEmpty)
      assert(proof.checkpointMessageProof.verify())
      assert(proof.checkpointProof.verify())
      assert(m.blockHash.contains { proof.checkpointProof.input })
      assert(
        m.channelMessage.signedMessageData.signatures.hash == proof.checkpointMessageProof.input
      )
    }
  }

  def dumpJson(
    storedSnapshots: Seq[Seq[StoredSnapshot]]
  ): Unit = {

    var numInvalid = 0

    val messagesInChannelWithBlocks = storedSnapshots.head.flatMap { s =>
      s.checkpointCache.map { cache =>
        val block = cache.checkpointBlock.get
        val relevantMessages = block.messages
          .filter { broadcastedMessages.contains }
        val messageParent = relevantMessages.map {
          _.signedMessageData.data.previousMessageHash
        }.headOption
        val messageHash = relevantMessages.map { _.signedMessageData.hash }.headOption

        val valid = relevantMessages.map { m =>
          val isValid = SensorData
            .validate(
              m.signedMessageData.data.message
            )
            .isSuccess
          if (!isValid) numInvalid += 1
          isValid
        }.headOption
        BlockDumpOutput(block.soeHash, block.parentSOEHashes, valid, messageParent, messageHash)
      }
    }

    // TODO: Duplicate messages appearing sometimes but not others?
    println(s"Num invalid $numInvalid")

    val ids = messagesInChannelWithBlocks.map { _.blockSoeHash }.zipWithIndex.toMap
    val msgToBlock = messagesInChannelWithBlocks.flatMap { z =>
      z.messageHash.map { _ -> z.blockSoeHash }
    }.toMap

    import constellation._
    val rendered = messagesInChannelWithBlocks.map {
      case BlockDumpOutput(hash, parents, isValid, msgParent, msgHash) =>
        val msgParentId = msgParent
          .flatMap { parent =>
            msgToBlock.get(parent).flatMap { ids.get }.map { Seq(_) }
          }
          .getOrElse(Seq())

        val id = ids(hash)
        val parentsId = parents.flatMap { ids.get } ++ msgParentId
        val color = isValid
          .map { b =>
            if (b) "green" else "red"
          }
          .getOrElse("blue")
        Map("id" -> id, "parentIds" -> parentsId, "color" -> color)
    }.json
    println(rendered)

  }

}

case class BlockDumpOutput(
  blockSoeHash: String,
  blockParentSOEHashes: Seq[String],
  blockMessageValid: Option[Boolean],
  messageParent: Option[String],
  messageHash: Option[String]
)<|MERGE_RESOLUTION|>--- conflicted
+++ resolved
@@ -86,12 +86,8 @@
     //  Thread.sleep(1000*1000)
 
     // Stop transactions
-<<<<<<< HEAD
-    sim.triggerRandom(allAPIs)
-    sim.triggerCheckpointFormation(allAPIs)
-=======
     Simulation.triggerRandom(allAPIs)
->>>>>>> 906c971b
+    Simulation.triggerCheckpointFormation(allAPIs)
 
     Simulation.logger.info("Stopping transactions to run parity check")
 
