--- conflicted
+++ resolved
@@ -6,12 +6,8 @@
 import com.softwaremill.sttp.{Response, StatusCodes}
 import org.constellation._
 import org.constellation.consensus.StoredSnapshot
-import org.constellation.primitives.{ChannelProof, _}
+import org.constellation.primitives._
 import org.constellation.util.{EnhancedAPIClient, HostPort, Simulation}
-
-import scala.concurrent.duration._
-import scala.concurrent.{ExecutionContext, Future}
-import scala.util.Random
 
 class E2ETest extends E2E {
   val updatePasswordReq = UpdatePassword(
@@ -37,15 +33,21 @@
     i => createNode(seedHosts = Seq(), randomizePorts = false, portOffset = (i * 2) + 2)
   )
 
-  private val apis: Seq[EnhancedAPIClient] = nodes.map { _.getAPIClient() }
+  private val apis: Seq[EnhancedAPIClient] = nodes.map {
+    _.getAPIClient()
+  }
 
-  private val addPeerRequests = nodes.map { _.getAddPeerRequest }
+  private val addPeerRequests = nodes.map {
+    _.getAddPeerRequest
+  }
 
   private val initialAPIs = apis
 
 
   "E2E Run" should "demonstrate full flow" in {
-    logger.info("API Ports: " + apis.map { _.apiPort })
+    logger.info("API Ports: " + apis.map {
+      _.apiPort
+    })
 
     assert(Simulation.run(initialAPIs, addPeerRequests))
 
@@ -76,7 +78,7 @@
     val firstAPI = apis.head
     val allChannels = firstAPI.getBlocking[Seq[String]]("channels")
 
-/*
+    /*
     val channelProof = allChannels.map{ channelId =>
       firstAPI.getBlocking[Option[ChannelProof]]("channel/" + channelId, timeout = 90.seconds)
     }
@@ -87,8 +89,8 @@
     // val deployResponse = constellationAppSim.openChannel(apis)
 
     val downloadNode = createNode(seedHosts = Seq(HostPort("localhost", 9001)),
-                                  randomizePorts = false,
-                                  portOffset = 50)
+      randomizePorts = false,
+      portOffset = 50)
 
     val downloadAPI = downloadNode.getAPIClient()
     logger.info(s"DownloadNode API Port: ${downloadAPI.apiPort}")
@@ -102,7 +104,9 @@
 
     val allNodes = nodes :+ downloadNode
 
-    val allAPIs: Seq[EnhancedAPIClient] = allNodes.map { _.getAPIClient() } //apis :+ downloadAPI
+    val allAPIs: Seq[EnhancedAPIClient] = allNodes.map {
+      _.getAPIClient()
+    } //apis :+ downloadAPI
     val updatePasswordResponses = updatePasswords(allAPIs)
     assert(updatePasswordResponses.forall(_.code == StatusCodes.Ok))
     assert(Simulation.healthy(allAPIs))
@@ -115,17 +119,23 @@
     Simulation.logger.info("Stopping transactions to run parity check")
 
     Simulation.awaitConditionMet("Accepted checkpoint blocks number differs across the nodes",
-                                 allAPIs.map { _.metrics("checkpointAccepted") }.distinct.size == 1,
-                                 maxRetries = 10,
-                                 delay = 10000)
+      allAPIs.map {
+        _.metrics("checkpointAccepted")
+      }.distinct.size == 1,
+      maxRetries = 10,
+      delay = 10000)
     Simulation.awaitConditionMet(
       "Accepted transactions number differs across the nodes",
-      allAPIs.map { _.metrics("transactionAccepted") }.distinct.size == 1,
+      allAPIs.map {
+        _.metrics("transactionAccepted")
+      }.distinct.size == 1,
       maxRetries = 6,
       delay = 10000
     )
 
-    val storedSnapshots = allAPIs.map { _.simpleDownload() }
+    val storedSnapshots = allAPIs.map {
+      _.simpleDownload()
+    }
 
     // constellationAppSim.dumpJson(storedSnapshots)
 
@@ -134,7 +144,11 @@
     // TODO: This is flaky and fails randomly sometimes
     val snaps = storedSnapshots.toSet
       .map { x: Seq[StoredSnapshot] => // May need to temporarily ignore messages for partitioning changes?
-        x.map { _.checkpointCache.flatMap { _.checkpointBlock} }.toSet
+        x.map {
+          _.checkpointCache.flatMap {
+            _.checkpointBlock
+          }
+        }.toSet
       }
 
     // Not inlining this for a reason -- the snaps object is quite large,
@@ -146,166 +160,6 @@
     assert(sizeEqualOnes)
 
   }
-
-<<<<<<< HEAD
-  /*  // "ConstellationApp"
-  ignore should "register a deployed state channel" in {
-    sim.triggerRandom(apis)
-    val deployResp = n1App.deploy(SensorData.jsonSchema, "channel_1")
-    deployResp.map { resp: Option[Channel] =>
-      sim.logger.info("deploy response:" + resp.toString)
-      assert(resp.exists(r => r.channelId == r.channelOpenRequest.genesisHash))
-      assert(resp.exists(_.channelName == "channel_1"))
-      assert(resp.forall(r => n1App.channelIdToChannel.get(r.channelId).contains(r)))
-    }
-  }*/
-}
-
-class ConstellationAppSim(constellationApp: ConstellationApp)(
-  implicit val executionContext: ExecutionContext
-) {
-  private val schemaStr = SensorData.jsonSchema
-  private val channelName = "test"
-  private var broadcastedMessages: Seq[ChannelMessage] = Seq.empty[ChannelMessage]
-
-  def openChannel(apis: Seq[EnhancedAPIClient]): Future[Option[Channel]] = {
-    val deployResponse = constellationApp.deploy(schemaStr, channelName)
-    deployResponse.foreach { resp =>
-      if (resp.isDefined) {
-        Simulation.awaitConditionMet(
-          "Test channel genesis not stored",
-          apis.forall {
-            _.getBlocking[Option[ChannelMessageMetadata]](
-              "messageService/" + resp.map(_.channelId).getOrElse(channelName)
-            ).exists(_.blockHash.nonEmpty)
-          }
-        )
-        resp.foreach { channel: Channel =>
-          val validNameChars = "ABCDEFGHIJKLMNOPQRSTUVWXYZ".toCharArray.map { _.toString }.toSeq
-          val invalidNameChars = validNameChars.map { _.toLowerCase }
-
-          val messagesToBroadcastMessages: Seq[SensorData] = (0 until 10).flatMap { batchNumber =>
-            val validMessages = Seq.fill(batchNumber % 2) {
-              SensorData(
-                Random.nextInt(100),
-                Seq.fill(5) { Random.shuffle(validNameChars).head }.mkString
-              )
-            }
-            val invalidMessages = Seq.fill((batchNumber + 1) % 2) {
-              SensorData(
-                Random.nextInt(100) + 500,
-                Seq.fill(5) { Random.shuffle(invalidNameChars).head }.mkString
-              )
-            }
-
-            val msgs = validMessages ++ invalidMessages
-            Simulation.logger.info(
-              s"Message batch $batchNumber complete, sent ${msgs.size} messages"
-            )
-            msgs
-          }
-        // TODO: Fix type bounds after changing schema
-        /*val broadcastResp: Future[Seq[ChannelMessage]] =
-          constellationApp.broadcast(messagesToBroadcastMessages)
-        broadcastResp.foreach { res: Seq[ChannelMessage] =>
-          sim.logger.info(
-            s"broadcastResp is: ${res.toString}"
-          )
-          broadcastedMessages = res
-        }*/
-        }
-      }
-    }
-    deployResponse
-  }
-
-  def postDownload(firstAPI: EnhancedAPIClient = constellationApp.clientApi, channel: Channel) = {
-    Simulation.logger.info(s"channel ${channel.channelId}")
-    val allChannels = firstAPI.getBlocking[Seq[String]]("channels")
-    Simulation.logger.info(s"message channel ${allChannels}")
-
-    val messageChannels = allChannels.filterNot { _ == channel.channelId }
-    val messagesWithinSnapshot = messageChannels.flatMap(
-      msg => firstAPI.getBlocking[Option[ChannelProof]]("channel/" + msg, timeout = 30 seconds)
-    )
-    Simulation.logger.info(s"messageWithinSnapshot ${messagesWithinSnapshot}")
-
-    assert(messagesWithinSnapshot.nonEmpty)
-
-    messagesWithinSnapshot.foreach { proof =>
-      val m = proof.channelMessageMetadata
-      assert(m.snapshotHash.nonEmpty)
-      assert(m.blockHash.nonEmpty)
-      assert(proof.checkpointMessageProof.verify())
-      assert(proof.checkpointProof.verify())
-      assert(m.blockHash.contains { proof.checkpointProof.input })
-      assert(
-        m.channelMessage.signedMessageData.signatures.hash == proof.checkpointMessageProof.input
-      )
-    }
-  }
-
-  def dumpJson(
-    storedSnapshots: Seq[Seq[StoredSnapshot]]
-  ): Unit = {
-
-    var numInvalid = 0
-
-    val messagesInChannelWithBlocks = storedSnapshots.head.flatMap { s =>
-      s.checkpointCache.map { cache =>
-        val block = cache.checkpointBlock.get
-        val relevantMessages = block.messages
-          .filter { broadcastedMessages.contains }
-        val messageParent = relevantMessages.map {
-          _.signedMessageData.data.previousMessageHash
-        }.headOption
-        val messageHash = relevantMessages.map { _.signedMessageData.hash }.headOption
-
-        val valid = relevantMessages.map { m =>
-          val isValid = SensorData
-            .validate(
-              m.signedMessageData.data.message
-            )
-            .isSuccess
-          if (!isValid) numInvalid += 1
-          isValid
-        }.headOption
-        BlockDumpOutput(block.soeHash, block.parentSOEHashes, valid, messageParent, messageHash)
-      }
-    }
-
-    // TODO: Duplicate messages appearing sometimes but not others?
-    println(s"Num invalid $numInvalid")
-
-    val ids = messagesInChannelWithBlocks.map { _.blockSoeHash }.zipWithIndex.toMap
-    val msgToBlock = messagesInChannelWithBlocks.flatMap { z =>
-      z.messageHash.map { _ -> z.blockSoeHash }
-    }.toMap
-
-    import constellation._
-    val rendered = messagesInChannelWithBlocks.map {
-      case BlockDumpOutput(hash, parents, isValid, msgParent, msgHash) =>
-        val msgParentId = msgParent
-          .flatMap { parent =>
-            msgToBlock.get(parent).flatMap { ids.get }.map { Seq(_) }
-          }
-          .getOrElse(Seq())
-
-        val id = ids(hash)
-        val parentsId = parents.flatMap { ids.get } ++ msgParentId
-        val color = isValid
-          .map { b =>
-            if (b) "green" else "red"
-          }
-          .getOrElse("blue")
-        Map("id" -> id, "parentIds" -> parentsId, "color" -> color)
-    }.json
-    println(rendered)
-
-  }
-
-=======
->>>>>>> 49a3ead1
 }
 
 case class BlockDumpOutput(
