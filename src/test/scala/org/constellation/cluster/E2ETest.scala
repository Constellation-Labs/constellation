--- conflicted
+++ resolved
@@ -119,7 +119,7 @@
     val deployResp = n1App.deploy("schemaString", "channel_1")
     deployResp.map { resp: Option[Channel] =>
       sim.logger.info("deploy response:" + resp.toString)
-      assert(resp.exists(r => r.channelId == r.genesisMsgChannelData.hash))
+      assert(resp.exists(r => r.channelId == r.channelOpenRequest.genesisHash))
       assert(resp.exists(_.channelName == "channel_1"))
       assert(resp.forall(r => n1App.channelIdToChannel.get(r.channelId).contains(r)))
     }
@@ -130,37 +130,26 @@
     implicit val executionContext: ExecutionContext
   ){
     private val schemaStr = SensorData.jsonSchema
-    private val channelId = "test"
+    private val channelName = "test"
 
     private var genesisChannel: ChannelMessage = _
     private var broadcastedMessages: Seq[ChannelMessage] = Seq.empty[ChannelMessage]
 
     def openChannel(apis: Seq[APIClient]): Unit = {
 
-      val deployResponse = constellationApp.deploy(schemaStr, channelId)
+      val deployResponse = constellationApp.deploy(schemaStr, channelName)
       sim.awaitConditionMet(
         "Test channel genesis not stored",
         apis.forall {
-          _.getBlocking[Option[ChannelMessageMetadata]]("messageService/" + channelId)
+          _.getBlocking[Option[ChannelMessageMetadata]]("messageService/" + channelName)
             .exists(_.blockHash.nonEmpty)
         }
       )
 
-<<<<<<< HEAD
       genesisChannel = constellationApp.clientApi
-        .getBlocking[Option[ChannelMessageMetadata]]("messageService/" + channelId)
+        .getBlocking[Option[ChannelMessageMetadata]]("messageService/" + channelName)
         .get
         .channelMessage
-=======
-    apis.head.postSync("channel/open", ChannelOpen(channelId, jsonSchema = Some(schemaStr)))
-    sim.awaitConditionMet(
-      "Test channel genesis not stored",
-      apis.forall {
-        _.getBlocking[Option[ChannelMessageMetadata]]("messageService/" + channelId)
-          .exists(_.blockHash.nonEmpty)
-      }
-    )
->>>>>>> a828d2d0
 
       val validNameChars = "ABCDEFGHIJKLMNOPQRSTUVWXYZ".toCharArray.map { _.toString }.toSeq
       val invalidNameChars = validNameChars.map { _.toLowerCase }
@@ -172,14 +161,14 @@
           SensorData(
             Random.nextInt(100),
             Seq.fill(5) { Random.shuffle(validNameChars).head }.mkString,
-            channelId
+            channelName
           )
         }
         val invalidMessages = Seq.fill((batchNumber + 1) % 2) {
           SensorData(
             Random.nextInt(100) + 500,
             Seq.fill(5) { Random.shuffle(invalidNameChars).head }.mkString,
-            channelId
+            channelName
           )
         }
         val messages = validMessages ++ invalidMessages
@@ -196,27 +185,26 @@
     def postDownload(firstAPI: APIClient = constellationApp.clientApi) = {
 
       val messageChannel =
-        firstAPI.getBlocking[Seq[String]]("channels").filterNot { _ == channelId }.head
+        firstAPI.getBlocking[Seq[String]]("channels").filterNot { _ == channelName }.head
 
       val messageWithinSnapshot =
         firstAPI.getBlocking[Option[ChannelProof]]("channel/" + messageChannel)
       assert(messageWithinSnapshot.nonEmpty)
 
-      def messageValid(): Unit = messageWithinSnapshot.foreach { proof =>
-        val m = proof.channelMessageMetadata
-        assert(m.snapshotHash.nonEmpty)
-        assert(m.blockHash.nonEmpty)
-        assert(proof.checkpointMessageProof.verify())
-        assert(proof.checkpointProof.verify())
-        assert(m.blockHash.contains { proof.checkpointProof.input })
-        assert(
-          m.channelMessage.signedMessageData.signatures.hash == proof.checkpointMessageProof.input
-        )
-      }
-      // messageValid()
-    }
-
-<<<<<<< HEAD
+    def messageValid(): Unit = messageWithinSnapshot.foreach { proof =>
+      val m = proof.channelMessageMetadata
+      assert(m.snapshotHash.nonEmpty)
+      assert(m.blockHash.nonEmpty)
+      assert(proof.checkpointMessageProof.verify())
+      assert(proof.checkpointProof.verify())
+      assert(m.blockHash.contains { proof.checkpointProof.input })
+      assert(
+        m.channelMessage.signedMessageData.signatures.hash == proof.checkpointMessageProof.input
+      )
+    }
+    // messageValid()
+  }
+
     def dumpJson(
                   storedSnapshots: Seq[Seq[StoredSnapshot]]
                 ): Unit = {
@@ -230,38 +218,9 @@
             .filter { broadcastedMessages.contains }
           //.filter{_.signedMessageData.data.channelId == channelId}.filterNot{_ == genesisChannel}
           val messageParent = relevantMessages.map {
-            _.signedMessageData.data.previousMessageDataHash
+            _.signedMessageData.data.previousMessageHash
           }.headOption
           val messageHash = relevantMessages.map { _.signedMessageData.hash }.headOption
-
-          val valid = relevantMessages.map { m =>
-            val isValid = SensorData
-              .validate(
-                m.signedMessageData.data.message
-              )
-              .isSuccess
-            if (!isValid) numInvalid += 1
-            isValid
-          }.headOption
-          BlockDumpOutput(block.soeHash, block.parentSOEHashes, valid, messageParent, messageHash)
-        }
-=======
-  def dumpJson(
-    storedSnapshots: Seq[Seq[StoredSnapshot]]
-  ): Unit = {
-
-    var numInvalid = 0
-
-    val messagesInChannelWithBlocks = storedSnapshots.head.flatMap { s =>
-      s.checkpointCache.map { cache =>
-        val block = cache.checkpointBlock.get
-        val relevantMessages = block.checkpoint.edge.data.messages
-          .filter { expectedMessages.contains }
-        //.filter{_.signedMessageData.data.channelId == channelId}.filterNot{_ == genesisChannel}
-        val messageParent = relevantMessages.map {
-          _.signedMessageData.data.previousMessageHash
-        }.headOption
-        val messageHash = relevantMessages.map { _.signedMessageData.hash }.headOption
 
         val valid = relevantMessages.map { m =>
           val isValid = SensorData
@@ -273,38 +232,39 @@
           isValid
         }.headOption
         BlockDumpOutput(block.soeHash, block.parentSOEHashes, valid, messageParent, messageHash)
->>>>>>> a828d2d0
       }
+    }
 
       // TODO: Duplicate messages appearing sometimes but not others?
       println(s"Num invalid $numInvalid")
 
-      val ids = messagesInChannelWithBlocks.map { _.blockSoeHash }.zipWithIndex.toMap
-      val msgToBlock = messagesInChannelWithBlocks.flatMap { z =>
-        z.messageHash.map { _ -> z.blockSoeHash }
-      }.toMap
-
-      import constellation._
-      val rendered = messagesInChannelWithBlocks.map {
-        case BlockDumpOutput(hash, parents, isValid, msgParent, msgHash) =>
-          val msgParentId = msgParent
-            .flatMap { parent =>
-              msgToBlock.get(parent).flatMap { ids.get }.map { Seq(_) }
-            }
-            .getOrElse(Seq())
-
-          val id = ids(hash)
-          val parentsId = parents.flatMap { ids.get } ++ msgParentId
-          val color = isValid
-            .map { b =>
-              if (b) "green" else "red"
-            }
-            .getOrElse("blue")
-          Map("id" -> id, "parentIds" -> parentsId, "color" -> color)
-      }.json
-      println(rendered)
-
-    }
+    val ids = messagesInChannelWithBlocks.map { _.blockSoeHash }.zipWithIndex.toMap
+    val msgToBlock = messagesInChannelWithBlocks.flatMap { z =>
+      z.messageHash.map { _ -> z.blockSoeHash }
+    }.toMap
+
+    import constellation._
+    val rendered = messagesInChannelWithBlocks.map {
+      case BlockDumpOutput(hash, parents, isValid, msgParent, msgHash) =>
+        val msgParentId = msgParent
+          .flatMap { parent =>
+            msgToBlock.get(parent).flatMap { ids.get }.map { Seq(_) }
+          }
+          .getOrElse(Seq())
+
+        val id = ids(hash)
+        val parentsId = parents.flatMap { ids.get } ++ msgParentId
+        val color = isValid
+          .map { b =>
+            if (b) "green" else "red"
+          }
+          .getOrElse("blue")
+        Map("id" -> id, "parentIds" -> parentsId, "color" -> color)
+    }.json
+    println(rendered)
+
+  }
+
 }
 
 case class BlockDumpOutput(
