package org.constellation.cluster

import java.util.concurrent.{ForkJoinPool, TimeUnit}

import akka.actor.ActorSystem
import akka.stream.ActorMaterializer
import akka.util.Timeout
import better.files.File
import com.softwaremill.sttp.{Response, StatusCodes}
import com.typesafe.scalalogging.Logger
import org.constellation.consensus.StoredSnapshot
import org.constellation.primitives._
import org.constellation.primitives.ChannelProof
import org.constellation.util.{APIClient, Simulation, TestNode}
import org.constellation.{ConstellationNode, HostPort, UpdatePassword}
import org.scalatest.{AsyncFlatSpecLike, BeforeAndAfterAll, BeforeAndAfterEach, Matchers}

import scala.concurrent.{ExecutionContext, ExecutionContextExecutorService}
import scala.util.{Random, Try}

class E2ETest extends AsyncFlatSpecLike with Matchers with BeforeAndAfterAll with BeforeAndAfterEach {

  val logger = Logger("E2ETest")

  val tmpDir = "tmp"

  implicit val system: ActorSystem = ActorSystem("ConstellationTestNode")
  implicit val materializer: ActorMaterializer = ActorMaterializer()

  override def beforeAll(): Unit = {
    // Cleanup DBs
    //Try{File(tmpDir).delete()}
    Try{File(tmpDir).createDirectories()}

  }

  override def afterAll() {
    // Cleanup DBs
    TestNode.clearNodes()
    system.terminate()
    Try{File(tmpDir).delete()}
  }

  def createNode(
                  randomizePorts: Boolean = true,
                  seedHosts: Seq[HostPort] = Seq(),
                  portOffset: Int = 0
                ): ConstellationNode = {
    implicit val executionContext: ExecutionContextExecutorService =
      ExecutionContext.fromExecutorService(new ForkJoinPool(100))

    TestNode(randomizePorts = randomizePorts, portOffset = portOffset, seedHosts = seedHosts)
  }
  val updatePasswordReq = UpdatePassword(Option(System.getenv("DAG_PASSWORD")).getOrElse("updatedPassword"))

  def updatePasswords(apiClients: Seq[APIClient]): Seq[Response[String]] =
    apiClients.map { client =>
      val response = client.postSync("password/update", updatePasswordReq)
      client.setPassword(updatePasswordReq.password)
      response
    }

  implicit val timeout: Timeout = Timeout(90, TimeUnit.SECONDS)


  val totalNumNodes = 3

  private val n1 = createNode(randomizePorts = false)

  //private val address1 = n1.getInetSocketAddress

  private val nodes = Seq(n1) ++ Seq.tabulate(totalNumNodes-1)(i => createNode(seedHosts = Seq(), randomizePorts = false, portOffset = (i*2)+2)) // seedHosts = Seq(address1)

  private val apis = nodes.map{_.getAPIClient()}

  private val addPeerRequests = nodes.map{_.getAddPeerRequest}

  private val sim = new Simulation()

  private val initialAPIs = apis

  private val schemaStr = SensorData.jsonSchema

  "E2E Run" should "demonstrate full flow" in {

    logger.info("API Ports: " + apis.map{_.apiPort})

    assert(sim.run(initialAPIs, addPeerRequests, snapshotCount = 5))

    val channelId = "test"

    apis.head.postSync("channel/open", ChannelOpenRequest(channelId, jsonSchema = Some(schemaStr)))
    sim.awaitConditionMet(
      "Test channel genesis not stored",
      apis.forall{
        _.getBlocking[Option[ChannelMessageMetadata]]("messageService/" + channelId).exists(_.blockHash.nonEmpty)
      }
    )

    val genesisChannel = apis.head.getBlocking[Option[ChannelMessageMetadata]]("messageService/" + channelId).get.channelMessage

    val validNameChars = "ABCDEFGHIJKLMNOPQRSTUVWXYZ".toCharArray.map{_.toString}.toSeq
    val invalidNameChars = validNameChars.map{_.toLowerCase}

    val expectedMessages = (0 until 10).flatMap{ batchNumber =>
      import constellation._

      val validMessages = Seq.fill(batchNumber % 2) {
        SensorData(
          Random.nextInt(100),
          Seq.fill(5){Random.shuffle(validNameChars).head}.mkString
        )
      }
      val invalidMessages = Seq.fill((batchNumber + 1) % 2) {
        SensorData(
          Random.nextInt(100) + 500,
          Seq.fill(5){Random.shuffle(invalidNameChars).head}.mkString
        )
      }
      val serializedMessages = (validMessages ++ invalidMessages).map{_.json}
      val messages = apis.head.postBlocking[Seq[ChannelMessage]](
        "channel/send",
        ChannelSendRequest(channelId, serializedMessages)
      )
      sim.awaitConditionMet(
        s"Message batch $batchNumber not stored",
        apis.forall{
          _.getBlocking[Option[ChannelMessageMetadata]](
            "messageService/" + messages.head.signedMessageData.signatures.hash
          ).exists(_.blockHash.nonEmpty)
        }
      )
      sim.logger.info(s"Message batch $batchNumber complete, sent ${serializedMessages.size} messages")
      messages
    }

    val downloadNode = createNode(seedHosts = Seq(HostPort("localhost", 9001)), randomizePorts = false, portOffset = 50)

    val downloadAPI = downloadNode.getAPIClient()
    logger.info(s"DownloadNode API Port: ${downloadAPI.apiPort}")
    assert(sim.checkReady(Seq(downloadAPI)))

    val messageChannel = initialAPIs.head.getBlocking[Seq[String]]("channels").filterNot{_ == channelId}.head

    val messageWithinSnapshot = initialAPIs.head.getBlocking[Option[ChannelProof]]("channel/" + messageChannel)
    assert(messageWithinSnapshot.nonEmpty)

<<<<<<< HEAD
    def messageValid(): Unit = messageWithinSnapshot.foreach{ proof =>
=======
    def messageValid() = messageWithinSnapshot.exists{ proof =>
>>>>>>> daa203a7
      val m = proof.channelMessageMetadata
      assert(m.snapshotHash.nonEmpty)
      assert(m.blockHash.nonEmpty)
      assert(proof.checkpointMessageProof.verify())
      assert(proof.checkpointProof.verify())
      assert(m.blockHash.contains{proof.checkpointProof.input})
      assert(m.channelMessage.signedMessageData.signatures.hash == proof.checkpointMessageProof.input)
    }
    messageValid()

    Thread.sleep(20*1000)

    val allNodes = nodes :+ downloadNode

    val allAPIs: Seq[APIClient] = allNodes.map{_.getAPIClient()} //apis :+ downloadAPI
    val updatePasswordResponses = updatePasswords(allAPIs)
    assert(updatePasswordResponses.forall(_.code == StatusCodes.Ok))
    assert(sim.healthy(allAPIs))
    // Thread.sleep(1000*1000)

    // Stop transactions
    sim.triggerRandom(allAPIs)


    sim.logger.info("Stopping transactions to run parity check")

    Thread.sleep(30000)

    // TODO: Change assertions to check several times instead of just waiting ^ with sleep
    // Follow pattern in Simulation.await examples
    assert(allAPIs.map{_.metrics("checkpointAccepted")}.distinct.size == 1)
    assert(allAPIs.map{_.metrics("transactionAccepted")}.distinct.size == 1)


    val storedSnapshots = allAPIs.map{_.simpleDownload()}

    var numInvalid = 0

    val messagesInChannelWithBlocks = storedSnapshots.head.flatMap{ s =>
      s.checkpointCache.map{ cache =>
        val block = cache.checkpointBlock.get
        val relevantMessages = block.checkpoint.edge.resolvedObservationEdge.data.get.messages
          .filter{expectedMessages.contains}
          //.filter{_.signedMessageData.data.channelId == channelId}.filterNot{_ == genesisChannel}
        val messageParent = relevantMessages.map{_.signedMessageData.data.previousMessageDataHash}.headOption
        val messageHash = relevantMessages.map{_.signedMessageData.hash}.headOption

        val valid = relevantMessages.map{m =>
          val isValid = SensorData.validate(
            m.signedMessageData.data.message
          ).isSuccess
          if (!isValid) numInvalid += 1
          isValid
        }.headOption
        BlockDumpOutput(block.soeHash, block.parentSOEHashes, valid, messageParent, messageHash)
      }
    }

    // TODO: Duplicate messages appearing sometimes but not others?
    println(s"Num invalid $numInvalid")

    val ids = messagesInChannelWithBlocks.map{_.blockSoeHash}.zipWithIndex.toMap
    val msgToBlock = messagesInChannelWithBlocks.flatMap{z => z.messageHash.map{_ -> z.blockSoeHash}}.toMap

    import constellation._
    val rendered = messagesInChannelWithBlocks.map{
      case BlockDumpOutput(hash, parents, isValid, msgParent, msgHash) =>

        val msgParentId = msgParent.flatMap{
          parent =>
            msgToBlock.get(parent).flatMap{ids.get}.map{Seq(_)}
        }.getOrElse(Seq())

        val id = ids(hash)
        val parentsId = parents.flatMap{ids.get} ++ msgParentId
        val color = isValid.map{ b =>  if (b) "green" else "red"}.getOrElse("blue")
        Map("id" -> id, "parentIds" -> parentsId, "color" -> color)
    }.json
    println(rendered)

    // TODO: This is flaky and fails randomly sometimes
    val snaps = storedSnapshots.toSet
      .map{x : Seq[StoredSnapshot] =>
        x.map{_.checkpointCache.flatMap{_.checkpointBlock}}.toSet
      }

    assert(
      snaps.size == 1
    )

  }

<<<<<<< HEAD

}

case class BlockDumpOutput(
                          blockSoeHash: String,
                          blockParentSOEHashes: Seq[String],
                          blockMessageValid: Option[Boolean],
                          messageParent: Option[String],
                          messageHash: Option[String]
                          )
=======

}
>>>>>>> daa203a7
<|MERGE_RESOLUTION|>--- conflicted
+++ resolved
@@ -9,14 +9,13 @@
 import com.softwaremill.sttp.{Response, StatusCodes}
 import com.typesafe.scalalogging.Logger
 import org.constellation.consensus.StoredSnapshot
-import org.constellation.primitives._
 import org.constellation.primitives.ChannelProof
 import org.constellation.util.{APIClient, Simulation, TestNode}
 import org.constellation.{ConstellationNode, HostPort, UpdatePassword}
 import org.scalatest.{AsyncFlatSpecLike, BeforeAndAfterAll, BeforeAndAfterEach, Matchers}
 
 import scala.concurrent.{ExecutionContext, ExecutionContextExecutorService}
-import scala.util.{Random, Try}
+import scala.util.Try
 
 class E2ETest extends AsyncFlatSpecLike with Matchers with BeforeAndAfterAll with BeforeAndAfterEach {
 
@@ -30,7 +29,7 @@
   override def beforeAll(): Unit = {
     // Cleanup DBs
     //Try{File(tmpDir).delete()}
-    Try{File(tmpDir).createDirectories()}
+    //Try{new java.io.File(tmpDir).mkdirs()}
 
   }
 
@@ -79,60 +78,11 @@
 
   private val initialAPIs = apis
 
-  private val schemaStr = SensorData.jsonSchema
-
   "E2E Run" should "demonstrate full flow" in {
 
     logger.info("API Ports: " + apis.map{_.apiPort})
 
     assert(sim.run(initialAPIs, addPeerRequests, snapshotCount = 5))
-
-    val channelId = "test"
-
-    apis.head.postSync("channel/open", ChannelOpenRequest(channelId, jsonSchema = Some(schemaStr)))
-    sim.awaitConditionMet(
-      "Test channel genesis not stored",
-      apis.forall{
-        _.getBlocking[Option[ChannelMessageMetadata]]("messageService/" + channelId).exists(_.blockHash.nonEmpty)
-      }
-    )
-
-    val genesisChannel = apis.head.getBlocking[Option[ChannelMessageMetadata]]("messageService/" + channelId).get.channelMessage
-
-    val validNameChars = "ABCDEFGHIJKLMNOPQRSTUVWXYZ".toCharArray.map{_.toString}.toSeq
-    val invalidNameChars = validNameChars.map{_.toLowerCase}
-
-    val expectedMessages = (0 until 10).flatMap{ batchNumber =>
-      import constellation._
-
-      val validMessages = Seq.fill(batchNumber % 2) {
-        SensorData(
-          Random.nextInt(100),
-          Seq.fill(5){Random.shuffle(validNameChars).head}.mkString
-        )
-      }
-      val invalidMessages = Seq.fill((batchNumber + 1) % 2) {
-        SensorData(
-          Random.nextInt(100) + 500,
-          Seq.fill(5){Random.shuffle(invalidNameChars).head}.mkString
-        )
-      }
-      val serializedMessages = (validMessages ++ invalidMessages).map{_.json}
-      val messages = apis.head.postBlocking[Seq[ChannelMessage]](
-        "channel/send",
-        ChannelSendRequest(channelId, serializedMessages)
-      )
-      sim.awaitConditionMet(
-        s"Message batch $batchNumber not stored",
-        apis.forall{
-          _.getBlocking[Option[ChannelMessageMetadata]](
-            "messageService/" + messages.head.signedMessageData.signatures.hash
-          ).exists(_.blockHash.nonEmpty)
-        }
-      )
-      sim.logger.info(s"Message batch $batchNumber complete, sent ${serializedMessages.size} messages")
-      messages
-    }
 
     val downloadNode = createNode(seedHosts = Seq(HostPort("localhost", 9001)), randomizePorts = false, portOffset = 50)
 
@@ -140,25 +90,19 @@
     logger.info(s"DownloadNode API Port: ${downloadAPI.apiPort}")
     assert(sim.checkReady(Seq(downloadAPI)))
 
-    val messageChannel = initialAPIs.head.getBlocking[Seq[String]]("channels").filterNot{_ == channelId}.head
+    val messageChannel = initialAPIs.head.getBlocking[Seq[String]]("channels").head
 
     val messageWithinSnapshot = initialAPIs.head.getBlocking[Option[ChannelProof]]("channel/" + messageChannel)
-    assert(messageWithinSnapshot.nonEmpty)
 
-<<<<<<< HEAD
-    def messageValid(): Unit = messageWithinSnapshot.foreach{ proof =>
-=======
     def messageValid() = messageWithinSnapshot.exists{ proof =>
->>>>>>> daa203a7
       val m = proof.channelMessageMetadata
-      assert(m.snapshotHash.nonEmpty)
-      assert(m.blockHash.nonEmpty)
-      assert(proof.checkpointMessageProof.verify())
-      assert(proof.checkpointProof.verify())
-      assert(m.blockHash.contains{proof.checkpointProof.input})
-      assert(m.channelMessage.signedMessageData.signatures.hash == proof.checkpointMessageProof.input)
+      m.snapshotHash.nonEmpty && m.blockHash.nonEmpty && proof.checkpointMessageProof.verify() &&
+      proof.checkpointProof.verify() &&
+      m.blockHash.contains{proof.checkpointProof.input} &&
+      m.channelMessage.signedMessageData.signatures.hash == proof.checkpointMessageProof.input
     }
-    messageValid()
+    // messageValid()
+    assert(messageValid())
 
     Thread.sleep(20*1000)
 
@@ -186,51 +130,6 @@
 
     val storedSnapshots = allAPIs.map{_.simpleDownload()}
 
-    var numInvalid = 0
-
-    val messagesInChannelWithBlocks = storedSnapshots.head.flatMap{ s =>
-      s.checkpointCache.map{ cache =>
-        val block = cache.checkpointBlock.get
-        val relevantMessages = block.checkpoint.edge.resolvedObservationEdge.data.get.messages
-          .filter{expectedMessages.contains}
-          //.filter{_.signedMessageData.data.channelId == channelId}.filterNot{_ == genesisChannel}
-        val messageParent = relevantMessages.map{_.signedMessageData.data.previousMessageDataHash}.headOption
-        val messageHash = relevantMessages.map{_.signedMessageData.hash}.headOption
-
-        val valid = relevantMessages.map{m =>
-          val isValid = SensorData.validate(
-            m.signedMessageData.data.message
-          ).isSuccess
-          if (!isValid) numInvalid += 1
-          isValid
-        }.headOption
-        BlockDumpOutput(block.soeHash, block.parentSOEHashes, valid, messageParent, messageHash)
-      }
-    }
-
-    // TODO: Duplicate messages appearing sometimes but not others?
-    println(s"Num invalid $numInvalid")
-
-    val ids = messagesInChannelWithBlocks.map{_.blockSoeHash}.zipWithIndex.toMap
-    val msgToBlock = messagesInChannelWithBlocks.flatMap{z => z.messageHash.map{_ -> z.blockSoeHash}}.toMap
-
-    import constellation._
-    val rendered = messagesInChannelWithBlocks.map{
-      case BlockDumpOutput(hash, parents, isValid, msgParent, msgHash) =>
-
-        val msgParentId = msgParent.flatMap{
-          parent =>
-            msgToBlock.get(parent).flatMap{ids.get}.map{Seq(_)}
-        }.getOrElse(Seq())
-
-        val id = ids(hash)
-        val parentsId = parents.flatMap{ids.get} ++ msgParentId
-        val color = isValid.map{ b =>  if (b) "green" else "red"}.getOrElse("blue")
-        Map("id" -> id, "parentIds" -> parentsId, "color" -> color)
-    }.json
-    println(rendered)
-
-    // TODO: This is flaky and fails randomly sometimes
     val snaps = storedSnapshots.toSet
       .map{x : Seq[StoredSnapshot] =>
         x.map{_.checkpointCache.flatMap{_.checkpointBlock}}.toSet
@@ -242,18 +141,5 @@
 
   }
 
-<<<<<<< HEAD
 
-}
-
-case class BlockDumpOutput(
-                          blockSoeHash: String,
-                          blockParentSOEHashes: Seq[String],
-                          blockMessageValid: Option[Boolean],
-                          messageParent: Option[String],
-                          messageHash: Option[String]
-                          )
-=======
-
-}
->>>>>>> daa203a7
+}