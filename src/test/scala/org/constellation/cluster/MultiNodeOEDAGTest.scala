package org.constellation.cluster

import java.util.concurrent.TimeUnit

import akka.actor.ActorSystem
import akka.stream.ActorMaterializer
import akka.testkit.TestKit
import akka.util.Timeout
import better.files.File
import org.constellation.util.{Simulation, TestNode}
import org.scalatest.{AsyncFlatSpecLike, BeforeAndAfterAll, Matchers}

import scala.concurrent.ExecutionContextExecutor
import scala.util.Try

class MultiNodeOEDAGTest extends TestKit(ActorSystem("TestConstellationActorSystem"))
  with AsyncFlatSpecLike with Matchers with BeforeAndAfterAll {

  override def afterAll {
    TestKit.shutdownActorSystem(system)
  }

  implicit val materialize: ActorMaterializer = ActorMaterializer()
  implicit override val executionContext: ExecutionContextExecutor = system.dispatcher
  implicit val timeout: Timeout = Timeout(5, TimeUnit.SECONDS)

  "E2E Multiple Nodes DAG" should "add peers and build DAG with transactions" in {

    val totalNumNodes = 3

    // Cleanup DBs
    val tmpDir = "tmp"
    Try{File(tmpDir).delete()}

    val n1 = TestNode(heartbeatEnabled = true, randomizePorts = false
    //  , generateRandomTransactions = true
    )

    val nodes = Seq(n1) ++ Seq.fill(totalNumNodes-1)(TestNode(heartbeatEnabled = true
    //  , generateRandomTransactions = true
    ))

    val apis = nodes.map{_.getAPIClient()}

    val peerApis = nodes.map{ node => {
      val n = node.getAPIClient()
      n.apiPort = node.peerHttpPort
      n
    }}

    val sim = new Simulation()

    //sim.run(attemptSetExternalIP = false
    //  , validationFractionAcceptable = 0.3
    //)

    sim.runV2(apis = apis, peerApis = peerApis)

<<<<<<< HEAD
   // Thread.sleep(1000*60*60)
=======
    //Thread.sleep(1000*60*60)
>>>>>>> ec185136

    // Cleanup DBs
    File(tmpDir).delete()

    assert(true)
  }

}<|MERGE_RESOLUTION|>--- conflicted
+++ resolved
@@ -56,11 +56,7 @@
 
     sim.runV2(apis = apis, peerApis = peerApis)
 
-<<<<<<< HEAD
-   // Thread.sleep(1000*60*60)
-=======
     //Thread.sleep(1000*60*60)
->>>>>>> ec185136
 
     // Cleanup DBs
     File(tmpDir).delete()
