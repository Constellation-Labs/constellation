package org.constellation.cluster

import java.util.Timer
import java.util.concurrent.{Executors, TimeUnit}

import akka.actor.ActorSystem
import akka.stream.ActorMaterializer
import akka.testkit.TestKit
import akka.util.Timeout
import better.files.File
<<<<<<< HEAD
import org.constellation.p2p.PeerRegistrationRequest
import org.constellation.util.{Simulation, TestNode}
=======
import com.google.common.base.Stopwatch
import org.constellation.ConstellationNode
import org.constellation.util.{APIClient, Simulation, TestNode}

import scala.concurrent.duration._
>>>>>>> 5767b7d4
import org.scalatest.{AsyncFlatSpecLike, BeforeAndAfterAll, BeforeAndAfterEach, Matchers}

import scala.concurrent.forkjoin.ForkJoinPool
import scala.concurrent.{ExecutionContext, ExecutionContextExecutor, ExecutionContextExecutorService}
import scala.util.Try

class MultiNodeDAGTest extends AsyncFlatSpecLike with Matchers with BeforeAndAfterAll with BeforeAndAfterEach {

  val tmpDir = "tmp"

  implicit val system: ActorSystem = ActorSystem("ConstellationTestNode")
  implicit val materializer: ActorMaterializer = ActorMaterializer()

  override def beforeEach(): Unit = {
    // Cleanup DBs
    Try{File(tmpDir).delete()}
  }

  override def afterEach() {
    // Cleanup DBs
    File(tmpDir).delete()
  }

  def createNode(randomizePorts: Boolean = true): ConstellationNode = {
    implicit val executionContext: ExecutionContextExecutorService =
      ExecutionContext.fromExecutorService(new ForkJoinPool(100))

    TestNode(randomizePorts = randomizePorts)(materialize = materializer, system = system, executionContext = executionContext)
  }

  implicit val timeout: Timeout = Timeout(90, TimeUnit.SECONDS)

  "E2E Multiple Nodes DAG" should "add peers and build DAG with transactions" in {

    val totalNumNodes = 3

    val n1 = createNode(randomizePorts = false)

<<<<<<< HEAD
    val addr = n1.getInetSocketAddress

    val nodes = Seq(n1) ++ Seq.fill(totalNumNodes-1)(TestNode(seedHosts = Seq(addr), heartbeatEnabled = true))

    val node = nodes.head

    nodes.foreach { node => println(node.getIPData) }

    nodes.drop(1).foreach { n =>
      val peerRegistrationRequest = PeerRegistrationRequest(n1.getIPData.canonicalHostName, n1.getIPData.port, n1.configKeyPair.getPublic.toString)
      n1.getAPIClientForNode(n).postSync("register", peerRegistrationRequest)
    }
=======
    val nodes = Seq(n1) ++ Seq.fill(totalNumNodes-1)(createNode())
>>>>>>> 5767b7d4

    val apis = nodes.map{_.getAPIClient()}

    val peerApis = nodes.map{ node => {
      val n = node.getAPIClient(port = node.peerHttpPort)
      n
    }}

    val sim = new Simulation()

    sim.run(apis = apis, peerApis = peerApis)

    // Thread.sleep(5000*60*60)
/*

    var txs = 3

    while (txs > 0) {
      sim.sendRandomTransaction(apis)
      txs = txs - 1
    }
*/

    // wip
/*
    val stopWatch = Stopwatch.createStarted()
    val elapsed = stopWatch.elapsed()

    while (!verifyCheckpointTips(sim, apis) && elapsed.getSeconds <= 30) {

    }

    val checkpointTips = sim.getCheckpointTips(apis)*/

    assert(true)
  }

  def verifyCheckpointTips(sim: Simulation, apis: Seq[APIClient]): Boolean = {

    val checkpointTips = sim.getCheckpointTips(apis)

    val head = checkpointTips.head

    if (head.size >= 1) {
      val allEqual = checkpointTips.forall(f => {
        val equal = f.keySet.diff(head.keySet).isEmpty
        equal
      })

      allEqual
    } else {
      false
    }
  }

}<|MERGE_RESOLUTION|>--- conflicted
+++ resolved
@@ -1,27 +1,19 @@
 package org.constellation.cluster
 
-import java.util.Timer
-import java.util.concurrent.{Executors, TimeUnit}
+import java.net.InetSocketAddress
+import java.util.concurrent.TimeUnit
 
 import akka.actor.ActorSystem
 import akka.stream.ActorMaterializer
-import akka.testkit.TestKit
 import akka.util.Timeout
 import better.files.File
-<<<<<<< HEAD
+import org.constellation.ConstellationNode
 import org.constellation.p2p.PeerRegistrationRequest
-import org.constellation.util.{Simulation, TestNode}
-=======
-import com.google.common.base.Stopwatch
-import org.constellation.ConstellationNode
 import org.constellation.util.{APIClient, Simulation, TestNode}
-
-import scala.concurrent.duration._
->>>>>>> 5767b7d4
 import org.scalatest.{AsyncFlatSpecLike, BeforeAndAfterAll, BeforeAndAfterEach, Matchers}
 
 import scala.concurrent.forkjoin.ForkJoinPool
-import scala.concurrent.{ExecutionContext, ExecutionContextExecutor, ExecutionContextExecutorService}
+import scala.concurrent.{ExecutionContext, ExecutionContextExecutorService}
 import scala.util.Try
 
 class MultiNodeDAGTest extends AsyncFlatSpecLike with Matchers with BeforeAndAfterAll with BeforeAndAfterEach {
@@ -41,7 +33,7 @@
     File(tmpDir).delete()
   }
 
-  def createNode(randomizePorts: Boolean = true): ConstellationNode = {
+  def createNode(randomizePorts: Boolean = true, seedHosts: Seq[InetSocketAddress] = Seq()): ConstellationNode = {
     implicit val executionContext: ExecutionContextExecutorService =
       ExecutionContext.fromExecutorService(new ForkJoinPool(100))
 
@@ -56,10 +48,10 @@
 
     val n1 = createNode(randomizePorts = false)
 
-<<<<<<< HEAD
     val addr = n1.getInetSocketAddress
 
-    val nodes = Seq(n1) ++ Seq.fill(totalNumNodes-1)(TestNode(seedHosts = Seq(addr), heartbeatEnabled = true))
+    // val nodes = Seq(n1) ++ Seq.fill(totalNumNodes-1)(createNode())
+    val nodes = Seq(n1) ++ Seq.fill(totalNumNodes-1)(createNode(seedHosts = Seq(addr)))
 
     val node = nodes.head
 
@@ -69,9 +61,6 @@
       val peerRegistrationRequest = PeerRegistrationRequest(n1.getIPData.canonicalHostName, n1.getIPData.port, n1.configKeyPair.getPublic.toString)
       n1.getAPIClientForNode(n).postSync("register", peerRegistrationRequest)
     }
-=======
-    val nodes = Seq(n1) ++ Seq.fill(totalNumNodes-1)(createNode())
->>>>>>> 5767b7d4
 
     val apis = nodes.map{_.getAPIClient()}
 
