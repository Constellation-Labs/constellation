package org.constellation.cluster

import java.io.File
import java.util.concurrent.{ForkJoinPool, TimeUnit}

import akka.actor.ActorSystem
import akka.stream.ActorMaterializer
import akka.testkit.TestKit
import akka.util.Timeout
import constellation._
import org.constellation.ConstellationNode
import org.constellation.primitives.Schema._
import org.constellation.util.TestNode
import org.scalatest.{AsyncFlatSpecLike, BeforeAndAfterAll, Matchers}

import scala.concurrent.{Await, ExecutionContext, ExecutionContextExecutor, Future}
import scala.util.{Random, Try}


class MultiNodeDAGTest extends TestKit(ActorSystem("TestConstellationActorSystem"))
  with AsyncFlatSpecLike with Matchers with BeforeAndAfterAll {

  override def afterAll {
    TestKit.shutdownActorSystem(system)
  }

  implicit val materialize: ActorMaterializer = ActorMaterializer()
  implicit override val executionContext: ExecutionContextExecutor = system.dispatcher
  implicit val timeout: Timeout = Timeout(5, TimeUnit.SECONDS)

  "E2E Multiple Nodes DAG" should "add peers and build DAG with transactions" in {

    val totalNumNodes = 3

    // Cleanup DBs
    import scala.tools.nsc.io.{File => SFile}
    val tmpDir = new File("tmp")
    Try{SFile(tmpDir).deleteRecursively()}

    val n1 = TestNode(heartbeatEnabled = true, randomizePorts = false)

    val r1 = n1.api

    val nodes = Seq(n1) ++ Seq.fill(totalNumNodes-1)(TestNode(heartbeatEnabled = true))

    for (node <- nodes) {
      assert(node.healthy)
    }

    // Create a genesis transaction
    val numCoinsInitial = 4e9.toLong
    val genTx = r1.getBlocking[TX]("genesis/" + numCoinsInitial)
    Thread.sleep(1000)


    val results = nodes.flatMap{ node =>
      val others = nodes.filter{_ != node}
      others.map{
        n =>
          Future {
            node.api.postSync("peer", n.udpAddressString)
          }
      }
    }

    import scala.concurrent.duration._
    Await.result(Future.sequence(results), 30.seconds)

    for (node <- nodes) {
      val peers = node.api.getBlocking[Seq[Peer]]("peerids")
      assert(peers.length == (nodes.length - 1))
      val others = nodes.filter{_ != node}
      val havePublic = Random.nextDouble() > 0.5
      val haveSecret = Random.nextDouble() > 0.5 || havePublic
      node.api.postSync("reputation", others.map{o =>
        UpdateReputation(
          o.data.id,
          if (haveSecret) Some(Random.nextDouble()) else None,
          if (havePublic) Some(Random.nextDouble()) else None
        )
      })
    }

    Thread.sleep(10000)

    println("-"*10)
    println("Initial distribution")
    println("-"*10)

    val initialDistrTX = nodes.tail.map{ n =>
      val dst = n.data.selfAddress
      val s = SendToAddress(dst, 1e7.toLong)
      r1.postRead[TransactionQueryResponse]("sendToAddress", s).tx.get
    }

/*

    nodes.foreach{
      n =>
        initialDistrTX.foreach { t =>
          n.api.postSync("setTXValid", t)
        }
    }
*/

    Thread.sleep(15000)


    def randomNode: ConstellationNode = nodes(Random.nextInt(nodes.length))
    def randomOtherNode(not: ConstellationNode): ConstellationNode =
      nodes.filter{_ != not}(Random.nextInt(nodes.length - 1))

    val ec = ExecutionContext.fromExecutorService(new ForkJoinPool(100))

    def sendRandomTransaction = {
      Future {
        val src = randomNode
        val dst = randomOtherNode(src)
        val s = SendToAddress(dst.data.id.address, Random.nextInt(1000).toLong)
        src.api.postRead[TransactionQueryResponse]("sendToAddress", s).tx.get
      }(ec)
    }



    val numTX = 20000

    val start = System.currentTimeMillis()

    val txResponse = Seq.fill(numTX) {
      Thread.sleep(1000)
      sendRandomTransaction
    }

    val txResponseFut = Future.sequence(txResponse)
<<<<<<< HEAD
    /*
=======

>>>>>>> f6870a1d

        val txs = txResponseFut.get(100).toSet

        val allTX = Set(genTx) ++ initialDistrTX.toSet ++ txs

        var done = false


<<<<<<< HEAD
        while (!done) {
          val nodeStatus = nodes.map { n =>
            Try{(n.peerToPeerActor ? GetValidTX).mapTo[Set[TX]].get()}.map { validTX =>
              val percentComplete = 100 - (allTX.diff(validTX).size.toDouble / allTX.size.toDouble) * 100
              println(s"Node ${n.data.id.short} validTXSize: ${validTX.size} allTXSize: ${allTX.size} % complete: $percentComplete")
              Thread.sleep(1000)
              validTX == allTX
            }.getOrElse(false)
          }
=======
/*


    while (!done) {
      val nodeStatus = nodes.map { n =>
        Try{(n.peerToPeerActor ? GetValidTX).mapTo[Set[TX]].get()}.map { validTX =>
          val percentComplete = 100 - (allTX.diff(validTX).size.toDouble / allTX.size.toDouble) * 100
          println(s"Node ${n.data.id.short} validTXSize: ${validTX.size} allTXSize: ${allTX.size} % complete: $percentComplete")
          Thread.sleep(1000)
          validTX == allTX
        }.getOrElse(false)
      }
>>>>>>> f6870a1d

          if (nodeStatus.forall { x => x }) {
            done = true
          }
        }

        val end = System.currentTimeMillis()

        println(s"Completion time seconds: ${(end-start) / 1000}")

    */




    Thread.sleep(3000000)

    /*
        for (node <- nodes) {
          val lkup = node.rpc.postRead[Option[TX]]("db", tx.hash)
          assert(lkup.get == tx)
        }
        val cache = r1.getBlocking[Map[String, TX]]("walletAddressInfo")
        val genSrc = tx.tx.data.src.head
        assert(cache(genSrc.address) == tx)
        val genDst = tx.tx.data.dst
        assert(cache(genDst.address) == tx)
        assert(genSrc.normalizedBalance == (-1 * numCoinsInitial))
        assert(genDst.normalizedBalance == numCoinsInitial)
        val filteredCache = cache.flatMap{ case (k,v) => v.output(k)}
        assert(filteredCache.size == 1)
        assert(filteredCache.head.normalizedBalance == numCoinsInitial)
    */

    /*


        val b1 = r1.getBlocking[Seq[Address]]("balances")
        import akka.pattern.ask

     //   println(b1)
        def n1UTXO = (n1.chainStateActor ? GetUTXO).mapTo[Map[String, Long]].get()
       // assert(n1UTXO == Map(tx.tx.data.dst.address -> numCoinsInitialActual, tx.tx.data.src.head.address -> 0L))


        val n2 = nodes(1)
        val a = n2.rpc.getBlocking[Address]("address")
        val id = n2.rpc.getBlocking[Id]("id")
        val amount2 = 1e6.toLong

        val s = SendToAddress(a, amount2, Some(id.id))
        r1.post("sendToAddress", s)

        Thread.sleep(2000)

        val b = n2.rpc.getBlocking[Seq[Address]]("balances")
      //  println("num balances " + b.size)
      //  println("balances n2 " + b)
        assert(b.size == 1)
        assert(b.head.normalizedBalance == amount2)

        def n2UTXO = (n2.chainStateActor ? GetUTXO).mapTo[Map[String, Long]].get()
      //  println(n1UTXO)
      //  println(n2UTXO)


        val n3 = nodes(2)
        val a3 = n3.rpc.getBlocking[Address]("address")
        val id3 = n3.rpc.getBlocking[Id]("id")
        val s3 = SendToAddress(a3, 1.toLong, Some(id3.id))

        n2.rpc.post("sendToAddress", s3)

        Thread.sleep(2000)

        val b3 = n3.rpc.getBlocking[Seq[Address]]("balances")
        val b22 = n2.rpc.getBlocking[Seq[Address]]("balances")
        println(b22)
        println(b3)
       // println(n2UTXO)

    */


    // println(b3)


    /*



  */



    //Thread.sleep(1000000)
    // Thread.sleep(1000000)

    // Cleanup DBs
    import scala.tools.nsc.io.{File => SFile}
    Try{SFile(tmpDir).deleteRecursively()}


    assert(true)
  }

}<|MERGE_RESOLUTION|>--- conflicted
+++ resolved
@@ -93,15 +93,15 @@
       r1.postRead[TransactionQueryResponse]("sendToAddress", s).tx.get
     }
 
-/*
-
-    nodes.foreach{
-      n =>
-        initialDistrTX.foreach { t =>
-          n.api.postSync("setTXValid", t)
+    /*
+
+        nodes.foreach{
+          n =>
+            initialDistrTX.foreach { t =>
+              n.api.postSync("setTXValid", t)
+            }
         }
-    }
-*/
+    */
 
     Thread.sleep(15000)
 
@@ -133,20 +133,18 @@
     }
 
     val txResponseFut = Future.sequence(txResponse)
-<<<<<<< HEAD
-    /*
-=======
-
->>>>>>> f6870a1d
-
-        val txs = txResponseFut.get(100).toSet
-
-        val allTX = Set(genTx) ++ initialDistrTX.toSet ++ txs
-
-        var done = false
-
-
-<<<<<<< HEAD
+
+
+    val txs = txResponseFut.get(100).toSet
+
+    val allTX = Set(genTx) ++ initialDistrTX.toSet ++ txs
+
+    var done = false
+
+
+    /*
+
+
         while (!done) {
           val nodeStatus = nodes.map { n =>
             Try{(n.peerToPeerActor ? GetValidTX).mapTo[Set[TX]].get()}.map { validTX =>
@@ -156,20 +154,6 @@
               validTX == allTX
             }.getOrElse(false)
           }
-=======
-/*
-
-
-    while (!done) {
-      val nodeStatus = nodes.map { n =>
-        Try{(n.peerToPeerActor ? GetValidTX).mapTo[Set[TX]].get()}.map { validTX =>
-          val percentComplete = 100 - (allTX.diff(validTX).size.toDouble / allTX.size.toDouble) * 100
-          println(s"Node ${n.data.id.short} validTXSize: ${validTX.size} allTXSize: ${allTX.size} % complete: $percentComplete")
-          Thread.sleep(1000)
-          validTX == allTX
-        }.getOrElse(false)
-      }
->>>>>>> f6870a1d
 
           if (nodeStatus.forall { x => x }) {
             done = true
