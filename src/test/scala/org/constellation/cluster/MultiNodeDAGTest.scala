--- conflicted
+++ resolved
@@ -8,18 +8,14 @@
 import akka.stream.ActorMaterializer
 import akka.testkit.TestKit
 import akka.util.Timeout
-<<<<<<< HEAD
 import org.constellation.ConstellationNode
 import org.constellation.util.{APIClient, Simulation, TestNode}
 import org.scalatest._
-=======
 import better.files._
 import org.constellation.util.{Simulation, TestNode}
 import org.scalatest.{AsyncFlatSpecLike, BeforeAndAfterAll, Matchers}
->>>>>>> c55eb72b
 
 import scala.concurrent.ExecutionContextExecutor
-
 
 class MultiNodeDAGTest extends TestKit(ActorSystem("TestConstellationActorSystem"))
   with Matchers with WordSpecLike with BeforeAndAfterEach with BeforeAndAfterAll {
@@ -52,7 +48,7 @@
         val validTxs = cluster.sim.sendRandomTransactions(20, cluster.apis)
 
         // validate consensus on transactions
-        assert(cluster.sim.validateRun(validTxs, .75, cluster.apis))
+        assert(cluster.sim.validateRun(validTxs, .35, cluster.apis))
 
         assert(true)
       }
@@ -90,40 +86,20 @@
 
   }
 
-<<<<<<< HEAD
   case class TestCluster(apis: Seq[APIClient], nodes: Seq[ConstellationNode], sim: Simulation)
-=======
-    // Cleanup DBs
-    val tmpDir = "tmp"
-    File(tmpDir).delete(true)
->>>>>>> c55eb72b
 
   def createInitialCluster(numberOfNodes: Int = 3): TestCluster = {
 
     val n1 = TestNode(heartbeatEnabled = true)
 
-<<<<<<< HEAD
     val nodes = Seq(n1) ++ Seq.fill(numberOfNodes-1)(TestNode(heartbeatEnabled = true))
-=======
-    val apis = nodes.map{_.getAPIClient()}
-    val sim = new Simulation(apis)
-    sim.run(attemptSetExternalIP = false
-      , validationFractionAcceptable = 0.3
-    )
->>>>>>> c55eb72b
-
     val apis = nodes.map{_.getAPIClient()}
     val sim = new Simulation()
 
-<<<<<<< HEAD
     sim.connectNodes(false, true, apis)
 
     TestCluster(apis, nodes, sim)
-=======
-    // Cleanup DBs
-    File(tmpDir).delete(true)
-    assert(true)
->>>>>>> c55eb72b
+
   }
 
 }