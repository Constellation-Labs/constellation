--- conflicted
+++ resolved
@@ -94,16 +94,7 @@
 
     val nodes = Seq(n1) ++ Seq.fill(numberOfNodes-1)(TestNode(heartbeatEnabled = true))
 
-<<<<<<< HEAD
-    val apis: Seq[APIClient] = nodes.map{_.api}
-=======
     val apis = nodes.map{_.api}
-    val sim = new Simulation(apis)
-    sim.run(attemptSetExternalIP = false
-      , validationFractionAcceptable = 0.3
-    )
->>>>>>> 25b85cf9
-
     val sim = new Simulation()
 
     sim.connectNodes(false, true, apis)
