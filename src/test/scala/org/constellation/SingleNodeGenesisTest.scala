package org.constellation

import java.util.concurrent.ForkJoinPool
import akka.actor.ActorSystem
import akka.stream.ActorMaterializer
import better.files.File
import com.typesafe.scalalogging.Logger
import org.scalatest.{BeforeAndAfterAll, FlatSpec}
import scala.concurrent.{ExecutionContext, ExecutionContextExecutorService}
import scala.util.Try

import org.constellation.util.TestNode

class SingleNodeGenesisTest extends FlatSpec with BeforeAndAfterAll {

  val logger = Logger("SingleNodeGenesisTest")

  val tmpDir = "tmp"

  implicit val system: ActorSystem = ActorSystem("ConstellationTestNode")
  implicit val materializer: ActorMaterializer = ActorMaterializer()

  override def beforeAll(): Unit = {
    // Cleanup DBs
    //Try{File(tmpDir).delete()}
    //Try{new java.io.File(tmpDir).mkdirs()}
  }

  override def afterAll() {
    // Cleanup DBs
    TestNode.clearNodes()
    system.terminate()
    Try{File(tmpDir).delete()}
  }

  def createNode(
                  randomizePorts: Boolean = false,
                  portOffset: Int = 0,
                  isGenesisNode: Boolean = false
                ): ConstellationNode = {
    implicit val executionContext: ExecutionContextExecutorService =
      ExecutionContext.fromExecutorService(new ForkJoinPool(100))

    TestNode(
      randomizePorts = randomizePorts,
      portOffset = portOffset,
      seedHosts = Seq(),
      isGenesisNode = isGenesisNode
    )
  }

  private val node = createNode(isGenesisNode = true)
  private val api = node.getAPIClient()

  "Genesis created" should "verify the node has created genesis" in {

<<<<<<< HEAD
    //Thread.sleep(600*1000)

=======
>>>>>>> fb16f333
  }

}<|MERGE_RESOLUTION|>--- conflicted
+++ resolved
@@ -54,11 +54,8 @@
 
   "Genesis created" should "verify the node has created genesis" in {
 
-<<<<<<< HEAD
     //Thread.sleep(600*1000)
 
-=======
->>>>>>> fb16f333
   }
 
 }