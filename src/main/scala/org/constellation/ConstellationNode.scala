package org.constellation

import java.net.InetSocketAddress
import java.security.KeyPair
import java.util.concurrent.TimeUnit

import akka.actor.{ActorRef, ActorSystem, Props}
import akka.http.scaladsl.Http
import akka.http.scaladsl.model.{HttpResponse, StatusCodes}
import akka.http.scaladsl.server.Route
import akka.io.Udp
import akka.stream.ActorMaterializer
import akka.util.Timeout
import com.typesafe.config.ConfigFactory
import com.typesafe.scalalogging.Logger
import org.constellation.consensus.Consensus
import org.constellation.crypto.KeyUtils
import org.constellation.p2p.{PeerAPI, PeerToPeer, RegisterNextActor, UDPActor}
import org.constellation.primitives._
import org.constellation.primitives.Schema.{AddPeerFromLocal, ToggleHeartbeat}
import org.constellation.util.APIClient

import scala.concurrent.ExecutionContextExecutor
import scala.util.Try

object ConstellationNode extends App {

  implicit val system: ActorSystem = ActorSystem("Constellation")
  implicit val materializer: ActorMaterializer = ActorMaterializer()
  implicit val executionContext: ExecutionContextExecutor = system.dispatcher

  val config = ConfigFactory.load()

  val rpcTimeout = config.getInt("blockchain.defaultRPCTimeoutSeconds")

  val seeds = args.headOption.map(_.split(",").map{constellation.addressToSocket}.toSeq).getOrElse(Seq())

  private val hostName = if (args.length > 1) {
    args(1)
  } else "127.0.0.1"

  private val requestExternalAddressCheck = if (args.length > 2) {
    args(2).toBoolean
  } else false

  // TODO: update to take from config
  val keyPair = KeyUtils.makeKeyPair()

  // TODO: add seeds from config
  val node = new ConstellationNode(
    keyPair,
    seeds,
    config.getString("http.interface"),
    config.getInt("http.port"),
    config.getString("udp.interface"),
    config.getInt("udp.port"),
    timeoutSeconds = rpcTimeout,
    heartbeatEnabled = true,
    hostName = hostName,
    requestExternalAddressCheck = requestExternalAddressCheck
  )

<<<<<<< HEAD
  node.data.minGenesisDistrSize = 4
=======
  node.data.minGenesisDistrSize = 3

>>>>>>> 25b85cf9
}

class ConstellationNode(
                         val configKeyPair: KeyPair,
                         val seedPeers: Seq[InetSocketAddress],
                         val httpInterface: String,
                         val httpPort: Int,
                         val udpInterface: String = "0.0.0.0",
                         val udpPort: Int = 16180,
                         val hostName: String = "127.0.0.1",
                         timeoutSeconds: Int = 30,
                         heartbeatEnabled: Boolean = false,
                         requestExternalAddressCheck : Boolean = false,
                         generateRandomTransactions: Boolean = true,
                         autoSetExternalAddress: Boolean = false,
                         val peerHttpPort: Int = 9001,
                         val peerTCPPort: Int = 9002
             )(
               implicit val system: ActorSystem,
               implicit val materialize: ActorMaterializer,
               implicit val executionContext: ExecutionContextExecutor
             ){

  val data = new Data()
  data.updateKeyPair(configKeyPair)

  import data._
  data.actorMaterializer = materialize

  generateRandomTX = generateRandomTransactions

  val logger = Logger(s"ConstellationNode_$publicKeyHash")

  implicit val timeout: Timeout = Timeout(timeoutSeconds, TimeUnit.SECONDS)

  val udpAddressString: String = hostName + ":" + udpPort
  val udpAddress = new InetSocketAddress(hostName, udpPort)

  if (autoSetExternalAddress) {
    data.externalAddress = Some(udpAddress)
    data.apiAddress = Some(new InetSocketAddress(hostName, httpPort))
    data.tcpAddress = Some(new InetSocketAddress(hostName, peerTCPPort))
  }

<<<<<<< HEAD
  // Setup actors
=======
  val metricsManager: ActorRef = system.actorOf(
    Props(new MetricsManager()), s"MetricsManager_$publicKeyHash"
  )

  val memPoolManager: ActorRef = system.actorOf(
    Props(new MemPoolManager(metricsManager)), s"MemPoolManager_$publicKeyHash"
  )

  val keyManager: ActorRef = system.actorOf(
    Props(new KeyManager(data.keyPair, memPoolManager, metricsManager)), s"KeyManager_$publicKeyHash"
  )

  val peerManager: ActorRef = system.actorOf(
    Props(new PeerManager()), s"PeerManager_$publicKeyHash"
  )

  val cellManager: ActorRef = system.actorOf(
    Props(new CellManager(memPoolManager, metricsManager, peerManager)), s"CellManager_$publicKeyHash"
  )

  val nodeManager: ActorRef = system.actorOf(
    Props(new NodeManager(keyManager, metricsManager)), s"NodeManager_$publicKeyHash"
  )

  val randomTransactionManager: ActorRef = system.actorOf(
    Props(new RandomTransactionManager(nodeManager, peerManager, metricsManager)), s"RandomTransactionManager_$publicKeyHash"
  )

>>>>>>> 25b85cf9
  val dbActor: ActorRef =  system.actorOf(
    Props(new LevelDBActor(data)), s"ConstellationDBActor_$publicKeyHash"
  )

  val udpActor: ActorRef =
    system.actorOf(
      Props(new UDPActor(None, udpPort, udpInterface, data)), s"ConstellationUDPActor_$publicKeyHash"
    )

  val consensusActor: ActorRef = system.actorOf(
    Props(new Consensus(configKeyPair, udpActor)(timeout)),
    s"ConstellationConsensusActor_$publicKeyHash")

  val peerToPeerActor: ActorRef =
    system.actorOf(Props(new PeerToPeer(
<<<<<<< HEAD
      configKeyPair.getPublic, system, consensusActor, udpActor, data, requestExternalAddressCheck, heartbeatEnabled=heartbeatEnabled)
    (timeout, materialize)), s"ConstellationP2PActor_$publicKeyHash")
=======
      configKeyPair.getPublic, system,
      consensusActor, udpActor, data, requestExternalAddressCheck, heartbeatEnabled=heartbeatEnabled, randomTransactionManager, cellManager)
    (timeout)), s"ConstellationP2PActor_$publicKeyHash")
>>>>>>> 25b85cf9

  data.p2pActor = Some(peerToPeerActor)
  data.dbActor = Some(dbActor)

  private val register = RegisterNextActor(peerToPeerActor)

  udpActor ! register

  // Seed peers
  if (seedPeers.nonEmpty) {
    seedPeers.foreach(peer => {
      logger.info(s"Attempting to connect to seed-host $peer")
      peerToPeerActor ! AddPeerFromLocal(peer)
    })
  }

  // If we are exposing rpc then create routes
  val routes: Route = new API(
    peerToPeerActor, consensusActor, udpAddress, data, peerManager,
    metricsManager, nodeManager, cellManager)(executionContext, timeout).authRoutes

<<<<<<< HEAD
  // Setup http server for rpc
  val bindingFuture = Http().bindAndHandle(routes, httpInterface, httpPort)
=======
  // Setup http server for internal API
  Http().bindAndHandle(routes, httpInterface, httpPort)
>>>>>>> 25b85cf9

  val peerRoutes : Route = new PeerAPI(dbActor, nodeManager, keyManager).routes

  // Setup http server for peer API
  Http().bindAndHandle(peerRoutes, httpInterface, peerHttpPort)


  // TODO : Move to separate test class - these are within jvm only but won't hurt anything
  // We could also consider creating a 'Remote Proxy class' that represents a foreign
  // ConstellationNode (i.e. the current Peer class) and have them under a common interface
  val api = new APIClient(port=httpPort)
  api.id = id
  api.udpPort = udpPort
<<<<<<< HEAD

=======
  api.peerHttpPort = peerHttpPort
>>>>>>> 25b85cf9
  def healthy: Boolean = Try{api.getSync("health").status == StatusCodes.OK}.getOrElse(false)
  def add(other: ConstellationNode): HttpResponse = api.postSync("peer", other.udpAddressString)

  def shutdown(): Unit = {
    udpActor ! Udp.Unbind
    peerToPeerActor ! ToggleHeartbeat

    bindingFuture
      .flatMap(_.unbind())
      // TODO: we should add this back but it currently causes issues in the integration test
      //.onComplete(_ => system.terminate())
  }

}<|MERGE_RESOLUTION|>--- conflicted
+++ resolved
@@ -60,12 +60,7 @@
     requestExternalAddressCheck = requestExternalAddressCheck
   )
 
-<<<<<<< HEAD
-  node.data.minGenesisDistrSize = 4
-=======
   node.data.minGenesisDistrSize = 3
-
->>>>>>> 25b85cf9
 }
 
 class ConstellationNode(
@@ -110,9 +105,7 @@
     data.tcpAddress = Some(new InetSocketAddress(hostName, peerTCPPort))
   }
 
-<<<<<<< HEAD
   // Setup actors
-=======
   val metricsManager: ActorRef = system.actorOf(
     Props(new MetricsManager()), s"MetricsManager_$publicKeyHash"
   )
@@ -141,7 +134,6 @@
     Props(new RandomTransactionManager(nodeManager, peerManager, metricsManager)), s"RandomTransactionManager_$publicKeyHash"
   )
 
->>>>>>> 25b85cf9
   val dbActor: ActorRef =  system.actorOf(
     Props(new LevelDBActor(data)), s"ConstellationDBActor_$publicKeyHash"
   )
@@ -157,14 +149,9 @@
 
   val peerToPeerActor: ActorRef =
     system.actorOf(Props(new PeerToPeer(
-<<<<<<< HEAD
-      configKeyPair.getPublic, system, consensusActor, udpActor, data, requestExternalAddressCheck, heartbeatEnabled=heartbeatEnabled)
-    (timeout, materialize)), s"ConstellationP2PActor_$publicKeyHash")
-=======
       configKeyPair.getPublic, system,
       consensusActor, udpActor, data, requestExternalAddressCheck, heartbeatEnabled=heartbeatEnabled, randomTransactionManager, cellManager)
-    (timeout)), s"ConstellationP2PActor_$publicKeyHash")
->>>>>>> 25b85cf9
+    (timeout, materialize)), s"ConstellationP2PActor_$publicKeyHash")
 
   data.p2pActor = Some(peerToPeerActor)
   data.dbActor = Some(dbActor)
@@ -186,19 +173,13 @@
     peerToPeerActor, consensusActor, udpAddress, data, peerManager,
     metricsManager, nodeManager, cellManager)(executionContext, timeout).authRoutes
 
-<<<<<<< HEAD
-  // Setup http server for rpc
+  // Setup http server for internal API
   val bindingFuture = Http().bindAndHandle(routes, httpInterface, httpPort)
-=======
-  // Setup http server for internal API
-  Http().bindAndHandle(routes, httpInterface, httpPort)
->>>>>>> 25b85cf9
 
   val peerRoutes : Route = new PeerAPI(dbActor, nodeManager, keyManager).routes
 
   // Setup http server for peer API
   Http().bindAndHandle(peerRoutes, httpInterface, peerHttpPort)
-
 
   // TODO : Move to separate test class - these are within jvm only but won't hurt anything
   // We could also consider creating a 'Remote Proxy class' that represents a foreign
@@ -206,11 +187,8 @@
   val api = new APIClient(port=httpPort)
   api.id = id
   api.udpPort = udpPort
-<<<<<<< HEAD
-
-=======
   api.peerHttpPort = peerHttpPort
->>>>>>> 25b85cf9
+
   def healthy: Boolean = Try{api.getSync("health").status == StatusCodes.OK}.getOrElse(false)
   def add(other: ConstellationNode): HttpResponse = api.postSync("peer", other.udpAddressString)
 
