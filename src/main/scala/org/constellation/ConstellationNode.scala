package org.constellation

import java.net.InetSocketAddress
import java.security.KeyPair
import java.util.concurrent.TimeUnit

import akka.actor.{ActorRef, ActorSystem, Props}
import akka.http.scaladsl.Http
import akka.http.scaladsl.model.RemoteAddress
import akka.http.scaladsl.server.Route
import akka.io.Udp
import akka.stream.ActorMaterializer
import akka.util.Timeout
import com.typesafe.config.ConfigFactory
import com.typesafe.scalalogging.Logger
import org.constellation.consensus.{Consensus, EdgeProcessor}
import org.constellation.crypto.KeyUtils
import org.constellation.p2p.{PeerAPI, UDPActor}
import org.constellation.primitives.Schema.ValidPeerIPData
import org.constellation.primitives._
import org.constellation.util.APIClient

import scala.concurrent.{ExecutionContextExecutor, Future}

object ConstellationNode extends App {

  implicit val system: ActorSystem = ActorSystem("Constellation")
  implicit val materializer: ActorMaterializer = ActorMaterializer()
  implicit val executionContext: ExecutionContext = system.dispatchers.lookup("main-dispatcher")

  val config = ConfigFactory.load()

  val rpcTimeout = config.getInt("rpc.timeout")

  val seeds = args.headOption.map(_.split(",").map{constellation.addressToSocket}.toSeq).getOrElse(Seq())

  private val hostName = if (args.length > 1) {
    args(1)
  } else "127.0.0.1"

  private val requestExternalAddressCheck = if (args.length > 2) {
    args(2).toBoolean
  } else false

  // TODO: update to take from config
  val keyPair = KeyUtils.makeKeyPair()

  val node = new ConstellationNode(
    keyPair,
    seeds,
    config.getString("http.interface"),
    config.getInt("http.port"),
    config.getString("udp.interface"),
    config.getInt("udp.port"),
    timeoutSeconds = rpcTimeout,
    hostName = hostName,
    requestExternalAddressCheck = requestExternalAddressCheck
  )
}

class ConstellationNode(val configKeyPair: KeyPair,
                        val seedPeers: Seq[InetSocketAddress],
                        val httpInterface: String,
                        val httpPort: Int,
                        val udpInterface: String = "0.0.0.0",
                        val udpPort: Int = 16180,
                        val hostName: String = "127.0.0.1",
                        val timeoutSeconds: Int = 480,
                        val requestExternalAddressCheck : Boolean = false,
                        val autoSetExternalAddress: Boolean = false,
                        val peerHttpPort: Int = 9001,
                        val peerTCPPort: Int = 9002)(
               implicit val system: ActorSystem,
               implicit val materialize: ActorMaterializer,
               implicit val executionContext: ExecutionContext
             ){

  val data = new Data()
  data.updateKeyPair(configKeyPair)

  val ipManager = IPManager()

  import data._
  data.actorMaterializer = materialize

  val logger = Logger(s"ConstellationNode_$publicKeyHash")

  implicit val timeout: Timeout = Timeout(timeoutSeconds, TimeUnit.SECONDS)

  val udpAddressString: String = hostName + ":" + udpPort
  val udpAddress = new InetSocketAddress(hostName, udpPort)

  if (autoSetExternalAddress) {
    data.externalAddress = Some(udpAddress)
    data.apiAddress = Some(new InetSocketAddress(hostName, httpPort))
    data.tcpAddress = Some(new InetSocketAddress(hostName, peerTCPPort))
  }

  val randomTX : ActorRef = system.actorOf(
    Props(new RandomTransactionManager(data)), s"RandomTXManager_$publicKeyHash"
  )

  // Setup actors
  val metricsManager: ActorRef = system.actorOf(
    Props(new MetricsManager()), s"MetricsManager_$publicKeyHash"
  )

  val memPoolManager: ActorRef = system.actorOf(
    Props(new MemPoolManager(metricsManager)), s"MemPoolManager_$publicKeyHash"
  )

  val peerManager: ActorRef = system.actorOf(
<<<<<<< HEAD
    Props(new PeerManager(ipManager)), s"PeerManager_$publicKeyHash"
=======
    Props(new PeerManager(data)), s"PeerManager_$publicKeyHash"
>>>>>>> 5767b7d4
  )

  val cellManager: ActorRef = system.actorOf(
    Props(new CellManager(memPoolManager, metricsManager, peerManager)), s"CellManager_$publicKeyHash"
  )

  val dbActor: ActorRef =  system.actorOf(
    Props(new LevelDBActor(data)), s"ConstellationDBActor_$publicKeyHash"
  )

  val udpActor: ActorRef =
    system.actorOf(
      Props(new UDPActor(None, udpPort, udpInterface, data)), s"ConstellationUDPActor_$publicKeyHash"
    )

  val consensusActor: ActorRef = system.actorOf(
    Props(new Consensus(data)),
    s"ConstellationConsensusActor_$publicKeyHash")

  val edgeProcessorActor: ActorRef = system.actorOf(
    Props(new EdgeProcessor(data)),
    s"ConstellationEdgeProcessorActor_$publicKeyHash")

  data.dbActor = dbActor
  data.consensus = consensusActor
  data.peerManager = peerManager
  data.metricsManager = metricsManager
  data.edgeProcessor = edgeProcessorActor

  // If we are exposing rpc then create routes
  val routes: Route = new API(udpAddress, data, cellManager).authRoutes

  // Setup http server for internal API
  val bindingFuture: Future[Http.ServerBinding] = Http().bindAndHandle(routes, httpInterface, httpPort)

  val peerAPI = new PeerAPI(ipManager, data)

  val peerRoutes : Route = peerAPI.routes


  seedPeers.foreach {
    peer => ipManager.addKnownIp(RemoteAddress(peer))
  }

  def addAddressToKnownIPs(addr: ValidPeerIPData): Unit = {
    val remoteAddr = RemoteAddress(new InetSocketAddress(addr.canonicalHostName, addr.port))
    ipManager.addKnownIp(remoteAddr)
  }

  def getIPData: ValidPeerIPData = {
    ValidPeerIPData(this.hostName, this.peerHttpPort)
  }

  def getInetSocketAddress: InetSocketAddress = {
    new InetSocketAddress(this.hostName, this.peerHttpPort)
  }

  // Setup http server for peer API
  Http().bindAndHandle(peerRoutes, httpInterface, peerHttpPort)

  def shutdown(): Unit = {
    udpActor ! Udp.Unbind

    bindingFuture
      .flatMap(_.unbind())
    // TODO: we should add this back but it currently causes issues in the integration test
    //.onComplete(_ => system.terminate())
  }

  //////////////

  // TODO : Move to separate test class - these are within jvm only but won't hurt anything
  // We could also consider creating a 'Remote Proxy class' that represents a foreign
  // ConstellationNode (i.e. the current Peer class) and have them under a common interface
  def getAPIClient(host: String = hostName, port: Int = httpPort, udpPort: Int = udpPort): APIClient = {
    val api = APIClient(host, port, udpPort)
    api.id = id
    api
  }

  def getAPIClientForNode(node: ConstellationNode): APIClient = {
    val ipData = node.getIPData
    val api = APIClient(host = ipData.canonicalHostName, port = ipData.port)
    api.id = id
    api
  }

}<|MERGE_RESOLUTION|>--- conflicted
+++ resolved
@@ -20,7 +20,7 @@
 import org.constellation.primitives._
 import org.constellation.util.APIClient
 
-import scala.concurrent.{ExecutionContextExecutor, Future}
+import scala.concurrent.{ExecutionContext, Future}
 
 object ConstellationNode extends App {
 
@@ -110,11 +110,7 @@
   )
 
   val peerManager: ActorRef = system.actorOf(
-<<<<<<< HEAD
-    Props(new PeerManager(ipManager)), s"PeerManager_$publicKeyHash"
-=======
-    Props(new PeerManager(data)), s"PeerManager_$publicKeyHash"
->>>>>>> 5767b7d4
+    Props(new PeerManager(ipManager, data)), s"PeerManager_$publicKeyHash"
   )
 
   val cellManager: ActorRef = system.actorOf(
