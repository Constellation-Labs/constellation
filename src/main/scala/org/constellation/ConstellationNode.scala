--- conflicted
+++ resolved
@@ -3,12 +3,8 @@
 import java.net.InetSocketAddress
 import java.security.KeyPair
 import java.util.concurrent.TimeUnit
-<<<<<<< HEAD
-import akka.actor.{ActorRef, ActorSystem, Props, TypedActor} // Use of TypedActor currently commented out, see tmp comment
-=======
 
 import akka.actor.{ActorRef, ActorSystem, Props}
->>>>>>> ae5fa3fa
 import akka.http.scaladsl.Http
 import akka.http.scaladsl.model.RemoteAddress
 import akka.http.scaladsl.server.directives.{DebuggingDirectives, LoggingMagnet}
@@ -18,14 +14,9 @@
 import better.files._
 import com.typesafe.config.ConfigFactory
 import com.typesafe.scalalogging.Logger
-
 import constellation._
 import org.constellation.CustomDirectives.printResponseTime
 import org.constellation.crypto.KeyUtils
-<<<<<<< HEAD
-import org.constellation.datastore.swaydb.SwayDBDatastore // Use currently commented out, see tmp comment
-=======
->>>>>>> ae5fa3fa
 import org.constellation.p2p.PeerAPI
 import org.constellation.primitives.Schema.ValidPeerIPData
 import org.constellation.primitives._
@@ -35,16 +26,9 @@
 import scala.concurrent.{ExecutionContext, Future}
 import scala.util.{Failure, Success, Try}
 
-/** The constellation protocol node object. */
 object ConstellationNode {
-
-  import scala.concurrent.ExecutionContext
-
-  /** Run ??.
-    *
-    * @param args ... main execution option arguments.
-    * @todo Various TODO notes in the body.
-    */
+import scala.concurrent.ExecutionContext
+
   def main(args: Array[String]): Unit = {
     val logger = Logger("ConstellationNode")
     logger.info("Main init")
@@ -60,21 +44,21 @@
 
       val rpcTimeout = config.getInt("rpc.timeout")
 
+
       // TODO: Add scopt to support cmdline args.
       val seeds: Seq[HostPort] =
         if (config.hasPath("seedPeers")) {
-          import scala.collection.JavaConverters._
-          val peersList = config.getStringList("seedPeers")
-          peersList
-            .asScala
-            .map(_.split(":"))
-            .map(arr => HostPort(arr(0), arr(1).toInt))
-        } else Seq()
+        import scala.collection.JavaConverters._
+        val peersList = config.getStringList("seedPeers")
+        peersList
+          .asScala
+          .map(_.split(":"))
+          .map(arr => HostPort(arr(0), arr(1).toInt))
+      } else Seq()
 
       logger.info(s"Seeds: $seeds")
 
       val requestExternalAddressCheck = false
-
       /*
           val seeds = args.headOption.map(_.split(",").map{constellation.addressToSocket}.toSeq).getOrElse(Seq())
 
@@ -92,24 +76,7 @@
 
       val _ = KeyUtils.provider // Ensure initialized
 
-<<<<<<< HEAD
-      val hostName = Try {
-        File("external_host_ip").lines.mkString
-      }.getOrElse("127.0.0.1")
-
-      val keyPairPath = ".dag/key"
-      val localKeyPair = Try {
-        File(keyPairPath).lines.mkString.x[KeyPair]
-      }
-
-      localKeyPair match {
-        case Failure(e) =>
-          e.printStackTrace()
-        case _ =>
-      }
-=======
       val hostName = Try{File("external_host_ip").lines.mkString}.getOrElse("127.0.0.1")
->>>>>>> ae5fa3fa
 
       // TODO: update to take from config
     val keyPairFile = File(".dag/key")
@@ -134,22 +101,12 @@
           throw e
         }
       }
-<<<<<<< HEAD
-=======
-
->>>>>>> ae5fa3fa
-
-      logger.info("post key pair")
-
-      val portOffset = args.headOption.map {
-        _.toInt
-      }
-      val httpPortFromArg = portOffset.map {
-        _ + 1
-      }
-      val peerHttpPortFromArg = portOffset.map {
-        _ + 2
-      }
+
+
+
+      val portOffset = args.headOption.map{_.toInt}
+      val httpPortFromArg = portOffset.map{_ + 1}
+      val peerHttpPortFromArg = portOffset.map{_ + 2}
 
       val httpPort = httpPortFromArg.getOrElse(Option(System.getenv("DAG_HTTP_PORT")).map {
         _.toInt
@@ -178,16 +135,17 @@
       case Success(_) => logger.info("success")
 
         while (true) {
-          Thread.sleep(60 * 1000)
+          Thread.sleep(60*1000)
         }
 
     }
 
-  } // end main method
-
-} // end ConstellationNode object
-
-/** The constellation protocol node class. */
+  }
+
+
+
+}
+
 class ConstellationNode(val configKeyPair: KeyPair,
                         val seedPeers: Seq[HostPort],
                         val httpInterface: String,
@@ -196,7 +154,7 @@
                         val udpPort: Int = 16180,
                         val hostName: String = "127.0.0.1",
                         val timeoutSeconds: Int = 480,
-                        val requestExternalAddressCheck: Boolean = false,
+                        val requestExternalAddressCheck : Boolean = false,
                         val autoSetExternalAddress: Boolean = false,
                         val peerHttpPort: Int = 9001,
                         val peerTCPPort: Int = 9002,
@@ -206,7 +164,7 @@
                          implicit val system: ActorSystem,
                          implicit val materialize: ActorMaterializer,
                          implicit val executionContext: ExecutionContext
-                       ) {
+                       ){
 
   implicit val dao: DAO = new DAO()
   dao.updateKeyPair(configKeyPair)
@@ -223,13 +181,13 @@
   )
 
   dao.heartbeatActor = heartBeat
-
-  // Setup actors.
+  // Setup actors
   val metricsManager: ActorRef = system.actorOf(
     Props(new MetricsManager()), s"MetricsManager_$publicKeyHash"
   )
 
   dao.metricsManager = metricsManager
+
 
   val ipManager = IPManager()
 
@@ -255,57 +213,49 @@
     Props(new PeerManager(ipManager)), s"PeerManager_$publicKeyHash"
   )
 
-  // val dbActor = SwayDBDatastore(dao) // tmp comment
-
-  // dao.dbActor = dbActor  // tmp comment
-
+ // val dbActor = SwayDBDatastore(dao)
+
+//  dao.dbActor = dbActor
   dao.peerManager = peerManager
 
   private val logReqResp: Directive0 = DebuggingDirectives.logRequestResult(
     LoggingMagnet(printResponseTime(logger))
   )
 
-  // If we are exposing rpc then create routes.
+  // If we are exposing rpc then create routes
   val routes: Route = new API(udpAddress).routes // logReqResp { }
 
   logger.info("API Binding")
 
-  // Setup http server for internal API.
+
+  // Setup http server for internal API
   private val bindingFuture: Future[Http.ServerBinding] = Http().bindAndHandle(routes, httpInterface, httpPort)
 
   val peerAPI = new PeerAPI(ipManager)
 
-  val peerRoutes: Route = peerAPI.routes // logReqResp { }
-
-  /*
-    seedPeers.foreach {
-      peer => ipManager.addKnownIP(RemoteAddress(peer))
-    }
-  */
-
-  /** @param addr ... Address to be added to the known IP's. */
+  val peerRoutes : Route = peerAPI.routes  // logReqResp { }
+
+/*  seedPeers.foreach {
+    peer => ipManager.addKnownIP(RemoteAddress(peer))
+  }*/
+
   def addAddressToKnownIPs(addr: ValidPeerIPData): Unit = {
     val remoteAddr = RemoteAddress(new InetSocketAddress(addr.canonicalHostName, addr.port))
     ipManager.addKnownIP(remoteAddr)
   }
 
-  /** Getter for valid peer ID data. */
   def getIPData: ValidPeerIPData = {
     ValidPeerIPData(this.hostName, this.peerHttpPort)
   }
 
-  /** Getter for internet socket addresses. */
   def getInetSocketAddress: InetSocketAddress = {
     new InetSocketAddress(this.hostName, this.peerHttpPort)
   }
 
-  // Setup http server for peer API.
+
+  // Setup http server for peer API
   private val peerBindingFuture = Http().bindAndHandle(peerRoutes, httpInterface, peerHttpPort)
 
-  /** Shuts down the node.
-    *
-    * @todo: See TODO's in the body of this function.
-    **/
   def shutdown(): Unit = {
 
     bindingFuture
@@ -313,39 +263,27 @@
 
     peerBindingFuture
       .foreach(_.unbind())
-
-    // TODO: We should add this back but it currently causes issues in the integration test
-    //.onComplete(_ => system.terminate()) // tmp comment
-    //TypedActor(system).stop(dbActor) // tmp comment
-  }
+    // TODO: we should add this back but it currently causes issues in the integration test
+    //.onComplete(_ => system.terminate())
+
+    //TypedActor(system).stop(dbActor)
+  }
+
+  //////////////
 
   // TODO : Move to separate test class - these are within jvm only but won't hurt anything
   // We could also consider creating a 'Remote Proxy class' that represents a foreign
   // ConstellationNode (i.e. the current Peer class) and have them under a common interface
-
-  /** Getter for the API client.
-    *
-    * @param host    ... Idenfier of the host.
-    * @param port    ... http protocol port.
-    * @param udpPort ... UDP protocol port.
-    * @return The API client.
-    */
   def getAPIClient(host: String = hostName, port: Int = httpPort, udpPort: Int = udpPort): APIClient = {
     val api = APIClient(host, port, udpPort)
     api.id = id
     api
   }
 
-  /** Getter for the peer meta data. */
   def getAddPeerRequest: PeerMetadata = {
     PeerMetadata(hostName, udpPort, peerHttpPort, dao.id)
   }
 
-  /** Getter for the API client of the node ??.
-    *
-    * @param node ... constellation protocol node.
-    * @return The API client.
-    */
   def getAPIClientForNode(node: ConstellationNode): APIClient = {
     val ipData = node.getIPData
     val api = APIClient(host = ipData.canonicalHostName, port = ipData.port)
@@ -353,9 +291,7 @@
     api
   }
 
-  // Write notification that the node started.
   logger.info("Node started")
-
   dao.metricsManager ! UpdateMetric("nodeState", dao.nodeState.toString)
   metricsManager ! UpdateMetric("address", dao.selfAddressStr)
   metricsManager ! UpdateMetric("nodeStartTimeMS", System.currentTimeMillis().toString)
@@ -364,10 +300,10 @@
   dao.metricsManager ! UpdateMetric("version", "1.0.9")
 
   if (attemptDownload) {
-    seedPeers.foreach {
+    seedPeers.foreach{
       dao.peerManager ! _
     }
     PeerManager.initiatePeerReload()(dao, dao.edgeExecutionContext)
   }
 
-} // end class ConstellationNode
+}