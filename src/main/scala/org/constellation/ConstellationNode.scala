--- conflicted
+++ resolved
@@ -58,6 +58,7 @@
     config.getString("udp.interface"),
     config.getInt("udp.port"),
     timeoutSeconds = rpcTimeout,
+    heartbeatEnabled = true,
     hostName = hostName,
     requestExternalAddressCheck = requestExternalAddressCheck
   )
@@ -73,6 +74,7 @@
                val udpPort: Int = 16180,
                val hostName: String = "127.0.0.1",
                timeoutSeconds: Int = 30,
+               heartbeatEnabled: Boolean = false,
                requestExternalAddressCheck : Boolean = false
              )(
                implicit val system: ActorSystem,
@@ -80,14 +82,12 @@
                implicit val executionContext: ExecutionContextExecutor
              ){
 
-
   val publicKeyHash: Int = keyPair.getPublic.hashCode()
 
   val id : Id = Id(keyPair.getPublic)
 
   val logger = Logger(s"ConstellationNode_$publicKeyHash")
 
-<<<<<<< HEAD
 
   val tmpDir = new File("tmp")
   val tmpDirId = new File("tmp", id.medium)
@@ -97,8 +97,6 @@
 
  // logger.info(s"UDP Info - hostname: $hostName interface: $udpInterface port: $udpPort")
 
-=======
->>>>>>> 7d31e787
   implicit val timeout: Timeout = Timeout(timeoutSeconds, TimeUnit.SECONDS)
 
   // TODO: add root actor for routing
@@ -162,6 +160,7 @@
 
   def shutdown(): Unit = {
     udpActor ! Udp.Unbind
+    peerToPeerActor ! ToggleHeartbeat
   }
 
 }