--- conflicted
+++ resolved
@@ -4,11 +4,8 @@
 import java.security.KeyPair
 import java.util.concurrent.TimeUnit
 
-<<<<<<< HEAD
 import akka.actor.{ActorRef, ActorSystem, Props}
-=======
 import akka.actor.{ActorRef, ActorSystem, Props, TypedActor, TypedProps}
->>>>>>> 095e1604
 import akka.http.scaladsl.Http
 import akka.http.scaladsl.model.RemoteAddress
 import akka.http.scaladsl.server.Route
@@ -20,20 +17,16 @@
 import org.constellation.consensus.{CheckpointMemPoolVerifier, CheckpointUniqueSigner, Consensus, EdgeProcessor}
 import org.constellation.crypto.KeyUtils
 import org.constellation.p2p.{PeerAPI, UDPActor}
-<<<<<<< HEAD
-=======
+import org.constellation.p2p.{PeerAPI, UDPActor}
 import org.constellation.primitives.Schema.ValidPeerIPData
->>>>>>> 095e1604
 import org.constellation.primitives._
 import org.constellation.util.{APIClient, Heartbeat}
 
 import scala.concurrent.{ExecutionContext, Future}
-<<<<<<< HEAD
 import scala.util.{Failure, Success, Try}
-=======
->>>>>>> 095e1604
 
 object ConstellationNode {
+import scala.concurrent.{ExecutionContext, Future}
 
   def main(args: Array[String]): Unit = {
     val logger = Logger(s"Main")
@@ -114,15 +107,10 @@
   implicit val dao: DAO = new DAO()
   dao.updateKeyPair(configKeyPair)
 
-<<<<<<< HEAD
+  val ipManager = IPManager()
+
   import dao._
   dao.actorMaterializer = materialize
-=======
-  val ipManager = IPManager()
-
-  import data._
-  data.actorMaterializer = materialize
->>>>>>> 095e1604
 
   val logger = Logger(s"ConstellationNode_$publicKeyHash")
 
@@ -163,25 +151,12 @@
   )
 
   val peerManager: ActorRef = system.actorOf(
-<<<<<<< HEAD
-    Props(new PeerManager(dao)), s"PeerManager_$publicKeyHash"
-  )
-
-  val cellManager: ActorRef = system.actorOf(
-    Props(new CellManager(memPoolManager, metricsManager, peerManager)), s"CellManager_$publicKeyHash"
-  )
-
-  val dbActor: ActorRef =  system.actorOf(
-    Props(new LevelDBActor(dao)), s"ConstellationDBActor_$publicKeyHash"
-  )
-=======
-    Props(new PeerManager(ipManager, data)), s"PeerManager_$publicKeyHash"
+    Props(new PeerManager(ipManager, dao)), s"PeerManager_$publicKeyHash"
   )
 
   val dbActor: KVDB = TypedActor(system).typedActorOf(TypedProps(
     classOf[KVDB],
-    new KVDBImpl(data)), s"KVDB_$publicKeyHash")
->>>>>>> 095e1604
+    new KVDBImpl(dao)), s"KVDB_$publicKeyHash")
 
   val udpActor: ActorRef =
     system.actorOf(
@@ -209,14 +184,10 @@
   dao.cpSigner = cpUniqueSigner
 
   // If we are exposing rpc then create routes
-<<<<<<< HEAD
-  val routes: Route = new API(udpAddress, cellManager).authRoutes
+  val routes: Route = new API(udpAddress, data).routes
 
   logger.info("API Binding")
 
-=======
-  val routes: Route = new API(udpAddress, data).routes
->>>>>>> 095e1604
 
   // Setup http server for internal API
   private val bindingFuture: Future[Http.ServerBinding] = Http().bindAndHandle(routes, httpInterface, httpPort)
@@ -235,9 +206,6 @@
     ipManager.addKnownIP(remoteAddr)
   }
 
-<<<<<<< HEAD
-  val peerRoutes : Route = new PeerAPI(dao).routes
-=======
   def getIPData: ValidPeerIPData = {
     ValidPeerIPData(this.hostName, this.peerHttpPort)
   }
@@ -245,7 +213,8 @@
   def getInetSocketAddress: InetSocketAddress = {
     new InetSocketAddress(this.hostName, this.peerHttpPort)
   }
->>>>>>> 095e1604
+
+  val peerRoutes : Route = new PeerAPI(dao).routes
 
   // Setup http server for peer API
   private val peerBindingFuture = Http().bindAndHandle(peerRoutes, httpInterface, peerHttpPort)
