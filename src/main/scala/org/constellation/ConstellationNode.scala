package org.constellation

import java.net.InetSocketAddress
import java.security.KeyPair
import java.util.concurrent.TimeUnit

import akka.actor.{ActorRef, ActorSystem, Props}
import akka.http.scaladsl.Http
import akka.http.scaladsl.server.Route
import akka.io.Udp
import akka.stream.ActorMaterializer
import akka.util.Timeout
import com.typesafe.config.ConfigFactory
import com.typesafe.scalalogging.Logger
import org.constellation.consensus.Consensus
import org.constellation.crypto.KeyUtils
import org.constellation.p2p.{PeerAPI, PeerToPeer, RegisterNextActor, UDPActor}
import org.constellation.primitives.Schema.{AddPeerFromLocal, ToggleHeartbeat}
import org.constellation.primitives._
import org.constellation.util.APIClient

import scala.concurrent.{ExecutionContextExecutor, Future}
import scala.util.Try

object ConstellationNode extends App {

  implicit val system: ActorSystem = ActorSystem("Constellation")
  implicit val materializer: ActorMaterializer = ActorMaterializer()
  implicit val executionContext: ExecutionContextExecutor = system.dispatcher

  val config = ConfigFactory.load()

  val rpcTimeout = config.getInt("blockchain.defaultRPCTimeoutSeconds")

  val seeds = args.headOption.map(_.split(",").map{constellation.addressToSocket}.toSeq).getOrElse(Seq())

  private val hostName = if (args.length > 1) {
    args(1)
  } else "127.0.0.1"

  private val requestExternalAddressCheck = if (args.length > 2) {
    args(2).toBoolean
  } else false

  // TODO: update to take from config
  val keyPair = KeyUtils.makeKeyPair()

  val node = new ConstellationNode(
    keyPair,
    seeds,
    config.getString("http.interface"),
    config.getInt("http.port"),
    config.getString("udp.interface"),
    config.getInt("udp.port"),
    timeoutSeconds = rpcTimeout,
    heartbeatEnabled = true,
    hostName = hostName,
    requestExternalAddressCheck = requestExternalAddressCheck
  )

  node.data.minGenesisDistrSize = 4
}

class ConstellationNode(
                         val configKeyPair: KeyPair,
                         val seedPeers: Seq[InetSocketAddress],
                         val httpInterface: String,
                         val httpPort: Int,
                         val udpInterface: String = "0.0.0.0",
                         val udpPort: Int = 16180,
                         val hostName: String = "127.0.0.1",
                         val timeoutSeconds: Int = 30,
                         val heartbeatEnabled: Boolean = false,
                         val requestExternalAddressCheck : Boolean = false,
                         val generateRandomTransactions: Boolean = true,
                         val autoSetExternalAddress: Boolean = false,
                         val peerHttpPort: Int = 9001,
                         val peerTCPPort: Int = 9002
             )(
               implicit val system: ActorSystem,
               implicit val materialize: ActorMaterializer,
               implicit val executionContext: ExecutionContextExecutor
             ){

  val data = new Data()
  data.updateKeyPair(configKeyPair)

  import data._
  data.actorMaterializer = materialize

  generateRandomTX = generateRandomTransactions

  val logger = Logger(s"ConstellationNode_$publicKeyHash")

  implicit val timeout: Timeout = Timeout(timeoutSeconds, TimeUnit.SECONDS)

  val udpAddressString: String = hostName + ":" + udpPort
  val udpAddress = new InetSocketAddress(hostName, udpPort)

  if (autoSetExternalAddress) {
    data.externalAddress = Some(udpAddress)
    data.apiAddress = Some(new InetSocketAddress(hostName, httpPort))
    data.tcpAddress = Some(new InetSocketAddress(hostName, peerTCPPort))
  }

  // Setup actors
  val metricsManager: ActorRef = system.actorOf(
    Props(new MetricsManager()), s"MetricsManager_$publicKeyHash"
  )

  val memPoolManager: ActorRef = system.actorOf(
    Props(new MemPoolManager(metricsManager)), s"MemPoolManager_$publicKeyHash"
  )

  val peerManager: ActorRef = system.actorOf(
    Props(new PeerManager()), s"PeerManager_$publicKeyHash"
  )

  val cellManager: ActorRef = system.actorOf(
    Props(new CellManager(memPoolManager, metricsManager, peerManager)), s"CellManager_$publicKeyHash"
  )

  val randomTransactionManager: ActorRef = system.actorOf(
    Props(new RandomTransactionManager(peerManager, metricsManager, data)), s"RandomTransactionManager_$publicKeyHash"
  )

  val dbActor: ActorRef =  system.actorOf(
    Props(new LevelDBActor(data)), s"ConstellationDBActor_$publicKeyHash"
  )

  val udpActor: ActorRef =
    system.actorOf(
      Props(new UDPActor(None, udpPort, udpInterface, data)), s"ConstellationUDPActor_$publicKeyHash"
    )

  val consensusActor: ActorRef = system.actorOf(
    Props(new Consensus(configKeyPair, data, udpActor)(timeout)),
    s"ConstellationConsensusActor_$publicKeyHash")

  val peerToPeerActor: ActorRef =
    system.actorOf(Props(new PeerToPeer(
      configKeyPair.getPublic, system,
      consensusActor, udpActor, data, requestExternalAddressCheck, heartbeatEnabled=heartbeatEnabled, randomTransactionManager, cellManager)
    (timeout, materialize)), s"ConstellationP2PActor_$publicKeyHash")

  data.p2pActor = peerToPeerActor
  data.dbActor = dbActor
  data.peerManager = peerManager
  data.metricsManager = metricsManager

  private val register = RegisterNextActor(peerToPeerActor)

  udpActor ! register

  // Seed peers
  if (seedPeers.nonEmpty) {
    seedPeers.foreach(peer => {
      logger.info(s"Attempting to connect to seed-host $peer")
      peerToPeerActor ! AddPeerFromLocal(peer)
    })
  }

  // If we are exposing rpc then create routes
  val routes: Route = new API(
    peerToPeerActor, consensusActor, udpAddress, data, peerManager,
    metricsManager, cellManager)(executionContext, timeout).authRoutes

  // Setup http server for internal API
  val bindingFuture: Future[Http.ServerBinding] = Http().bindAndHandle(routes, httpInterface, httpPort)

<<<<<<< HEAD
  val peerRoutes : Route = new PeerAPI(data).routes
=======
  val peerRoutes : Route = new PeerAPI(dbActor, nodeManager, keyManager, metricsManager, peerManager, consensusActor, data).routes
>>>>>>> ec185136

  // Setup http server for peer API
  Http().bindAndHandle(peerRoutes, httpInterface, peerHttpPort)

  def shutdown(): Unit = {
    udpActor ! Udp.Unbind
    peerToPeerActor ! ToggleHeartbeat

    bindingFuture
      .flatMap(_.unbind())
    // TODO: we should add this back but it currently causes issues in the integration test
    //.onComplete(_ => system.terminate())
  }

  //////////////

  // TODO : Move to separate test class - these are within jvm only but won't hurt anything
  // We could also consider creating a 'Remote Proxy class' that represents a foreign
  // ConstellationNode (i.e. the current Peer class) and have them under a common interface
  def getAPIClient(): APIClient = {
    val api = new APIClient().setConnection(host = hostName, port = httpPort)
    api.id = id
    api.udpPort = udpPort
    api
  }

}<|MERGE_RESOLUTION|>--- conflicted
+++ resolved
@@ -168,11 +168,7 @@
   // Setup http server for internal API
   val bindingFuture: Future[Http.ServerBinding] = Http().bindAndHandle(routes, httpInterface, httpPort)
 
-<<<<<<< HEAD
   val peerRoutes : Route = new PeerAPI(data).routes
-=======
-  val peerRoutes : Route = new PeerAPI(dbActor, nodeManager, keyManager, metricsManager, peerManager, consensusActor, data).routes
->>>>>>> ec185136
 
   // Setup http server for peer API
   Http().bindAndHandle(peerRoutes, httpInterface, peerHttpPort)
