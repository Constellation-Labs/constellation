package org.constellation

import java.net.InetSocketAddress
import java.security.KeyPair

import akka.actor.{ActorRef, ActorSystem, Props}
import akka.http.scaladsl.Http
import akka.http.scaladsl.server.directives.{DebuggingDirectives, LoggingMagnet}
import akka.http.scaladsl.server.{Directive0, Route}
import akka.stream.ActorMaterializer
import akka.stream.scaladsl.Sink
import better.files._
import com.typesafe.config.ConfigFactory
import com.typesafe.scalalogging.{Logger, StrictLogging}
import constellation._
import org.constellation.CustomDirectives.printResponseTime
import org.constellation.consensus.{CrossTalkConsensus, HTTPNodeRemoteSender, NodeRemoteSender}
import org.constellation.crypto.KeyUtils
import org.constellation.datastore.SnapshotTrigger
import org.constellation.p2p.PeerAPI
import org.constellation.primitives.Schema.{NodeState, ValidPeerIPData}
import org.constellation.primitives._
import org.constellation.util.{APIClient, Metrics}

import scala.concurrent.{ExecutionContext, Future}
import scala.util.{Failure, Success, Try}

// scopt requires default args for all properties.
// Make sure to check for null early -- don't propogate nulls anywhere else.
case class CliConfig(
  externalIp: java.net.InetAddress = null,
  externalPort: Int = 0,
  debug: Boolean = false,
  startOfflineMode: Boolean = false,
  lightNode: Boolean = false,
  genesisNode: Boolean = false
)

/**
  * Main entry point for starting a node
  */
object ConstellationNode extends StrictLogging {

  final val LocalConfigFile = "local_config"

  //noinspection ScalaStyle
  def main(args: Array[String]): Unit = {
    logger.info(s"Main init with args $args")

    import scopt.OParser
    val builder = OParser.builder[CliConfig]
    val parser1 = {
      import builder._
      OParser.sequence(
        programName("constellation"),
        head("constellation", BuildInfo.version),
        opt[java.net.InetAddress]("ip")
          .action((x, c) => c.copy(externalIp = x))
          .valueName("<ip address>")
          .text("the ip you can be reached from outside"),
        opt[Int]('p', "port")
          .action((x, c) => c.copy(externalPort = x))
          .text("the port you can be reached from outside"),
        opt[Boolean]('d', "debug")
          .action((x, c) => c.copy(debug = x))
          .text("run the node in debug mode"),
        opt[Boolean]('o', "offline")
          .action((x, c) => c.copy(startOfflineMode = x))
          .text("Start the node in offline mode. Won't connect automatically"),
        opt[Boolean]('l', "light")
          .action((x, c) => c.copy(startOfflineMode = x))
          .text("Start a light node, only validates & stores portions of the graph"),
        opt[Boolean]('g', "genesis")
          .action((x, c) => c.copy(genesisNode = x))
          .text("Start in single node genesis mode"),
        help("help").text("prints this usage text"),
        version("version").text(s"Constellation v${BuildInfo.version}"),
        checkConfig(
          c =>
            if (c.externalIp == null ^ c.externalPort == 0) {
              failure("ip and port must either both be set, or neither.")
            } else success
        )
      )
    }

    // OParser.parse returns Option[Config]
    val cliConfig: CliConfig = OParser.parse(parser1, args, CliConfig()) match {
      case Some(c) => c
      case _       =>
        // arguments are bad, error message will have been displayed
        throw new RuntimeException("Invalid set of cli options")
    }

    val config = ConfigFactory.load()
    logger.info("Config loaded")

    Try {

      // TODO: Move to scopt above.
      val seedsFromConfig: Seq[HostPort] = PeerManager.loadSeedsFromConfig(config)

      logger.info(s"Seeds: $seedsFromConfig")

      // TODO: This should be unified as a single conf file
      val hostName = Option(cliConfig.externalIp).map(_.toString).getOrElse {
        Try { File(LocalConfigFile).lines.mkString.x[LocalNodeConfig].externalIP }
          .getOrElse("127.0.0.1")
      }

      val preferencesPath = File(".dag")
      preferencesPath.createDirectoryIfNotExists()

      // TODO: update to take from config
      val keyPair = KeyUtils.loadDefaultKeyPair()

      val portOffset = Option(cliConfig.externalPort).filter(_ != 0)
      val httpPortFromArg = portOffset.map { _ + 1 }
      val peerHttpPortFromArg = portOffset.map { _ + 2 }

      val httpPort = httpPortFromArg.getOrElse(
        Option(System.getenv("DAG_HTTP_PORT"))
          .map {
            _.toInt
          }
          .getOrElse(config.getInt("http.port"))
      )

      val peerHttpPort = peerHttpPortFromArg.getOrElse(
        Option(System.getenv("DAG_PEER_HTTP_PORT"))
          .map {
            _.toInt
          }
          .getOrElse(config.getInt("http.peer-port"))
      )

      implicit val system: ActorSystem = ActorSystem("Constellation")
      implicit val materializer: ActorMaterializer = ActorMaterializer()
      implicit val executionContext: ExecutionContext = ExecutionContext.global

      val constellationConfig = config.getConfig("constellation")

      new ConstellationNode(
        NodeConfig(
          seeds = seedsFromConfig,
          primaryKeyPair = keyPair,
          isGenesisNode = cliConfig.startOfflineMode,
          hostName = hostName,
          httpInterface = config.getString("http.interface"),
          httpPort = httpPort,
          peerHttpPort = peerHttpPort,
          defaultTimeoutSeconds = config.getInt("default-timeout-seconds"),
          attemptDownload = true,
          cliConfig = cliConfig,
          processingConfig = ProcessingConfig(
            maxWidth = constellationConfig.getInt("max-width")
            // TODO: Finish porting configs from application conf
          )
        )
      )
    } match {
      case Failure(e) => e.printStackTrace()
      case Success(_) =>
        logger.info("success")

        // To stop daemon threads
        while (true) {
          Thread.sleep(60 * 1000)
        }

    }

  }

}

case class NodeConfig(
<<<<<<< HEAD
                                     seeds: Seq[HostPort] = Seq(),
                                     primaryKeyPair: KeyPair = KeyUtils.makeKeyPair(),
                                     isGenesisNode: Boolean = false,
                                     metricIntervalSeconds: Int = 60,
                                     hostName: String = "127.0.0.1",
                                     httpInterface: String = "0.0.0.0",
                                     httpPort: Int = 9000,
                                     peerHttpPort: Int = 9001,
                                     defaultTimeoutSeconds: Int = 90,
                                     attemptDownload: Boolean = false,
                                     allowLocalhostPeers: Boolean = false,
                                     cliConfig: CliConfig = CliConfig(),
                                     processingConfig: ProcessingConfig = ProcessingConfig()
                                   )
=======
  seeds: Seq[HostPort] = Seq(),
  primaryKeyPair: KeyPair = KeyUtils.makeKeyPair(),
  isGenesisNode: Boolean = false,
  metricIntervalSeconds: Int = 60,
  hostName: String = "127.0.0.1",
  httpInterface: String = "0.0.0.0",
  httpPort: Int = 9000,
  peerHttpPort: Int = 9001,
  defaultTimeoutSeconds: Int = 10,
  attemptDownload: Boolean = false,
  allowLocalhostPeers: Boolean = false,
  cliConfig: CliConfig = CliConfig(),
  processingConfig: ProcessingConfig = ProcessingConfig()
)
>>>>>>> d1e6e707

class ConstellationNode(
  val nodeConfig: NodeConfig = NodeConfig()
)(
  implicit val system: ActorSystem,
  implicit val materialize: ActorMaterializer,
  implicit val executionContext: ExecutionContext
) {

  implicit val dao: DAO = new DAO()
  dao.initialize(nodeConfig)

  val logger = Logger(s"ConstellationNode_${dao.publicKeyHash}")

  logger.info(
    s"Node init with API ${nodeConfig.httpInterface} ${nodeConfig.httpPort} peerPort: ${nodeConfig.peerHttpPort}"
  )

  dao.metrics = new Metrics(periodSeconds = dao.processingConfig.metricCheckInterval)

  val checkpointFormationManager = new CheckpointFormationManager(
    dao.processingConfig.checkpointFormationTimeSeconds,
    dao.processingConfig.formUndersizedCheckpointAfterSeconds
  )

  val snapshotTrigger = new SnapshotTrigger()

  val ipManager = IPManager()

  nodeConfig.seeds.foreach { peer =>
    ipManager.addKnownIP(peer.host)
  }

  dao.peerManager = system.actorOf(
    Props(new PeerManager(ipManager)),
    s"PeerManager_${dao.publicKeyHash}"
  )

  // TODO: Unused, can be used for timing information but adds a lot to logs
  private val logReqResp: Directive0 = DebuggingDirectives.logRequestResult(
    LoggingMagnet(printResponseTime(logger))
  )

  // If we are exposing rpc then create routes
  val routes: Route = new API()(system, constellation.standardTimeout, dao).routes // logReqResp { }

  logger.info("Binding API")

  // Setup http server for internal API
  private val bindingFuture: Future[Http.ServerBinding] =
    Http().bindAndHandle(routes, nodeConfig.httpInterface, nodeConfig.httpPort)

  val remoteSenderActor: ActorRef = system.actorOf(NodeRemoteSender.props(new HTTPNodeRemoteSender))
  val crossTalkConsensusActor: ActorRef =
    system.actorOf(CrossTalkConsensus.props(remoteSenderActor))
  val peerAPI = new PeerAPI(ipManager, crossTalkConsensusActor)
  val randomTXManager = new RandomTransactionManager(crossTalkConsensusActor)

  def addAddressToKnownIPs(addr: ValidPeerIPData): Unit = {
    ipManager.addKnownIP(addr.canonicalHostName)
  }

  def getIPData: ValidPeerIPData = {
    ValidPeerIPData(nodeConfig.hostName, nodeConfig.peerHttpPort)
  }

  def getInetSocketAddress: InetSocketAddress = {
    new InetSocketAddress(nodeConfig.hostName, nodeConfig.peerHttpPort)
  }

  // Setup http server for peer API
  // TODO: Add shutdown mechanism
  Http()
    .bind(nodeConfig.httpInterface, nodeConfig.peerHttpPort)
    .runWith(Sink foreach { conn =>
      val address = conn.remoteAddress
      conn.handleWith(peerAPI.routes(address))
    })

  def shutdown(): Unit = {

    bindingFuture
      .foreach(_.unbind())

    // TODO: we should add this back but it currently causes issues in the integration test
    //.onComplete(_ => system.terminate())

  }

  //////////////

  // TODO : Move to separate test class - these are within jvm only but won't hurt anything
  // We could also consider creating a 'Remote Proxy class' that represents a foreign
  // ConstellationNode (i.e. the current Peer class) and have them under a common interface

  def getAPIClient(host: String = nodeConfig.hostName,
                   port: Int = nodeConfig.httpPort): APIClient = {
    val api = APIClient(host, port)
    api.id = dao.id
    api
  }

  // TODO: Change E2E to not use this but instead rely on peer discovery, need to send addresses there too
  def getAddPeerRequest: PeerMetadata = {
    PeerMetadata(nodeConfig.hostName,
                 nodeConfig.peerHttpPort,
                 dao.id,
                 auxAddresses = dao.addresses,
                 nodeType = dao.nodeType)
  }

  def getAPIClientForNode(node: ConstellationNode): APIClient = {
    val ipData = node.getIPData
    val api = APIClient(host = ipData.canonicalHostName, port = ipData.port)
    api.id = dao.id
    api
  }

  logger.info("Node started")

  if (nodeConfig.attemptDownload) {
    nodeConfig.seeds.foreach {
      dao.peerManager ! _
    }
    PeerManager.initiatePeerReload()(dao, dao.edgeExecutionContext)
  }

  // TODO: Use this for full flow, right now this only works as a debugging measure, does not integrate properly
  // with other nodes joining
  if (nodeConfig.isGenesisNode) {
    logger.info("Creating genesis block")
    Genesis.start()
    logger.info(s"Genesis block hash ${dao.genesisBlock.map { _.soeHash }.getOrElse("")}")
    dao.setNodeState(NodeState.Ready)
    dao.generateRandomTX = true
  }

}<|MERGE_RESOLUTION|>--- conflicted
+++ resolved
@@ -175,22 +175,6 @@
 }
 
 case class NodeConfig(
-<<<<<<< HEAD
-                                     seeds: Seq[HostPort] = Seq(),
-                                     primaryKeyPair: KeyPair = KeyUtils.makeKeyPair(),
-                                     isGenesisNode: Boolean = false,
-                                     metricIntervalSeconds: Int = 60,
-                                     hostName: String = "127.0.0.1",
-                                     httpInterface: String = "0.0.0.0",
-                                     httpPort: Int = 9000,
-                                     peerHttpPort: Int = 9001,
-                                     defaultTimeoutSeconds: Int = 90,
-                                     attemptDownload: Boolean = false,
-                                     allowLocalhostPeers: Boolean = false,
-                                     cliConfig: CliConfig = CliConfig(),
-                                     processingConfig: ProcessingConfig = ProcessingConfig()
-                                   )
-=======
   seeds: Seq[HostPort] = Seq(),
   primaryKeyPair: KeyPair = KeyUtils.makeKeyPair(),
   isGenesisNode: Boolean = false,
@@ -199,13 +183,12 @@
   httpInterface: String = "0.0.0.0",
   httpPort: Int = 9000,
   peerHttpPort: Int = 9001,
-  defaultTimeoutSeconds: Int = 10,
+  defaultTimeoutSeconds: Int = 90,
   attemptDownload: Boolean = false,
   allowLocalhostPeers: Boolean = false,
   cliConfig: CliConfig = CliConfig(),
   processingConfig: ProcessingConfig = ProcessingConfig()
 )
->>>>>>> d1e6e707
 
 class ConstellationNode(
   val nodeConfig: NodeConfig = NodeConfig()
