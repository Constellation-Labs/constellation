package org.constellation

import akka.stream.ActorMaterializer
import better.files.File
import com.typesafe.scalalogging.Logger

import org.constellation.primitives._

<<<<<<< HEAD
/** Data access object class. */
class DAO extends NodeData
  with Reputation
  with PeerInfoUDP
=======
class DAO(val nodeConfig: NodeConfig = NodeConfig()) extends NodeData
>>>>>>> d367e7b4
  with Genesis
  with EdgeDAO {

  // Set up a logger instance.
  val logger = Logger(s"Data")

  var actorMaterializer: ActorMaterializer = _

  var confirmWindow: Int = 30

  var transactionAcceptedAfterDownload: Long = 0L

  var downloadFinishedTime: Long = System.currentTimeMillis()

  var preventLocalhostAsPeer: Boolean = true

  /** @return Id File. */
  def idDir = File(s"tmp/${id.medium}")

  /** @return Database path. */
  def dbPath: File = {
    val f = File(s"tmp/${id.medium}/db")
    f.createDirectoryIfNotExists()
    f
  }

  /** @return Snapshot path. */
  def snapshotPath: File = {
    val f = File(s"tmp/${id.medium}/snapshots")
    f.createDirectoryIfNotExists()
    f
  }

  /** @return Snapshot hashes. */
  def snapshotHashes: Seq[String] = {
    snapshotPath.list.toSeq.map {
      _.name
    }
  }

  /** @return Peers file. */
  def peersInfoPath: File = {
    val f = File(s"tmp/${id.medium}/peers")
    f
  }

  /** @return Seed file. */
  def seedsPath: File = {
    val f = File(s"tmp/${id.medium}/seeds")
    f
  }

  /** Reset */
  def restartNode(): Unit = {
    downloadMode = true
  }

} // end class DAO<|MERGE_RESOLUTION|>--- conflicted
+++ resolved
@@ -3,72 +3,54 @@
 import akka.stream.ActorMaterializer
 import better.files.File
 import com.typesafe.scalalogging.Logger
-
 import org.constellation.primitives._
 
-<<<<<<< HEAD
-/** Data access object class. */
-class DAO extends NodeData
-  with Reputation
-  with PeerInfoUDP
-=======
 class DAO(val nodeConfig: NodeConfig = NodeConfig()) extends NodeData
->>>>>>> d367e7b4
   with Genesis
   with EdgeDAO {
 
-  // Set up a logger instance.
   val logger = Logger(s"Data")
 
   var actorMaterializer: ActorMaterializer = _
 
-  var confirmWindow: Int = 30
+  var confirmWindow : Int = 30
 
   var transactionAcceptedAfterDownload: Long = 0L
-
   var downloadFinishedTime: Long = System.currentTimeMillis()
 
   var preventLocalhostAsPeer: Boolean = true
 
-  /** @return Id File. */
   def idDir = File(s"tmp/${id.medium}")
 
-  /** @return Database path. */
   def dbPath: File = {
     val f = File(s"tmp/${id.medium}/db")
     f.createDirectoryIfNotExists()
     f
   }
 
-  /** @return Snapshot path. */
   def snapshotPath: File = {
     val f = File(s"tmp/${id.medium}/snapshots")
     f.createDirectoryIfNotExists()
     f
   }
 
-  /** @return Snapshot hashes. */
   def snapshotHashes: Seq[String] = {
-    snapshotPath.list.toSeq.map {
-      _.name
-    }
+    snapshotPath.list.toSeq.map{_.name}
   }
 
-  /** @return Peers file. */
   def peersInfoPath: File = {
     val f = File(s"tmp/${id.medium}/peers")
     f
   }
 
-  /** @return Seed file. */
   def seedsPath: File = {
     val f = File(s"tmp/${id.medium}/seeds")
     f
   }
 
-  /** Reset */
+
   def restartNode(): Unit = {
     downloadMode = true
   }
 
-} // end class DAO+}