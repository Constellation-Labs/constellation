--- conflicted
+++ resolved
@@ -1,14 +1,9 @@
 package org.constellation.consensus
 
-<<<<<<< HEAD
 import java.security.KeyPair
+import java.util.concurrent.TimeUnit
 
 import akka.actor.{Actor, ActorLogging, ActorRef, ActorSystem}
-=======
-import java.util.concurrent.TimeUnit
-
-import akka.actor.ActorRef
->>>>>>> d59a3e1c
 import org.constellation.Data
 import org.constellation.LevelDB.{DBGet, DBPut, DBUpdate}
 import org.constellation.primitives.Schema._
@@ -20,10 +15,10 @@
 import org.constellation.consensus.Consensus.{CheckpointVote, InitializeConsensusRound, RoundHash}
 import org.constellation.consensus.EdgeProcessor.HandleTransaction
 import org.constellation.primitives._
-import org.constellation.util.SignHelp
 import constellation._
-
-import scala.concurrent.ExecutionContext
+import scala.concurrent.duration._
+
+import scala.concurrent.{Await, ExecutionContext}
 import scala.util.Random
 import akka.pattern.ask
 import akka.util.Timeout
@@ -45,11 +40,6 @@
       dao.metricsManager ! IncrementMetric("internalCheckpointMessages")
     }
 
-<<<<<<< HEAD
-    // TODO temp store
-
-    dao.checkpointTips.+:(cb.checkpoint)
-=======
     val cache = (dao.dbActor ? DBGet(cb.baseHash)).mapTo[Option[CheckpointCacheData]]
 
     cache.foreach{ c =>
@@ -60,13 +50,6 @@
         val resolved = Resolve.resolveCheckpoint(dao, cb)
 
       }
-
-      c.foreach{ ca =>
-
-
-
-      }
-
     }
 
     // TODO: Validate the checkpoint to see if any there are any duplicate transactions
@@ -110,10 +93,7 @@
 
     //  }
 
-
       /*
-
-
 
           val checkpointBlock = formCheckpointUpdateState(dao, tx)
           dao.metricsManager ! IncrementMetric("checkpointBlocksCreated")
@@ -143,7 +123,6 @@
       dao.metricsManager ! IncrementMetric("unresolvedCheckpointMessages")
 
     }
->>>>>>> d59a3e1c
 
     Resolve.resolveCheckpoint(dao, cb)
   }
@@ -239,34 +218,15 @@
     // TODO : Validate this batch doesn't have a double spend, if it does,
     // just drop all conflicting.
 
-<<<<<<< HEAD
+    val tips = Random.shuffle(dao.checkpointMemPoolThresholdMet.toSeq).take(2)
+
+    val tipSOE = tips.map{_._1}.map{dao.checkpointMemPool}.map{_.checkpoint.edge.signedObservationEdge}
+
     val checkpointEdgeProposal = createCheckpointEdgeProposal(
-=======
-    // *****************//
-    // TODO: wip
-    // Checkpoint block proposal
-
-    // initialize checkpointing consensus state
-    // send checkpoint block proposal to everyone
-    // as new proposals come in route them to the consensus actor
-    // once a threshold is met take majority checkpoint edge
-    // store it
-    // tell people about it
-
-    // below is a single local formation of a checkpoint edge proposal
-    // need to wait on majority of other people before accepting it
-
-    val tips = Random.shuffle(dao.checkpointMemPoolThresholdMet.toSeq).take(2)
-
-    val tipSOE = tips.map{_._1}.map{dao.checkpointMemPool}.map{_.checkpoint.edge.signedObservationEdge}
-
-    val checkpointEdgeProposal = EdgeService.createCheckpointEdgeProposal(
->>>>>>> d59a3e1c
       dao.transactionMemPoolThresholdMet,
       dao.minCheckpointFormationThreshold,
       tipSOE
     )(dao.keyPair)
-
 
     val takenTX = checkpointEdgeProposal.transactionsUsed.map{dao.transactionMemPool}
 
@@ -318,36 +278,25 @@
     * @param executionContext : Threadpool to execute transaction processing against. Should be separate
     *                         from other pools for processing different operations.
     */
-<<<<<<< HEAD
-  def handleTransaction(tx: Transaction,
-                        dao: Data)(implicit executionContext: ExecutionContext, timeout: Timeout) = {
-=======
   def handleTransaction(
                          tx: Transaction, dao: Data
                        )(implicit executionContext: ExecutionContext): Unit = {
->>>>>>> d59a3e1c
 
     // TODO: Store TX in DB and during signing updates delete the old SOE ? Or clean it up later?
     // SOE will appear multiple times as signatures are added together.
 
     dao.metricsManager ! IncrementMetric("transactionMessagesReceived")
-<<<<<<< HEAD
-
     // Validate transaction TODO : This can be more efficient, calls get repeated several times
     // in event where a new signature is being made by another peer it's most likely still valid, should
     // cache the results of this somewhere.
 
-    Validation.validateTransaction(dao.dbActor, tx).foreach {
-      // TODO : Increment metrics here for each case
-      case t: TransactionValidationStatus if t.valid =>
-=======
-    // Validate transaction TODO : This can be more efficient, calls get repeated several times
-    // in event where a new signature is being made by another peer it's most likely still valid, should
-    // cache the results of this somewhere.
-    Validation.validateTransaction(dao.dbActor, tx).foreach{
+    val validationResult = Validation.validateTransaction(dao.dbActor, tx)
+
+    Await.result(validationResult, 90 seconds)
+
+    validationResult.getOpt().foreach{
       // TODO : Increment metrics here for each case
       case t : TransactionValidationStatus if t.valid =>
->>>>>>> d59a3e1c
 
         // Check to see if we should add our signature to the transaction
         val txPrime = updateWithSelfSignatureEmit(tx, dao)
@@ -355,7 +304,6 @@
         // Add to memPool or update an existing hash with new signatures and check for signature threshold
         updateMergeMemPool(txPrime, dao)
 
-<<<<<<< HEAD
         triggerCheckpointBlocking(dao, txPrime)
 
         dao.metricsManager ! UpdateMetric("transactionMemPool", dao.transactionMemPool.size.toString)
@@ -374,42 +322,11 @@
           dao.metricsManager ! IncrementMetric("insufficientBalanceTransactions")
         }
 
-    }
-=======
-        var txStatusUpdatedInDB : Boolean = false
-
-        if (dao.canCreateCheckpoint) {
-
-          val checkpointBlock = formCheckpointUpdateState(dao, tx)
-          dao.metricsManager ! IncrementMetric("checkpointBlocksCreated")
-
-          val cbBaseHash = checkpointBlock.baseHash
-          dao.checkpointMemPool(cbBaseHash) = checkpointBlock
-
-          // Temporary bypass to consensus for mock
-          // Send all data (even if this is redundant.)
-          dao.peerManager ! APIBroadcast(_.put(s"checkpoint/$cbBaseHash", checkpointBlock))
-
-          if (checkpointBlock.transactions.contains(tx)) {
-            txStatusUpdatedInDB = true
-          }
-        }
-
-        if (!txStatusUpdatedInDB && t.transactionCacheData.isEmpty) {
-          tx.edge.storeData(dao.dbActor) // This call can always overwrite no big deal
-          dao.dbActor ! DBUpdate//(tx.baseHash)
-        }
-
-        dao.metricsManager ! UpdateMetric("transactionMemPool", dao.transactionMemPool.size.toString)
-        dao.metricsManager ! UpdateMetric("transactionMemPoolThreshold", dao.transactionMemPoolThresholdMet.size.toString)
-
       case t : TransactionValidationStatus =>
-
         // TODO : Add info somewhere so node can find out transaction was invalid on a callback
         reportInvalidTransaction(dao: Data, t: TransactionValidationStatus)
     }
 
->>>>>>> d59a3e1c
   }
 
   def reportInvalidTransaction(dao: Data, t: TransactionValidationStatus): Unit = {
@@ -422,7 +339,6 @@
     }
   }
 
-<<<<<<< HEAD
   def triggerCheckpointBlocking(dao: Data,
                                 tx: Transaction)(implicit timeout: Timeout, executionContext: ExecutionContext): Unit = {
     if (dao.canCreateCheckpoint) {
@@ -433,9 +349,8 @@
 
       dao.metricsManager ! IncrementMetric("checkpointBlocksCreated")
 
-      val cbBaseHash = checkpointBlock.hash
-
-      dao.checkpointMemPool(cbBaseHash) = checkpointBlock.checkpoint
+      val cbBaseHash = checkpointBlock.baseHash
+      dao.checkpointMemPool(cbBaseHash) = checkpointBlock
 
       // TODO: should be subset
       val facilitators = (dao.peerManager ? GetPeerInfo).mapTo[Map[Id, PeerData]].get().keySet
@@ -456,36 +371,40 @@
     }
   }
 
-  case class CreateCheckpointEdgeResponse(checkpointEdge: CheckpointEdge,
-                                          transactionsUsed: Set[String],
-                                          filteredValidationTips: Seq[SignedObservationEdge],
-                                          updatedTransactionMemPoolThresholdMet: Set[String])
-
-  def createCheckpointEdgeProposal(transactionMemPoolThresholdMet: Set[String],
-                                   minCheckpointFormationThreshold: Int,
-                                   validationTips: Seq[SignedObservationEdge])(implicit keyPair: KeyPair): CreateCheckpointEdgeResponse = {
+  case class CreateCheckpointEdgeResponse(
+                                           checkpointEdge: CheckpointEdge,
+                                           transactionsUsed: Set[String],
+                                           // filteredValidationTips: Seq[SignedObservationEdge],
+                                           updatedTransactionMemPoolThresholdMet: Set[String]
+                                         )
+
+  def createCheckpointEdgeProposal(
+                                    transactionMemPoolThresholdMet: Set[String],
+                                    minCheckpointFormationThreshold: Int,
+                                    tips: Seq[SignedObservationEdge],
+                                  )(implicit keyPair: KeyPair): CreateCheckpointEdgeResponse = {
 
     val transactionsUsed = transactionMemPoolThresholdMet.take(minCheckpointFormationThreshold)
     val updatedTransactionMemPoolThresholdMet = transactionMemPoolThresholdMet -- transactionsUsed
 
     val checkpointEdgeData = CheckpointEdgeData(transactionsUsed.toSeq.sorted)
 
-    val tips = validationTips.take(2)
-    val filteredValidationTips = validationTips.filterNot(tips.contains)
+    //val tips = validationTips.take(2)
+    //val filteredValidationTips = validationTips.filterNot(tips.contains)
 
     val observationEdge = ObservationEdge(
-      TypedEdgeHash(tips.head.hash, EdgeHashType.ValidationHash),
-      TypedEdgeHash(tips(1).hash, EdgeHashType.ValidationHash),
+      TypedEdgeHash(tips.head.hash, EdgeHashType.CheckpointHash),
+      TypedEdgeHash(tips(1).hash, EdgeHashType.CheckpointHash),
       data = Some(TypedEdgeHash(checkpointEdgeData.hash, EdgeHashType.CheckpointDataHash))
     )
 
-    val signedObservationEdge = SignHelp.signedObservationEdge(observationEdge)(keyPair)
-
-    val checkpointEdge = CheckpointEdge(Edge(observationEdge, signedObservationEdge,
-      ResolvedObservationEdge(tips.head, tips(1), Some(checkpointEdgeData))))
+    val soe = signedObservationEdge(observationEdge)(keyPair)
+
+    val checkpointEdge = CheckpointEdge(Edge(observationEdge, soe, ResolvedObservationEdge(tips.head, tips(1), Some(checkpointEdgeData))))
 
     CreateCheckpointEdgeResponse(checkpointEdge, transactionsUsed,
-      filteredValidationTips, updatedTransactionMemPoolThresholdMet)
+      //filteredValidationTips,
+      updatedTransactionMemPoolThresholdMet)
   }
 
 }
@@ -503,7 +422,5 @@
 
       handleTransaction(transaction, dao)
     }
-=======
->>>>>>> d59a3e1c
 
 }