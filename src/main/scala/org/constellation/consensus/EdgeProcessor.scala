--- conflicted
+++ resolved
@@ -11,12 +11,8 @@
 import org.constellation.primitives.Schema._
 import org.constellation.primitives._
 import org.constellation.serializer.KryoSerializer
-<<<<<<< HEAD
+import org.constellation.util.Validation.EnrichedFuture
 import org.constellation.util.{APIClient, HashSignature, Signable}
-=======
-import org.constellation.util.Validation.EnrichedFuture
-import org.constellation.util.{APIClient, Signable}
->>>>>>> 4e05b58a
 
 import scala.async.Async.{async, await}
 import scala.concurrent.duration._
@@ -25,9 +21,6 @@
 
 object EdgeProcessor extends StrictLogging {
 
-  case class HandleTransaction(tx: Transaction)
-  case class HandleCheckpoint(checkpointBlock: CheckpointBlock)
-  case class HandleSignatureRequest(checkpointBlock: CheckpointBlock)
 
   def acceptCheckpoint(checkpointCacheData: CheckpointCacheData)(
     implicit dao: DAO): Unit = {
@@ -192,12 +185,8 @@
 
       }
 
-<<<<<<< HEAD
 
       maybeTips.foreach {
-=======
-      maybeTips.map {
->>>>>>> 4e05b58a
         case (tipSOE, facils) =>
           // Change to method on TipsReturned // abstract for reuse.
           val checkpointBlock = CheckpointBlock.createCheckpointBlock(transactions, tipSOE.map{ soe =>
@@ -218,13 +207,6 @@
                 .map { cpBlocks =>
                   cpBlocks.reduce(_ + _) + checkpointBlock
                 }
-<<<<<<< HEAD
-              }
-
-              sigRespOpt.map { sigResp =>
-                sigResp.signature
-              }
-=======
                 .ensure(NonEmptyList.one(new Throwable(
                   "Invalid CheckpointBlock")))(_.simpleValidation())
                 .traverse { finalCB =>
@@ -235,51 +217,16 @@
                   processSignedBlock(cache, finalFacilitators)
                 }
                 .map { _.andThen(identity) }
->>>>>>> 4e05b58a
             }
 
           wrapFutureWithMetric(blockResults, "checkpointBlockFormation")
 
-<<<<<<< HEAD
-          val maybeHashSignatures = cpBlocksOptList.sequence
-
-          if (maybeHashSignatures.isEmpty) {
-            // log debug map
-            val m = t.mapValues(_.get())
-            logger.warn(s"At least one signature request failed", m)
-
-            dao.metrics.incrementMetric("formCheckpointSignatureResponseEmpty")
-          }
-          maybeHashSignatures.foreach { signatures =>
-            val finalCB = signatures.flatten.foldLeft(checkpointBlock) {
-              case (cb, hs) =>
-                cb.plus(hs)
-            }
-            if (finalCB.simpleValidation()) {
-              val cache =
-                CheckpointCacheData(
-                  Some(finalCB),
-                  height = finalCB.calculateHeight()
-                )
-
-              dao.threadSafeTipService.accept(cache)
-
-              dao.peerInfo.values.foreach { peer =>
-                wrapFutureWithMetric(
-                  peer.client.post(
-                    s"finished/checkpoint",
-                    FinishedCheckpoint(cache, finalFacilitators),
-                    timeout = 20.seconds
-                  ),
-                  "finishedCheckpointBroadcast",
-=======
           blockResults.foreach {
             case Valid(_) =>
             case Invalid(failures) =>
               failures.toList.foreach { e =>
                 dao.metrics.incrementMetric(
                   "formCheckpointSignatureResponseError"
->>>>>>> 4e05b58a
                 )
                 logger.warn("Failure gathering signature", e)
               }
@@ -291,19 +238,11 @@
           blockResults.transform { res =>
             // Cleanup locks
 
-<<<<<<< HEAD
           dao.threadSafeMessageMemPool.release(messages)
-=======
-            messages.foreach { m =>
-              dao.threadSafeMessageMemPool
-                .activeChannels(m.signedMessageData.data.channelId)
-                .release()
-            }
-            res.map(_ => true)
+          res.map(_ => true)
+
+
           }
->>>>>>> 4e05b58a
-
-      }
     }
     dao.blockFormationInProgress = false
     result.sequence
