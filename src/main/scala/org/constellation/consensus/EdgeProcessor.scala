package org.constellation.consensus

import java.security.KeyPair
import java.util.concurrent.TimeUnit

import akka.actor.{Actor, ActorLogging, ActorRef, ActorSystem}
import akka.pattern.ask
import akka.util.Timeout
import com.typesafe.scalalogging.Logger
import constellation._
import org.constellation.{Data, KVDB}
import org.constellation.consensus.Consensus._
import org.constellation.consensus.EdgeProcessor.{HandleTransaction, _}
import org.constellation.consensus.Validation.{TransactionValidationStatus, validateCheckpointBlock}
import org.constellation.primitives.Schema._
import org.constellation.primitives._
import org.constellation.util.HashSignature

import scala.concurrent.ExecutionContext
import scala.util.Random

object EdgeProcessor {

  case class HandleTransaction(tx: Transaction)
  case class HandleCheckpoint(checkpointBlock: CheckpointBlock)
  case class LookupEdge(soeHash: String)

  case class EdgeResponse(soe: Option[SignedObservationEdgeCache] = None,
                          cb: Option[CheckpointCacheData] = None)

  val logger = Logger(s"EdgeProcessor")
  implicit val timeout: Timeout = Timeout(5, TimeUnit.SECONDS)

  def signFlow(dao: Data, cb: CheckpointBlock): Unit = {
    // Mock
    // Check to see if we should add our signature to the CB
    val cbPrime = updateCheckpointWithSelfSignatureEmit(cb, dao)
    // Add to memPool or update an existing hash with new signatures and check for signature threshold
    updateCheckpointMergeMemPool(cbPrime, dao)
    attemptFormCheckpointUpdateState(dao)
  }

  /**
    *
    * @param cb
    * @param dao
    * @param internalMessage
    * @param executionContext
    */
  def handleCheckpoint(cb: CheckpointBlock,
                       dao: Data,
                       internalMessage: Boolean = false)(implicit executionContext: ExecutionContext): Unit = {
    if (!internalMessage) dao.metricsManager ! IncrementMetric("checkpointMessages")
    else dao.metricsManager ! IncrementMetric("internalCheckpointMessages")
    val existingCacheData = dao.dbActor.getCheckpointCacheData(cb.baseHash)

    if (existingCacheData.exists(_.inDAG)) return //already committed to snapshot
    else {
      val resolutionStatus: Option[ResolutionService.ResolutionStatus] = existingCacheData.flatMap(ResolutionService.resolveCheckpoint(dao, _))
      val validationStatus: Option[Validation.CheckpointValidationStatus] = resolutionStatus.map(resStat => Validation.validateCheckpointBlock(dao, resStat.cb.checkpointBlock))
      //Todo handle conflicts here
    }
<<<<<<< HEAD

    val resolutionStatus: ResolutionService.ResolutionStatus = ResolutionService.resolveCheckpoint(dao, cb)
    val validationStatus: Validation.CheckpointValidationStatus = validateCheckpointBlock(dao, cb)

    if (validationStatus.isValid) {
      if (previousCacheData.nonEmpty) {
        handleConflictingCheckpoint(previousCacheData.get, cb, dao)
      } else {
        cb.store(dao.dbActor, CheckpointCacheData(cb, soeHash = cb.soeHash), true)
      }
    }
  }

  def updateActiveCheckpointBlock(dbActor: KVDB, updatedCheckpointCacheData: CheckpointCacheData): Unit = {
    val uccd = updatedCheckpointCacheData.copy(soeHash = updatedCheckpointCacheData.checkpointBlock.soeHash)
    uccd.checkpointBlock.store(dbActor, uccd, uccd.resolved)
  }

  def handleConflictingCheckpoint(ca: CheckpointCacheData, cb: CheckpointBlock, dao: Data): CheckpointCacheData= {
    val mostRecentCheckpointCacheData: CheckpointCacheData = lookupEdge(dao, cb.soeHash).cb.get

    val checkpointBlock = if (hasSignatureConflict(ca, cb)) {
      handleSignatureConflict(ca, mostRecentCheckpointCacheData, dao)
    } else {
      mostRecentCheckpointCacheData
    }

    checkpointBlock
  }

  def hasSignatureConflict(ca: CheckpointCacheData, cb: CheckpointBlock): Boolean = {
    ca.checkpointBlock.baseHash == cb.baseHash && ca.checkpointBlock.soeHash != cb.soeHash
  }

  def handleSignatureConflict(ca: CheckpointCacheData,
                              mostRecentCheckpointCacheData: CheckpointCacheData,
                              dao: Data): CheckpointCacheData = {
    val previousSignatures: Set[HashSignature] =
      ca.getChildrenSignatures(dao.dbActor, dao.edgeProcessor)

    val mostRecentSignatures: Set[HashSignature] =
      mostRecentCheckpointCacheData.getChildrenSignatures(dao.dbActor, dao.edgeProcessor)

    if (mostRecentSignatures.size > previousSignatures.size) {
      updateActiveCheckpointBlock(dao.dbActor, mostRecentCheckpointCacheData)
      mostRecentCheckpointCacheData
    } else {
      ca
    }
=======
>>>>>>> e6f810dd
  }

  // TODO : Add checks on max number in mempool and max num signatures.
  // TEMPORARY mock-up for pre-consensus integration mimics transactions
  def updateCheckpointWithSelfSignatureEmit(cb: CheckpointBlock, dao: Data): CheckpointBlock = {
    val cbPrime = if (!cb.signatures.exists(_.publicKey == dao.keyPair.getPublic)) {
      // We haven't yet signed this CB
      val cb2 = cb.plus(dao.keyPair)
      dao.metricsManager ! IncrementMetric("signaturesPerformed")
      // Send peers new signature
      dao.peerManager ! APIBroadcast(_.put(s"checkpoint/${cb.baseHash}", cb2))
      dao.metricsManager ! IncrementMetric("checkpointBroadcasts")
      cb2
    } else {
      // We have already signed this CB,
      cb
    }
    cbPrime
  }

  // TEMPORARY mock-up for pre-consensus integration mimics transactions
  def updateCheckpointMergeMemPool(cb: CheckpointBlock, dao: Data) : Unit = {
    val cbPostUpdate = if (dao.checkpointMemPool.contains(cb.baseHash)) {
      // Merge signatures together
      val updated = dao.checkpointMemPool(cb.baseHash).plus(cb)
      // Update memPool with new signatures.
      dao.checkpointMemPool(cb.baseHash) = updated
      updated
    }
    else {
      dao.checkpointMemPool(cb.baseHash) = cb
      cb
    }

    // TODO: Verify this is still valid before accepting. And/or
    // consider removing from memPool if there's a conflict on something else being accepted.
    // Check to see if we have enough signatures to include in CB
    if (cbPostUpdate.signatures.size >= dao.minCBSignatureThreshold) {
      // Set threshold as met
      dao.checkpointMemPoolThresholdMet(cb.baseHash) = cb -> 0
      dao.checkpointMemPool.remove(cb.baseHash)

      dao.metricsManager ! UpdateMetric("checkpointMemPool", dao.checkpointMemPool.size.toString)

      cb.parentSOEBaseHashes.foreach {
        h =>
          dao.checkpointMemPoolThresholdMet.get(h).foreach {
            case (block, numUses) =>

              // TODO: move to tips service
              // Update tips
              def doRemove(): Unit = {
                dao.checkpointMemPoolThresholdMet.remove(h)
                dao.metricsManager ! IncrementMetric("checkpointTipsRemoved")
              }

              if (dao.reuseTips) {
                if (numUses >= 2) {
                  doRemove()
                } else {
                  dao.checkpointMemPoolThresholdMet(h) = (block, numUses + 1)
                }
              } else {
                doRemove()
              }
          }

      }

      dao.metricsManager ! UpdateMetric("checkpointMemPoolThresholdMet", dao.checkpointMemPoolThresholdMet.size.toString)

      // Accept transactions
      cb.transactions.foreach { t =>
        dao.metricsManager ! IncrementMetric("transactionAccepted")
        t.store(
          dao.dbActor,
          TransactionCacheData(
            t,
            valid = true,
            inMemPool = false,
            inDAG = true,
            Map(cb.baseHash -> true),
            resolved = true,
            cbBaseHash = Some(cb.baseHash)
          ))
        t.ledgerApply(dao.dbActor)
      }

      dao.metricsManager ! IncrementMetric("checkpointAccepted")

      val checkpointCacheData = CheckpointCacheData(cb, inDAG = true, resolved = true, soeHash = cb.soeHash)

      cb.store(
        dao.dbActor,
        checkpointCacheData,
        resolved = true
      )

      // make sure we link the parents for easy lookups
      checkpointCacheData.updateParentsChildRefs(dao.edgeProcessor, dao.dbActor)
    }
  }

  def attemptFormCheckpointUpdateState(dao: Data): Option[CheckpointBlock] = {

    // TODO: Send a DBUpdate to modify tip data to include newly formed CB as a 'child', but only after acceptance
    if (dao.canCreateCheckpoint) {
      // Form new checkpoint block.

      // TODO : Validate this batch doesn't have a double spend, if it does,
      // just drop all conflicting. Shouldn't be necessary since memPool is already validated
      // relative to current state but it can't hurt

      val tips = Random.shuffle(dao.checkpointMemPoolThresholdMet.toSeq).take(2)

      val tipSOE = tips.map {_._2._1.checkpoint.edge.signedObservationEdge}

      val transactions = Random.shuffle(dao.transactionMemPool).take(dao.minCheckpointFormationThreshold)
      dao.transactionMemPool = dao.transactionMemPool.filterNot(transactions.contains)

      val checkpointBlock = createCheckpointBlock(transactions, tipSOE)(dao.keyPair)
      dao.metricsManager ! IncrementMetric("checkpointBlocksCreated")

      val cbBaseHash = checkpointBlock.baseHash

      dao.checkpointMemPool(cbBaseHash) = checkpointBlock
      dao.metricsManager ! UpdateMetric("checkpointMemPool", dao.checkpointMemPool.size.toString)

      // Temporary bypass to consensus for mock
      // Send all data (even if this is redundant.)
      dao.peerManager ! APIBroadcast(_.put(s"checkpoint/$cbBaseHash", checkpointBlock))

      Some(checkpointBlock)
    } else None
  }

  /**
    * Main transaction processing cell
    * This is triggered upon external receipt of a transaction. Assume that the transaction being processed
    * came from a peer, not an internal operation.
    * @param tx : Transaction with all data
    * @param dao : Data access object for referencing memPool and other actors
    * @param executionContext : Threadpool to execute transaction processing against. Should be separate
    *                         from other pools for processing different operations.
    */
  def handleTransaction(
                         tx: Transaction, dao: Data
                       )(implicit executionContext: ExecutionContext): Unit = {

    // TODO: Store TX in DB and during signing updates delete the old SOE ? Or clean it up later?
    // SOE will appear multiple times as signatures are added together.

    dao.metricsManager ! IncrementMetric("transactionMessagesReceived")
    // Validate transaction TODO : This can be more efficient, calls get repeated several times
    // in event where a new signature is being made by another peer it's most likely still valid, should
    // cache the results of this somewhere.

    val finished = Validation.validateTransaction(dao.dbActor, tx)

    finished match {
      // TODO : Increment metrics here for each case
      case t : TransactionValidationStatus if t.validByCurrentStateMemPool =>

        if (!dao.transactionMemPool.contains(tx)) {


          // TODO:  Use XOR for random partition assignment later.
          /*
                    val idFraction = (dao.peerInfo.keys.toSeq :+ dao.id).map{ id =>
                      val bi = BigInt(id.id.getEncoded)
                      val bi2 = BigInt(tx.hash, 16)
                      val xor = bi ^ bi2
                      id -> xor
                    }.maxBy(_._2)._1
          */

          // We should process this transaction hash
          //  if (idFraction == dao.id) {

          dao.transactionMemPool :+= tx
          attemptFormCheckpointUpdateState(dao)

          dao.metricsManager ! IncrementMetric("transactionValidMessages")
          dao.metricsManager ! UpdateMetric("transactionMemPool", dao.transactionMemPool.size.toString)
          //dao.metricsManager ! UpdateMetric("transactionMemPoolThresholdMet", dao.transactionMemPoolThresholdMet.size.toString)
          //   }

        } else {
          dao.metricsManager ! IncrementMetric("transactionValidMemPoolDuplicateMessages")

        }

      //        triggerCheckpointBlocking(dao, txPrime)
      // var txStatusUpdatedInDB : Boolean = false
      /* val checkpointBlock = attemptFormCheckpointUpdateState(dao)

       if (checkpointBlock.exists{_.transactions.contains(tx)}) {
         txStatusUpdatedInDB = true
       }
      */
      /*
              if (!txStatusUpdatedInDB && t.transactionCacheData.isEmpty) {
                // TODO : Store something here for status queries. Make sure it doesn't cause a conflict
                //tx.edge.storeData(dao.dbActor) // This call can always overwrite no big deal
                // dao.dbActor ! DBUpdate//(tx.baseHash)
              }
      */

      case t : TransactionValidationStatus =>

        // TODO : Add info somewhere so node can find out transaction was invalid on a callback
        reportInvalidTransaction(dao: Data, t: TransactionValidationStatus)
    }

  }

  def reportInvalidTransaction(dao: Data, t: TransactionValidationStatus): Unit = {
    dao.metricsManager ! IncrementMetric("invalidTransactions")
    if (t.isDuplicateHash) {
      dao.metricsManager ! IncrementMetric("hashDuplicateTransactions")
    }
    if (!t.sufficientBalance) {
      dao.metricsManager ! IncrementMetric("insufficientBalanceTransactions")
    }
  }

  def triggerCheckpointBlocking(dao: Data,
                                tx: Transaction)(implicit timeout: Timeout, executionContext: ExecutionContext): Unit = {
    if (dao.canCreateCheckpoint) {

      println(s"starting checkpoint blocking")

      val checkpointBlock = attemptFormCheckpointUpdateState(dao).get

      dao.metricsManager ! IncrementMetric("checkpointBlocksCreated")

      val cbBaseHash = checkpointBlock.baseHash
      dao.checkpointMemPool(cbBaseHash) = checkpointBlock

      // TODO: should be subset
      val facilitators = (dao.peerManager ? GetPeerInfo).mapTo[Map[Id, PeerData]].get().keySet

      // TODO: what is the round hash based on?
      // what are thresholds and checkpoint selection

      val obe = checkpointBlock.checkpoint.edge.observationEdge

      val roundHash = RoundHash(obe.left.hash + obe.right.hash)

      dao.consensus ! ConsensusVote(dao.id, CheckpointVote(checkpointBlock), roundHash)

    }
  }

  case class CreateCheckpointEdgeResponse(
                                           checkpointEdge: CheckpointEdge,
                                           transactionsUsed: Set[String],
                                           updatedTransactionMemPoolThresholdMet: Set[String]
                                         )


  def createCheckpointBlock(transactions: Seq[Transaction], tips: Seq[SignedObservationEdge])
                           (implicit keyPair: KeyPair): CheckpointBlock = {

    val checkpointEdgeData = CheckpointEdgeData(transactions.map{_.hash}.sorted)

    val observationEdge = ObservationEdge(
      TypedEdgeHash(tips.head.hash, EdgeHashType.CheckpointHash),
      TypedEdgeHash(tips(1).hash, EdgeHashType.CheckpointHash),
      data = Some(TypedEdgeHash(checkpointEdgeData.hash, EdgeHashType.CheckpointDataHash))
    )

    val soe = signedObservationEdge(observationEdge)(keyPair)

    val checkpointEdge = CheckpointEdge(
      Edge(observationEdge, soe, ResolvedObservationEdge(tips.head, tips(1), Some(checkpointEdgeData)))
    )

    CheckpointBlock(transactions, checkpointEdge)
  }

  def createCheckpointEdgeProposal(
                                    transactionMemPoolThresholdMet: Set[String],
                                    minCheckpointFormationThreshold: Int,
                                    tips: Seq[SignedObservationEdge],
                                  )(implicit keyPair: KeyPair): CreateCheckpointEdgeResponse = {

    val transactionsUsed = transactionMemPoolThresholdMet.take(minCheckpointFormationThreshold)
    val updatedTransactionMemPoolThresholdMet = transactionMemPoolThresholdMet -- transactionsUsed

    val checkpointEdgeData = CheckpointEdgeData(transactionsUsed.toSeq.sorted)

    val observationEdge = ObservationEdge(
      TypedEdgeHash(tips.head.hash, EdgeHashType.CheckpointHash),
      TypedEdgeHash(tips(1).hash, EdgeHashType.CheckpointHash),
      data = Some(TypedEdgeHash(checkpointEdgeData.hash, EdgeHashType.CheckpointDataHash))
    )

    val soe = signedObservationEdge(observationEdge)(keyPair)

    val checkpointEdge = CheckpointEdge(Edge(observationEdge, soe, ResolvedObservationEdge(tips.head, tips(1), Some(checkpointEdgeData))))

    CreateCheckpointEdgeResponse(checkpointEdge, transactionsUsed, updatedTransactionMemPoolThresholdMet)
  }

  // TODO: Re-enable this section later, turning off for now for simplicity
  // Required later for dependency blocks / app support
  /**
    * Potentially add our signature to a transaction and if we haven't yet signed it emit to peers
    * @param tx : Transaction
    * @param dao : Data access object
    * @return Maybe updated transaction
    */
  def updateWithSelfSignatureEmit(tx: Transaction, dao: Data): Transaction = {
    val sigExists = tx.signatures.exists(_.publicKey == dao.keyPair.getPublic)
    val txPrime = if (!sigExists) {
      // We haven't yet signed this TX
      val tx2 = tx.plus(dao.keyPair)
      dao.metricsManager ! IncrementMetric("signaturesPerformed")
      // Send peers new signature
      dao.peerManager ! APIBroadcast(_.put(s"transaction/${tx.edge.signedObservationEdge.signatureBatch.hash}", tx2))
      dao.metricsManager ! IncrementMetric("transactionBroadcasts")
      tx2
    } else {
      // We have already signed this transaction,
      tx
    }
    txPrime
  }

  // TODO: Re-enable this section later, turning off for now for simplicity
  // Required later for dependency blocks / app support
  /**
    * Check the memPool to see if signatures are already stored under same OE hash,
    * if so, add current signatures to existing ones. Otherwise, store this in memPool
    * @param tx : Transaction after self signature added
    * @param dao : Data access object
    * @return : Potentially updated transaction.
    */
  def updateMergeMemPool(tx: Transaction, dao: Data) : Unit = {
    val txPostUpdate = if (dao.transactionMemPoolMultiWitness.contains(tx.baseHash)) {
      // Merge signatures together
      val updated = dao.transactionMemPoolMultiWitness(tx.baseHash).plus(tx)
      // Update memPool with new signatures.
      dao.transactionMemPoolMultiWitness(tx.baseHash) = updated
      updated
    }
    else {
      tx.ledgerApplyMemPool(dao.dbActor)
      dao.transactionMemPoolMultiWitness(tx.baseHash) = tx
      tx
    }

    // Check to see if we have enough signatures to include in CB
    if (txPostUpdate.signatures.size >= dao.minTXSignatureThreshold) {
      // Set threshold as met
      dao.transactionMemPoolThresholdMet += tx.baseHash
    }
  }

  def lookupEdge(dao: Data, soeHash: String): EdgeResponse = {
    val cacheOpt = dao.dbActor.getSignedObservationEdgeCache(soeHash)

    val cbOpt = cacheOpt.flatMap { c =>
      dao.dbActor.getCheckpointCacheData(c.signedObservationEdge.baseHash)
        .filter{_.checkpointBlock.checkpoint.edge.signedObservationEdge == c.signedObservationEdge}
    }

    EdgeResponse(cacheOpt, cbOpt)
  }

}

class EdgeProcessor(dao: Data)
                   (implicit timeout: Timeout, executionContext: ExecutionContext) extends Actor with ActorLogging {

  implicit val sys: ActorSystem = context.system
  implicit val kp: KeyPair = dao.keyPair

  def receive: Receive = {

    case HandleTransaction(transaction) =>
      log.debug(s"handle transaction = $transaction")

      handleTransaction(transaction, dao)

    case HandleCheckpoint(checkpointBlock: CheckpointBlock) =>
      log.debug(s"handle checkpointBlock = $checkpointBlock")

      handleCheckpoint(checkpointBlock, dao)

    case LookupEdge(soeHash: String) =>
      log.debug(s"lookup edge = $soeHash")

      val edge = lookupEdge(dao, soeHash)

      sender() ! edge
  }

}
<|MERGE_RESOLUTION|>--- conflicted
+++ resolved
@@ -58,20 +58,16 @@
     else {
       val resolutionStatus: Option[ResolutionService.ResolutionStatus] = existingCacheData.flatMap(ResolutionService.resolveCheckpoint(dao, _))
       val validationStatus: Option[Validation.CheckpointValidationStatus] = resolutionStatus.map(resStat => Validation.validateCheckpointBlock(dao, resStat.cb.checkpointBlock))
-      //Todo handle conflicts here
-    }
-<<<<<<< HEAD
-
-    val resolutionStatus: ResolutionService.ResolutionStatus = ResolutionService.resolveCheckpoint(dao, cb)
-    val validationStatus: Validation.CheckpointValidationStatus = validateCheckpointBlock(dao, cb)
-
-    if (validationStatus.isValid) {
-      if (previousCacheData.nonEmpty) {
-        handleConflictingCheckpoint(previousCacheData.get, cb, dao)
-      } else {
-        cb.store(dao.dbActor, CheckpointCacheData(cb, soeHash = cb.soeHash), true)
+
+      if (validationStatus.get.isValid) {
+        if (existingCacheData.nonEmpty) {
+          handleConflictingCheckpoint(existingCacheData.get, cb, dao)
+        } else {
+          cb.store(dao.dbActor, CheckpointCacheData(cb, soeHash = cb.soeHash), true)
+        }
       }
     }
+
   }
 
   def updateActiveCheckpointBlock(dbActor: KVDB, updatedCheckpointCacheData: CheckpointCacheData): Unit = {
@@ -110,8 +106,6 @@
     } else {
       ca
     }
-=======
->>>>>>> e6f810dd
   }
 
   // TODO : Add checks on max number in mempool and max num signatures.
@@ -477,7 +471,7 @@
 
     val cbOpt = cacheOpt.flatMap { c =>
       dao.dbActor.getCheckpointCacheData(c.signedObservationEdge.baseHash)
-        .filter{_.checkpointBlock.checkpoint.edge.signedObservationEdge == c.signedObservationEdge}
+       // .filter{_.checkpointBlock.checkpoint.edge.signedObservationEdge == c.signedObservationEdge}
     }
 
     EdgeResponse(cacheOpt, cbOpt)
