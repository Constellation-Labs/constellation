package org.constellation.consensus

import java.nio.file.Path
import java.security.KeyPair
import java.util.concurrent.TimeUnit

import akka.util.Timeout
import better.files.File
import com.typesafe.scalalogging.Logger
import constellation._
import org.constellation.DAO
import org.constellation.consensus.Validation.TransactionValidationStatus
import org.constellation.primitives.Schema._
import org.constellation.primitives._
<<<<<<< HEAD
import org.constellation.util.{APIClient, ProductHash}
=======
import org.constellation.serializer.KryoSerializer
import org.constellation.util.{APIClient, HeartbeatSubscribe, ProductHash}
>>>>>>> 00367597

import scala.concurrent.duration._
import scala.concurrent.{ExecutionContext, ExecutionContextExecutor, Future}
import scala.util.Try

object EdgeProcessor {

  case class HandleTransaction(tx: Transaction)
  case class HandleCheckpoint(checkpointBlock: CheckpointBlock)
  case class HandleSignatureRequest(checkpointBlock: CheckpointBlock)

  val logger = Logger(s"EdgeProcessor")
  implicit val timeout: Timeout = Timeout(5, TimeUnit.SECONDS)


  def acceptCheckpoint(checkpointCacheData: CheckpointCacheData)(implicit dao: DAO): Unit = {

    if (checkpointCacheData.checkpointBlock.isEmpty) {
      dao.metricsManager ! IncrementMetric("acceptCheckpointCalledWithEmptyCB")
    } else {

      val cb = checkpointCacheData.checkpointBlock.get

      val height = cb.calculateHeight()

      val fallbackHeight = if (height.isEmpty) checkpointCacheData.height else height

      if (fallbackHeight.isEmpty) {
        dao.metricsManager ! IncrementMetric("heightEmpty")
      } else {
        dao.metricsManager ! IncrementMetric("heightNonEmpty")
      }

      cb.checkpoint.edge.resolvedObservationEdge.data.get.messages.foreach{ m =>
        dao.messageService.put(m.signedMessageData.data.channelId, ChannelMessageMetadata(m, Some(cb.baseHash)))
        dao.messageService.put(m.signedMessageData.signatures.hash, ChannelMessageMetadata(m, Some(cb.baseHash)))
        dao.metricsManager ! IncrementMetric("messageAccepted")
      }

      // Accept transactions
      cb.transactions.foreach { t =>
        dao.metricsManager ! IncrementMetric("transactionAccepted")
        t.store(
          TransactionCacheData(
            t,
            valid = true,
            inMemPool = false,
            inDAG = true,
            Map(cb.baseHash -> true),
            resolved = true,
            cbBaseHash = Some(cb.baseHash)
          ))
        t.ledgerApply()
      }
      dao.metricsManager ! IncrementMetric("checkpointAccepted")
      cb.store(
        CheckpointCacheData(
          Some(cb),
          height = fallbackHeight
        )
      )

    }
  }

  /**
    * Main transaction processing cell
    * This is triggered upon external receipt of a transaction. Assume that the transaction being processed
    * came from a peer, not an internal operation.
    * @param tx : Transaction with all data
    * @param dao : Data access object for referencing memPool and other actors
    * @param executionContext : Threadpool to execute transaction processing against. Should be separate
    *                         from other pools for processing different operations.
    */
  def handleTransaction(
                         tx: Transaction, skipValidation: Boolean = true
                       )(implicit executionContext: ExecutionContext, dao: DAO): Unit = {

    // TODO: Store TX in DB immediately rather than waiting
    // ^ Requires TX hash partitioning or conflict stuff later + gossiping tx's to wider reach

    dao.metricsManager ! IncrementMetric("transactionMessagesReceived")
    // Validate transaction TODO : This can be more efficient, calls get repeated several times
    // in event where a new signature is being made by another peer it's most likely still valid, should
    // cache the results of this somewhere.

    // TODO: Move memPool update logic to actor and send response back to EdgeProcessor
    //if (!memPool.transactions.contains(tx)) {
    if (dao.threadSafeTXMemPool.put(tx)) {

      //val pool = memPool.copy(transactions = memPool.transactions + tx)
      //dao.metricsManager ! UpdateMetric("transactionMemPool", pool.transactions.size.toString)
      //dao.threadSafeMemPool.put(transaction)

      dao.metricsManager ! UpdateMetric("transactionMemPool", dao.threadSafeTXMemPool.unsafeCount.toString)
      dao.metricsManager ! IncrementMetric("transactionValidMessages")
      formCheckpoint() // TODO: Send to checkpoint formation actor instead
    } else {
      dao.metricsManager ! IncrementMetric("transactionValidMemPoolDuplicateMessages")
      //memPool
    }

    /*    val finished = Validation.validateTransaction(dao.dbActor, tx)



        finished match {
          // TODO : Increment metrics here for each case
          case t : TransactionValidationStatus if t.validByCurrentStateMemPool =>


            // TODO : Store something here for status queries. Make sure it doesn't cause a conflict

          case t : TransactionValidationStatus =>

            // TODO : Add info somewhere so node can find out transaction was invalid on a callback
            reportInvalidTransaction(dao: DAO, t: TransactionValidationStatus)
            memPool
        }

        */

  }

  def reportInvalidTransaction(dao: DAO, t: TransactionValidationStatus): Unit = {
    dao.metricsManager ! IncrementMetric("invalidTransactions")
    if (t.isDuplicateHash) {
      dao.metricsManager ! IncrementMetric("hashDuplicateTransactions")
    }
    if (!t.sufficientBalance) {
      dao.metricsManager ! IncrementMetric("insufficientBalanceTransactions")
    }
  }

  case class CreateCheckpointEdgeResponse(
                                           checkpointEdge: CheckpointEdge,
                                           transactionsUsed: Set[String],
                                           // filteredValidationTips: Seq[SignedObservationEdge],
                                           updatedTransactionMemPoolThresholdMet: Set[String]
                                         )


  def createCheckpointBlock(
                             transactions: Seq[Transaction],
                             tips: Seq[SignedObservationEdge],
                             messages: Seq[ChannelMessage] = Seq()
                           )(implicit keyPair: KeyPair): CheckpointBlock = {

    val checkpointEdgeData = CheckpointEdgeData(transactions.map{_.hash}.sorted, messages)

    val observationEdge = ObservationEdge(
      TypedEdgeHash(tips.head.hash, EdgeHashType.CheckpointHash),
      TypedEdgeHash(tips(1).hash, EdgeHashType.CheckpointHash),
      data = Some(TypedEdgeHash(checkpointEdgeData.hash, EdgeHashType.CheckpointDataHash))
    )

    val soe = signedObservationEdge(observationEdge)(keyPair)

    val checkpointEdge = CheckpointEdge(
      Edge(observationEdge, soe, ResolvedObservationEdge(tips.head, tips(1), Some(checkpointEdgeData)))
    )

    CheckpointBlock(transactions, checkpointEdge)
  }

  def createCheckpointEdgeProposal(
                                    transactionMemPoolThresholdMet: Set[String],
                                    minCheckpointFormationThreshold: Int,
                                    tips: Seq[SignedObservationEdge],
                                  )(implicit keyPair: KeyPair): CreateCheckpointEdgeResponse = {

    val transactionsUsed = transactionMemPoolThresholdMet.take(minCheckpointFormationThreshold)
    val updatedTransactionMemPoolThresholdMet = transactionMemPoolThresholdMet -- transactionsUsed

    val checkpointEdgeData = CheckpointEdgeData(transactionsUsed.toSeq.sorted)

    //val tips = validationTips.take(2)
    //val filteredValidationTips = validationTips.filterNot(tips.contains)

    val observationEdge = ObservationEdge(
      TypedEdgeHash(tips.head.hash, EdgeHashType.CheckpointHash),
      TypedEdgeHash(tips(1).hash, EdgeHashType.CheckpointHash),
      data = Some(TypedEdgeHash(checkpointEdgeData.hash, EdgeHashType.CheckpointDataHash))
    )

    val soe = signedObservationEdge(observationEdge)(keyPair)

    val checkpointEdge = CheckpointEdge(Edge(observationEdge, soe, ResolvedObservationEdge(tips.head, tips(1), Some(checkpointEdgeData))))

    CreateCheckpointEdgeResponse(checkpointEdge, transactionsUsed,
      //filteredValidationTips,
      updatedTransactionMemPoolThresholdMet)
  }
  // TODO: Send facilitator selection data (i.e. criteria) as well for verification

  case class SignatureRequest(checkpointBlock: CheckpointBlock, facilitators: Set[Id])
  case class SignatureResponseWrapper(signatureResponse: Option[SignatureResponse] = None)
  case class SignatureResponse(checkpointBlock: CheckpointBlock, facilitators: Set[Id], reRegister: Boolean = false)
  case class FinishedCheckpoint(checkpointCacheData: CheckpointCacheData, facilitators: Set[Id])
  case class FinishedCheckpointResponse(reRegister: Boolean = false)

  // TODO: Move to checkpoint formation actor
  def formCheckpoint(messages: Seq[ChannelMessage] = Seq())(implicit dao: DAO): Unit = {

    implicit val ec: ExecutionContextExecutor = dao.edgeExecutionContext

    val maybeTransactions = dao.threadSafeTXMemPool.pull(dao.minCheckpointFormationThreshold)

    dao.metricsManager ! IncrementMetric("attemptFormCheckpointCalls")

    if (maybeTransactions.isEmpty) {
      dao.metricsManager ! IncrementMetric("attemptFormCheckpointInsufficientTX")
    }

    maybeTransactions.foreach { transactions =>

      val maybeTips = dao.threadSafeTipService.pull()
      if (maybeTips.isEmpty) {
        dao.metricsManager ! IncrementMetric("attemptFormCheckpointInsufficientTipsOrFacilitators")
      }

      maybeTips.foreach { case (tipSOE, facils) =>

        val checkpointBlock = createCheckpointBlock(transactions, tipSOE, messages)(dao.keyPair)
        dao.metricsManager ! IncrementMetric("checkpointBlocksCreated")

        val finalFacilitators = facils.keySet

        val response = facils.map { case (facilId, data) =>
          facilId -> tryWithMetric( // TODO: onComplete instead, debugging with other changes first.
            {
              data.client.postSync(s"request/signature", SignatureRequest(checkpointBlock, finalFacilitators + dao.id))
            },
            "formCheckpointPOSTCallSignatureRequest"
          )
        }

        if (response.exists(_._2.isFailure)) {

          dao.metricsManager ! IncrementMetric("formCheckpointSignatureResponseMissing")

        } else {

          val nonFailedResponses = response.mapValues(_.get)

          if (!nonFailedResponses.forall(_._2.isSuccess)) {

            dao.metricsManager ! IncrementMetric("formCheckpointSignatureResponseNot2xx")

          } else {

            val parsed = nonFailedResponses.mapValues(v =>
              tryWithMetric({
<<<<<<< HEAD
                v.unsafeBody.x[Option[SignatureResponse]]
=======

                val result = Try{v.body.x[Option[SignatureResponseWrapper]].flatMap{_.signatureResponse}}
                if (result.isFailure) {
                  logger.error(s"Json response parsing error code: ${v.code} body: ${v.body}")
                  dao.metricsManager ! IncrementMetric(s"signatureResponseCode_${v.code}")
                }
                result.get
>>>>>>> 00367597
              }, "formCheckpointSignatureResponseJsonParsing")
            )

            if (parsed.exists(_._2.isFailure)) {

              dao.metricsManager ! IncrementMetric("formCheckpointSignatureResponseExistsParsingFailure")

            } else {

              val withValue = parsed.mapValues(_.get)

              if (withValue.exists(_._2.isEmpty)) {

                dao.metricsManager ! IncrementMetric("formCheckpointSignatureResponseEmpty")

              } else {

                // Successful formation
                dao.metricsManager ! IncrementMetric("formCheckpointSignatureResponseAllResponsesPresent")

                val responseValues = withValue.values.map{_.get}

                responseValues.foreach{ sr =>

                  if (sr.reRegister) {
                    // PeerManager.attemptRegisterPeer() TODO : Finish

                  }

                }

                val blocks = responseValues.map {_.checkpointBlock}

                val finalCB = blocks.reduce { (x: CheckpointBlock, y: CheckpointBlock) => x.plus(y) }.plus(checkpointBlock)

                if (finalCB.signatures.size != finalFacilitators.size + 1) {
                  dao.metricsManager ! IncrementMetric("missingBlockSignatures")
                } else {
                  dao.metricsManager ! IncrementMetric("sufficientBlockSignatures")

                  if (!finalCB.simpleValidation()) {

                    dao.metricsManager ! IncrementMetric("finalCBFailedValidation")

                  } else {
                    dao.metricsManager ! IncrementMetric("finalCBPassedValidation")


                    val cache = CheckpointCacheData(Some(finalCB), height = finalCB.calculateHeight())

                    dao.threadSafeTipService.accept(cache)
                    // TODO: Check failures and/or remove constraint of single actor
                    dao.peerInfo.foreach { case (id, client) =>
                      futureTryWithTimeoutMetric(
                        client.client.postSync(s"finished/checkpoint", FinishedCheckpoint(cache, finalFacilitators)),
                        "finishedCheckpointBroadcast",
                        timeoutSeconds = 20
                      )
                    }
                  }

                }

              }

            }

          }

        }
        // Cleanup locks

        messages.foreach{ m =>
          dao.threadSafeMessageMemPool.activeChannels(m.signedMessageData.data.channelId).release()
        }

      }
    }
    dao.blockFormationInProgress = false
  }


  // Temporary for testing join/leave logic.
  def handleSignatureRequest(sr: SignatureRequest)(implicit dao: DAO): SignatureResponse = {
    //if (sr.facilitators.contains(dao.id)) {
    // val replyTo = sr.checkpointBlock.witnessIds.head
    val updated = if (sr.checkpointBlock.simpleValidation()) {
      sr.checkpointBlock.plus(dao.keyPair)
    }
    else {
      sr.checkpointBlock
    }
    SignatureResponse(updated, sr.facilitators)
    /*dao.peerManager ! APIBroadcast(
      _.post(s"response/signature", SignatureResponse(updated, sr.facilitators)),
      peerSubset = Set(replyTo)
    )*/
    // } else None
  }


  def simpleResolveCheckpoint(hash: String)(implicit dao: DAO): Boolean = {

    var activePeer = dao.peerInfo.values.head.client
    var remainingPeers : Seq[APIClient] = dao.peerInfo.values.map{_.client}.filterNot(_ == activePeer).toSeq

    var done = false

    while (!done && remainingPeers.nonEmpty) {

      // TODO: Refactor all the error handling on these to include proper status codes etc.
      // See formCheckpoint for better example of error handling
      val res = tryWithMetric(
        {activePeer.getBlocking[Option[CheckpointCacheData]]("checkpoint/" + hash, timeout = 10.seconds)},
        "downloadCheckpoint"
      )

      done = res.toOption.exists(_.nonEmpty)

      if (done) {
        val x = res.get.get
        if (!dao.checkpointService.contains(x.checkpointBlock.get.baseHash)) {
          dao.metricsManager ! IncrementMetric("resolveAcceptCBCall")
          acceptWithResolveAttempt(x)
        }
      } else {
        if (remainingPeers.nonEmpty) {
          dao.metricsManager ! IncrementMetric("resolvePeerIncrement")
          activePeer = remainingPeers.head
          remainingPeers = remainingPeers.filterNot(_ == activePeer)
        }
      }
    }
    done

  }

  def acceptWithResolveAttempt(checkpointCacheData: CheckpointCacheData)(implicit dao: DAO): Unit = {

    dao.threadSafeTipService.accept(checkpointCacheData)
    val block = checkpointCacheData.checkpointBlock.get
    val parents = block.parentSOEBaseHashes
    val parentExists = parents.map{h => h -> dao.checkpointService.contains(h)}
    if (parentExists.forall(_._2)) {
      dao.metricsManager ! IncrementMetric("resolveFinishedCheckpointParentsPresent")
    } else {
      dao.metricsManager ! IncrementMetric("resolveFinishedCheckpointParentMissing")
      parentExists.filterNot(_._2).foreach{
        case (h, _ ) =>
          futureTryWithTimeoutMetric(
            simpleResolveCheckpoint(h),
            "resolveCheckpoint",
            timeoutSeconds = 30
          )(dao.edgeExecutionContext, dao)
      }

    }

  }

  def handleFinishedCheckpoint(fc: FinishedCheckpoint)(implicit dao: DAO): Future[Try[Any]] = {
    futureTryWithTimeoutMetric(
      if (dao.nodeState == NodeState.DownloadCompleteAwaitingFinalSync) {
        dao.threadSafeTipService.syncBufferAccept(fc.checkpointCacheData)
        Future.successful(Unit)
      } else if (dao.nodeState == NodeState.Ready) {
        if (fc.checkpointCacheData.checkpointBlock.exists {
          _.simpleValidation()
        }) {
          acceptWithResolveAttempt(fc.checkpointCacheData)
        } else Future.successful(Unit)
      } else Future.successful(Unit)
      , "handleFinishedCheckpoint"
    )(dao.finishedExecutionContext, dao)
  }


}

case class TipData(checkpointBlock: CheckpointBlock, numUses: Int)

case class SnapshotInfo(
                         snapshot: Snapshot,
                         acceptedCBSinceSnapshot: Seq[String] = Seq(),
                         acceptedCBSinceSnapshotCache: Seq[CheckpointCacheData] = Seq(),
                         lastSnapshotHeight: Int = 0,
                         snapshotHashes: Seq[String] = Seq(),
                         addressCacheData: Map[String, AddressCacheData] = Map(),
                         tips: Map[String, TipData] = Map(),
                         snapshotCache: Seq[CheckpointCacheData] = Seq()
                       )

case object GetMemPool

case class Snapshot(lastSnapshot: String, checkpointBlocks: Seq[String]) extends ProductHash
case class StoredSnapshot(snapshot: Snapshot, checkpointCache: Seq[CheckpointCacheData])

case class DownloadComplete(latestSnapshot: Snapshot)

import java.nio.file.{Files, Paths}

object Snapshot {

  def writeSnapshot(snapshot: StoredSnapshot)(implicit dao: DAO): Try[Path] = {
    tryWithMetric({
      val serialized = KryoSerializer.serializeAnyRef(snapshot)
      Files.write(Paths.get(dao.snapshotPath.pathAsString, snapshot.snapshot.hash), serialized)
      //File(dao.snapshotPath, snapshot.snapshot.hash).writeByteArray(serialized)
    },
      "writeSnapshot"
    )
  }


  def loadSnapshot(snapshotHash: String)(implicit dao: DAO): Try[StoredSnapshot] = {
    tryWithMetric({
      KryoSerializer.deserializeCast[StoredSnapshot] {
        val byteArray = Files.readAllBytes(Paths.get(dao.snapshotPath.pathAsString, snapshotHash))
     //   val f = File(dao.snapshotPath, snapshotHash)
        byteArray
      }
    },
      "loadSnapshot"
    )
  }

  def loadSnapshotBytes(snapshotHash: String)(implicit dao: DAO): Try[Array[Byte]] = {
    tryWithMetric({
      {
        val byteArray = Files.readAllBytes(Paths.get(dao.snapshotPath.pathAsString, snapshotHash))
     //   val f = File(dao.snapshotPath, snapshotHash)
        byteArray
      }
    },
      "loadSnapshot"
    )
  }

  def snapshotHashes()(implicit dao: DAO): List[String] = {
    dao.snapshotPath.toJava.listFiles().map{_.getName}.toList
  }

  def findLatestMessageWithSnapshotHash(
                                         depth: Int,
                                         lastMessage: Option[ChannelMessageMetadata],
                                         maxDepth: Int = 10
                                       )(implicit dao: DAO): Option[ChannelMessageMetadata] = {

    def findLatestMessageWithSnapshotHashInner(
                                                depth: Int,
                                                lastMessage: Option[ChannelMessageMetadata]
                                              ): Option[ChannelMessageMetadata] = {
      if (depth > maxDepth) None
      else {
        lastMessage.flatMap { m =>
          if (m.snapshotHash.nonEmpty) Some(m)
          else {
            findLatestMessageWithSnapshotHashInner(
              depth + 1,
              dao.messageService.get(m.channelMessage.signedMessageData.data.previousMessageDataHash)
            )
          }
        }
      }
    }
    findLatestMessageWithSnapshotHashInner(depth, lastMessage)
  }

  def triggerSnapshot(round: Long)(implicit dao: DAO): Unit = {
    // TODO: Refactor round into InternalHeartbeat
    if (round % dao.processingConfig.snapshotInterval == 0 && dao.nodeState == NodeState.Ready) {
      futureTryWithTimeoutMetric(
        dao.threadSafeTipService.attemptSnapshot(), "snapshotAttempt"
      )(dao.edgeExecutionContext, dao)
    }
  }



  val snapshotZero = Snapshot("", Seq())
  val snapshotZeroHash: String = Snapshot("", Seq()).hash

  def acceptSnapshot(snapshot: Snapshot)(implicit dao: DAO): Unit = {
    // dao.dbActor.putSnapshot(snapshot.hash, snapshot)
    val cbData = snapshot.checkpointBlocks.map{dao.checkpointService.get}



    if (cbData.exists{_.isEmpty}) {
      dao.metricsManager ! IncrementMetric("snapshotCBAcceptQueryFailed")
    }


    for (
      cbOpt <- cbData;
      cbCache <- cbOpt;
      cb <- cbCache.checkpointBlock;
      data <- cb.checkpoint.edge.resolvedObservationEdge.data;
      message <- data.messages
    ) {
      dao.messageService.update(message.signedMessageData.signatures.hash,
        _.copy(snapshotHash = Some(snapshot.hash)),
        ChannelMessageMetadata(message, Some(cb.baseHash), Some(snapshot.hash))
      )
      dao.metricsManager ! IncrementMetric("messageSnapshotHashUpdated")
    }

    for (
      cbOpt <- cbData;
      cbCache <- cbOpt;
      cb <- cbCache.checkpointBlock;
      tx <- cb.transactions
    ) {
      // TODO: Should really apply this to the N-1 snapshot instead of doing it directly
      // To allow consensus more time since the latest snapshot includes all data up to present, but this is simple for now
      tx.ledgerApplySnapshot()
      dao.transactionService.delete(Set(tx.hash))
      dao.metricsManager ! IncrementMetric("snapshotAppliedBalance")
    }
  }


}

<|MERGE_RESOLUTION|>--- conflicted
+++ resolved
@@ -5,19 +5,14 @@
 import java.util.concurrent.TimeUnit
 
 import akka.util.Timeout
-import better.files.File
 import com.typesafe.scalalogging.Logger
 import constellation._
 import org.constellation.DAO
 import org.constellation.consensus.Validation.TransactionValidationStatus
 import org.constellation.primitives.Schema._
 import org.constellation.primitives._
-<<<<<<< HEAD
+import org.constellation.serializer.KryoSerializer
 import org.constellation.util.{APIClient, ProductHash}
-=======
-import org.constellation.serializer.KryoSerializer
-import org.constellation.util.{APIClient, HeartbeatSubscribe, ProductHash}
->>>>>>> 00367597
 
 import scala.concurrent.duration._
 import scala.concurrent.{ExecutionContext, ExecutionContextExecutor, Future}
@@ -271,17 +266,13 @@
 
             val parsed = nonFailedResponses.mapValues(v =>
               tryWithMetric({
-<<<<<<< HEAD
-                v.unsafeBody.x[Option[SignatureResponse]]
-=======
-
-                val result = Try{v.body.x[Option[SignatureResponseWrapper]].flatMap{_.signatureResponse}}
+
+                val result = Try{v.unsafeBody.x[Option[SignatureResponseWrapper]].flatMap{_.signatureResponse}}
                 if (result.isFailure) {
                   logger.error(s"Json response parsing error code: ${v.code} body: ${v.body}")
                   dao.metricsManager ! IncrementMetric(s"signatureResponseCode_${v.code}")
                 }
                 result.get
->>>>>>> 00367597
               }, "formCheckpointSignatureResponseJsonParsing")
             )
 
