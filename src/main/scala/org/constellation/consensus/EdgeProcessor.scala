--- conflicted
+++ resolved
@@ -549,13 +549,8 @@
          cbCache <- cbOpt;
          cb <- cbCache.checkpointBlock;
          message <- cb.messages) {
-<<<<<<< HEAD
-      dao.messageService.update(
+      dao.messageService.updateSync(
         message.signedMessageData.hash,
-=======
-      dao.messageService.updateSync(
-        message.signedMessageData.signatures.hash,
->>>>>>> d1e6e707
         _.copy(snapshotHash = Some(snapshot.hash)),
         ChannelMessageMetadata(message, Some(cb.baseHash), Some(snapshot.hash))
       )
