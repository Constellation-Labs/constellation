package org.constellation.consensus

import java.nio.file.Path

import cats.data.NonEmptyList
import cats.data.Validated.{Invalid, Valid}
import cats.implicits._
import com.typesafe.scalalogging.StrictLogging
import constellation._
import org.constellation.DAO
import org.constellation.primitives.Schema._
import org.constellation.primitives._
import org.constellation.serializer.KryoSerializer
import org.constellation.util.Validation.EnrichedFuture
import org.constellation.util.{APIClient, HashSignature, Signable}

import scala.async.Async.{async, await}
import scala.concurrent.duration._
import scala.concurrent.{ExecutionContext, ExecutionContextExecutor, Future}
import scala.util.{Success, Try}

object EdgeProcessor extends StrictLogging {

  def acceptCheckpoint(checkpointCacheData: CheckpointCacheData)(implicit dao: DAO): Unit = {

    if (checkpointCacheData.checkpointBlock.isEmpty) {
      dao.metrics.incrementMetric("acceptCheckpointCalledWithEmptyCB")
    } else {

      val cb = checkpointCacheData.checkpointBlock.get

      cb.storeSOE()

      val height = cb.calculateHeight()

      val fallbackHeight =
        if (height.isEmpty) checkpointCacheData.height else height

      if (fallbackHeight.isEmpty) {
        dao.metrics.incrementMetric("heightEmpty")
      } else {
        dao.metrics.incrementMetric("heightNonEmpty")
      }

      cb.checkpoint.edge.data.messages.foreach { m =>
        if (m.signedMessageData.data.previousMessageHash != Genesis.CoinBaseHash) {
<<<<<<< HEAD
          dao.messageService.put(m.signedMessageData.data.channelName,
                                 ChannelMessageMetadata(m, Some(cb.baseHash)))
        } else {
          import constellation._

=======
          dao.messageService.put(
            m.signedMessageData.data.channelId,
            ChannelMessageMetadata(m, Some(cb.baseHash))
          )
          dao.channelService.updateOnly(
            m.signedMessageData.hash,
            { cmd =>
              val slicedMessages = if (cmd.last25MessageHashes.size > 25) {
                cmd.last25MessageHashes.slice(0, 24)
              } else cmd.last25MessageHashes
              cmd.copy(
                totalNumMessages = cmd.totalNumMessages + 1,
                last25MessageHashes = slicedMessages :+ m.signedMessageData.hash
              )
            }
          )
        } else { // Unsafe json extract
>>>>>>> bcc9fbbc
          dao.channelService.put(
            m.signedMessageData.hash,
            ChannelMetadata(
              m.signedMessageData.data.message.x[ChannelOpen],
              ChannelMessageMetadata(m, Some(cb.baseHash))
            )
          )
        }
        dao.messageService.put(m.signedMessageData.hash,
                               ChannelMessageMetadata(m, Some(cb.baseHash)))
        dao.metrics.incrementMetric("messageAccepted")
      }

      // Accept transactions
      cb.transactions.foreach { t =>
        dao.metrics.incrementMetric("transactionAccepted")
        t.store(
          TransactionCacheData(
            t,
            valid = true,
            inMemPool = false,
            inDAG = true,
            Map(cb.baseHash -> true),
            cbBaseHash = Some(cb.baseHash)
          )
        )
        t.ledgerApply()
      }
      dao.metrics.incrementMetric("checkpointAccepted")
      cb.store(
        CheckpointCacheData(
          Some(cb),
          height = fallbackHeight
        )
      )

    }
  }

  case class CreateCheckpointEdgeResponse(
    checkpointEdge: CheckpointEdge,
    transactionsUsed: Set[String],
    // filteredValidationTips: Seq[SignedObservationEdge],
    updatedTransactionMemPoolThresholdMet: Set[String]
  )

  case class SignatureRequest(checkpointBlock: CheckpointBlock, facilitators: Set[Id])

  case class SignatureResponse(signature: Option[HashSignature], reRegister: Boolean = false)
  case class FinishedCheckpoint(checkpointCacheData: CheckpointCacheData, facilitators: Set[Id])

  case class FinishedCheckpointResponse(reRegister: Boolean = false)

  // TODO: Move to checkpoint formation actor

  def formCheckpoint(messages: Seq[ChannelMessage] = Seq())(
    implicit dao: DAO
  ) = {

    implicit val ec: ExecutionContextExecutor = dao.edgeExecutionContext

    val maybeTransactions =
      dao.threadSafeTXMemPool.pull(dao.minCheckpointFormationThreshold)

    dao.metrics.incrementMetric("attemptFormCheckpointCalls")

    if (maybeTransactions.isEmpty) {
      dao.metrics.incrementMetric("attemptFormCheckpointInsufficientTX")
    }

    def requestBlockSignature(
      checkpointBlock: CheckpointBlock,
      finalFacilitators: Set[
        Id
      ],
      data: PeerData
    ) = {
      async {
        val sigResp = await(
          data.client.postNonBlocking[SignatureResponse](
            "request/signature",
            SignatureRequest(checkpointBlock, finalFacilitators + dao.id),
            15.seconds
          )
        )

        if (sigResp.reRegister) {
          // PeerManager.attemptRegisterPeer() TODO : Finish
        }

        sigResp.signature
      }
    }
    def processSignedBlock(
      cache: CheckpointCacheData,
      finalFacilitators: Set[
        Id
      ]
    ) = {

      val responses = dao.peerInfo.values.toList.map { peer =>
        wrapFutureWithMetric(
          peer.client.postNonBlocking[Option[FinishedCheckpointResponse]](
            "finished/checkpoint",
            FinishedCheckpoint(cache, finalFacilitators),
            timeout = 20.seconds
          ),
          "finishedCheckpointBroadcast",
        )
      }

      responses.traverse(_.toValidatedNel).map(_.sequence)
    }

    val result = maybeTransactions.flatMap { transactions =>
      val maybeTips = dao.threadSafeTipService.pull()
      if (maybeTips.isEmpty) {
        dao.metrics.incrementMetric("attemptFormCheckpointInsufficientTipsOrFacilitators")
        if (dao.nodeConfig.isGenesisNode) {
          val maybeTips = dao.threadSafeTipService.pull(allowEmptyFacilitators = true)
          if (maybeTips.isEmpty) {
            dao.metrics.incrementMetric("attemptFormCheckpointNoGenesisTips")
          }
          maybeTips.foreach {
            case (tipSOE, _) =>
              val checkpointBlock =
                CheckpointBlock.createCheckpointBlock(transactions, tipSOE.map { soe =>
                  TypedEdgeHash(soe.hash, EdgeHashType.CheckpointHash)
                }, messages)(dao.keyPair)

              val cache =
                CheckpointCacheData(
                  Some(checkpointBlock),
                  height = checkpointBlock.calculateHeight()
                )

              dao.threadSafeTipService.accept(cache)
              dao.threadSafeMessageMemPool.release(messages)

          }
          dao.blockFormationInProgress = false
        }

      }

      maybeTips.map {
        case (tipSOE, facils) =>
          // Change to method on TipsReturned // abstract for reuse.
          val checkpointBlock = CheckpointBlock.createCheckpointBlock(transactions, tipSOE.map {
            soe =>
              TypedEdgeHash(soe.hash, EdgeHashType.CheckpointHash)
          }, messages)(dao.keyPair)
          dao.metrics.incrementMetric("checkpointBlocksCreated")

          val finalFacilitators = facils.keySet

          val signatureResults = facils.values.toList
            .traverse { peerData =>
              requestBlockSignature(checkpointBlock, finalFacilitators, peerData).toValidatedNel
            }
            .flatMap { signatureResultList =>
              signatureResultList.sequence
                .map { signatures =>
                  // Unsafe flatten -- revisit during consensus updates
                  signatures.flatten.foldLeft(checkpointBlock) {
                    case (cb, hs) =>
                      cb.plus(hs)
                  }
                }
                .ensure(NonEmptyList.one(new Throwable("Invalid CheckpointBlock")))(
                  _.simpleValidation()
                )
                .traverse { finalCB =>
                  val cache = CheckpointCacheData(finalCB.some, height = finalCB.calculateHeight())
                  dao.threadSafeTipService.accept(cache)
                  processSignedBlock(cache, finalFacilitators)
                }
                .map {
                  _.andThen(identity)
                }
            }

          wrapFutureWithMetric(signatureResults, "checkpointBlockFormation")

          signatureResults.foreach {
            case Valid(_) =>
            case Invalid(failures) =>
              failures.toList.foreach { e =>
                dao.metrics.incrementMetric(
                  "formCheckpointSignatureResponseError"
                )
                logger.warn("Failure gathering signature", e)
              }

          }

          // using transform kind of like a finally for Future.
          // I want to ensure the locks get cleaned up
          signatureResults.transform { res =>
            // Cleanup locks

            dao.threadSafeMessageMemPool.release(messages)
            res.map(_ => true)
          }
      }
    }
    dao.blockFormationInProgress = false
    result.sequence
  }

  def resolveTransactions(
    hashes: Seq[String],
    priorityPeer: Id
  )(implicit dao: DAO): Future[Seq[TransactionCacheData]] = {

    implicit val exec: ExecutionContextExecutor = dao.signatureExecutionContext

    def lookupTransaction(hash: String, client: APIClient): Future[Option[TransactionCacheData]] = {
      async {
        await(
          client.getNonBlocking[Option[TransactionCacheData]](
            s"transaction/$hash",
            timeout = 4.seconds
          )
        )
      }
    }

    def resolveTransaction(hash: String,
                           peers: Seq[APIClient]): Future[Option[TransactionCacheData]] = {

      var remainingPeers = peers.tail

      lookupTransaction(hash, peers.head).transformWith {
        case Success(Some(transactionCacheData)) => Future.successful(Some(transactionCacheData))
        case _ =>
          remainingPeers.headOption
            .map { peer =>
              remainingPeers = remainingPeers.filterNot(_ == peer)
              lookupTransaction(hash, peer)
            }
            .getOrElse(Future.failed(new Exception("Ran out of peers to query for transaction")))
      }

    }

    // Change to facilitator ordering
    val peers = dao.readyPeers.toSeq.sortBy { _._1 != priorityPeer }.map { _._2.client }
    val results = hashes.map { hash =>
      resolveTransaction(hash, peers)
    }
    val seq = Future.sequence(results)
    seq.transformWith {
      case Success(responses) if responses.forall(_.nonEmpty) =>
        Future.successful(responses.flatten)
      case _ => Future.failed(new Exception("Failed to resolve transactions"))
    }

  }

  def handleSignatureRequest(
    sr: SignatureRequest
  )(implicit dao: DAO): Future[Try[SignatureResponse]] = {

    futureTryWithTimeoutMetric(
      {
        dao.metrics.incrementMetric("peerApiRXSignatureRequest")

        val hashes = sr.checkpointBlock.checkpoint.edge.data.hashes
        dao.metrics.incrementMetric(
          "signatureRequestAllHashesKnown_" + hashes.forall { h =>
            dao.transactionService.get(h).nonEmpty
          }
        )

        val updated = if (sr.checkpointBlock.simpleValidation()) {
          Some(hashSign(sr.checkpointBlock.baseHash, dao.keyPair))
        } else {
          None
        }
        SignatureResponse(updated)
      },
      "handleSignatureRequest"
    )(dao.signatureExecutionContext, dao)
  }

  def simpleResolveCheckpoint(hash: String)(implicit dao: DAO): Future[Boolean] = {

    implicit val ec: ExecutionContextExecutor = dao.edgeExecutionContext

    def innerResolve(
      peers: List[APIClient]
    )(implicit ec: ExecutionContext): Future[CheckpointCacheData] = {
      peers match {
        case activePeer :: rest =>
          val resp = activePeer
            .getNonBlocking[Option[CheckpointCacheData]](s"checkpoint/$hash", timeout = 10.seconds)
          resp.flatMap {
            case Some(ccd) => Future.successful(ccd)
            case None =>
              dao.metrics.incrementMetric("resolvePeerIncrement")
              innerResolve(rest)
          }

        case Nil =>
          Future.failed(new RuntimeException(s"Unable to resolve checkpoint hash $hash"))

      }
    }

    val resolved = wrapFutureWithMetric(
      innerResolve(dao.peerInfo.values.map(_.client).toList)(dao.edgeExecutionContext),
      "simpleResolveCheckpoint"
    )

    resolved.map { checkpointCacheData =>
      if (!dao.checkpointService.contains(checkpointCacheData.checkpointBlock.get.baseHash)) {
        dao.metrics.incrementMetric("resolveAcceptCBCall")
        acceptWithResolveAttempt(checkpointCacheData)
      }
      true
    }

  }

  def acceptWithResolveAttempt(
    checkpointCacheData: CheckpointCacheData
  )(implicit dao: DAO): Unit = {

    dao.threadSafeTipService.accept(checkpointCacheData)
    val block = checkpointCacheData.checkpointBlock.get
    val parents = block.parentSOEBaseHashes
    val parentExists = parents.map { h =>
      h -> dao.checkpointService.contains(h)
    }
    if (parentExists.forall(_._2)) {
      dao.metrics.incrementMetric("resolveFinishedCheckpointParentsPresent")
    } else {
      dao.metrics.incrementMetric("resolveFinishedCheckpointParentMissing")
      parentExists.filterNot(_._2).foreach {
        case (h, _) =>
          wrapFutureWithMetric(
            simpleResolveCheckpoint(h),
            "resolveCheckpoint"
          )(dao, dao.edgeExecutionContext)
      }

    }

  }

  def handleFinishedCheckpoint(fc: FinishedCheckpoint)(implicit dao: DAO) = {
    futureTryWithTimeoutMetric(
      if (dao.nodeState == NodeState.DownloadCompleteAwaitingFinalSync) {
        dao.threadSafeTipService.syncBufferAccept(fc.checkpointCacheData)
      } else if (dao.nodeState == NodeState.Ready) {
        if (fc.checkpointCacheData.checkpointBlock.exists {
              _.simpleValidation()
            }) {
          acceptWithResolveAttempt(fc.checkpointCacheData)
        }
      },
      "handleFinishedCheckpoint"
    )(dao.finishedExecutionContext, dao)
  }

}

case class TipData(checkpointBlock: CheckpointBlock, numUses: Int)

case class SnapshotInfo(
  snapshot: Snapshot,
  acceptedCBSinceSnapshot: Seq[String] = Seq(),
  acceptedCBSinceSnapshotCache: Seq[CheckpointCacheData] = Seq(),
  lastSnapshotHeight: Int = 0,
  snapshotHashes: Seq[String] = Seq(),
  addressCacheData: Map[String, AddressCacheData] = Map(),
  tips: Map[String, TipData] = Map(),
  snapshotCache: Seq[CheckpointCacheData] = Seq()
)

case object GetMemPool

case class Snapshot(lastSnapshot: String, checkpointBlocks: Seq[String]) extends Signable

case class StoredSnapshot(snapshot: Snapshot, checkpointCache: Seq[CheckpointCacheData])

case class DownloadComplete(latestSnapshot: Snapshot)

import java.nio.file.{Files, Paths}

object Snapshot {

  def writeSnapshot(snapshot: StoredSnapshot)(implicit dao: DAO): Try[Path] = {
    tryWithMetric(
      {
        val serialized = KryoSerializer.serializeAnyRef(snapshot)
        Files.write(Paths.get(dao.snapshotPath.pathAsString, snapshot.snapshot.hash), serialized)
        //File(dao.snapshotPath, snapshot.snapshot.hash).writeByteArray(serialized)
      },
      "writeSnapshot"
    )
  }

  def loadSnapshot(snapshotHash: String)(implicit dao: DAO): Try[StoredSnapshot] = {
    tryWithMetric(
      {
        KryoSerializer.deserializeCast[StoredSnapshot] {
          val byteArray = Files.readAllBytes(Paths.get(dao.snapshotPath.pathAsString, snapshotHash))
          //   val f = File(dao.snapshotPath, snapshotHash)
          byteArray
        }
      },
      "loadSnapshot"
    )
  }

  def loadSnapshotBytes(snapshotHash: String)(implicit dao: DAO): Try[Array[Byte]] = {
    tryWithMetric(
      {
        {
          val byteArray = Files.readAllBytes(Paths.get(dao.snapshotPath.pathAsString, snapshotHash))
          //   val f = File(dao.snapshotPath, snapshotHash)
          byteArray
        }
      },
      "loadSnapshot"
    )
  }

  def snapshotHashes()(implicit dao: DAO): List[String] = {
    dao.snapshotPath.toJava.listFiles().map { _.getName }.toList
  }

  def findLatestMessageWithSnapshotHash(
    depth: Int,
    lastMessage: Option[ChannelMessageMetadata],
    maxDepth: Int = 10
  )(implicit dao: DAO): Option[ChannelMessageMetadata] = {

    def findLatestMessageWithSnapshotHashInner(
      depth: Int,
      lastMessage: Option[ChannelMessageMetadata]
    ): Option[ChannelMessageMetadata] = {
      if (depth > maxDepth) None
      else {
        lastMessage.flatMap { m =>
          if (m.snapshotHash.nonEmpty) Some(m)
          else {
            findLatestMessageWithSnapshotHashInner(
              depth + 1,
              dao.messageService.get(
                m.channelMessage.signedMessageData.data.previousMessageHash
              )
            )
          }
        }
      }
    }

    findLatestMessageWithSnapshotHashInner(depth, lastMessage)
  }

  def triggerSnapshot(round: Long)(implicit dao: DAO): Future[Try[Unit]] = {
    // TODO: Refactor round into InternalHeartbeat
    if (round % dao.processingConfig.snapshotInterval == 0 && dao.nodeState == NodeState.Ready) {
      futureTryWithTimeoutMetric(
        dao.threadSafeTipService.attemptSnapshot(),
        "snapshotAttempt"
      )(dao.edgeExecutionContext, dao)
    } else Future.successful(Try(()))
  }

  val snapshotZero = Snapshot("", Seq())
  val snapshotZeroHash: String = Snapshot("", Seq()).hash

  def acceptSnapshot(snapshot: Snapshot)(implicit dao: DAO): Unit = {
    // dao.dbActor.putSnapshot(snapshot.hash, snapshot)
    val cbData = snapshot.checkpointBlocks.map { dao.checkpointService.get }

    if (cbData.exists { _.isEmpty }) {
      dao.metrics.incrementMetric("snapshotCBAcceptQueryFailed")
    }

    for (cbOpt <- cbData;
         cbCache <- cbOpt;
         cb <- cbCache.checkpointBlock;
         message <- cb.checkpoint.edge.data.messages) {
      dao.messageService.update(
        message.signedMessageData.signatures.hash,
        _.copy(snapshotHash = Some(snapshot.hash)),
        ChannelMessageMetadata(message, Some(cb.baseHash), Some(snapshot.hash))
      )
      dao.metrics.incrementMetric("messageSnapshotHashUpdated")
    }

    for (cbOpt <- cbData;
         cbCache <- cbOpt;
         cb <- cbCache.checkpointBlock;
         tx <- cb.transactions) {
      // TODO: Should really apply this to the N-1 snapshot instead of doing it directly
      // To allow consensus more time since the latest snapshot includes all data up to present, but this is simple for now
      tx.ledgerApplySnapshot()
      dao.acceptedTransactionService.delete(Set(tx.hash))
      dao.metrics.incrementMetric("snapshotAppliedBalance")
    }
  }

}<|MERGE_RESOLUTION|>--- conflicted
+++ resolved
@@ -44,15 +44,8 @@
 
       cb.checkpoint.edge.data.messages.foreach { m =>
         if (m.signedMessageData.data.previousMessageHash != Genesis.CoinBaseHash) {
-<<<<<<< HEAD
-          dao.messageService.put(m.signedMessageData.data.channelName,
-                                 ChannelMessageMetadata(m, Some(cb.baseHash)))
-        } else {
-          import constellation._
-
-=======
           dao.messageService.put(
-            m.signedMessageData.data.channelId,
+            m.signedMessageData.data.channelName,
             ChannelMessageMetadata(m, Some(cb.baseHash))
           )
           dao.channelService.updateOnly(
@@ -68,7 +61,6 @@
             }
           )
         } else { // Unsafe json extract
->>>>>>> bcc9fbbc
           dao.channelService.put(
             m.signedMessageData.hash,
             ChannelMetadata(
