package org.constellation.consensus

import java.security.KeyPair
import java.util.concurrent.TimeUnit

import akka.actor.{Actor, ActorLogging, ActorRef, ActorSystem}
import akka.pattern.ask
import akka.util.Timeout
import com.typesafe.scalalogging.Logger
import constellation._
import org.constellation.Data
import org.constellation.consensus.Consensus._
import org.constellation.consensus.EdgeProcessor.{HandleTransaction, _}
import org.constellation.consensus.Validation.{TransactionValidationStatus, validateCheckpointBlock}
import org.constellation.primitives.Schema._
import org.constellation.primitives._

<<<<<<< HEAD
import scala.concurrent.duration._
import scala.concurrent.{Await, ExecutionContext, Future}
import scala.util.{Random, Try}
import akka.pattern.ask
import akka.util.Timeout
import org.constellation.LevelDB.DBGet
import org.constellation.util.HashSignature
=======
import scala.concurrent.ExecutionContext
import scala.util.Random
>>>>>>> 14dd155a

object EdgeProcessor {

  case class HandleTransaction(tx: Transaction)
  case class HandleCheckpoint(checkpointBlock: CheckpointBlock)
  case class LookupEdge(soeHash: String)

  case class EdgeResponse(soe: Option[SignedObservationEdgeCache] = None,
                          cb: Option[CheckpointCacheData] = None)

  val logger = Logger(s"EdgeProcessor")
  implicit val timeout: Timeout = Timeout(5, TimeUnit.SECONDS)

  def signFlow(dao: Data, cb: CheckpointBlock): Unit = {
    // Mock
    // Check to see if we should add our signature to the CB
    val cbPrime = updateCheckpointWithSelfSignatureEmit(cb, dao)
    // Add to memPool or update an existing hash with new signatures and check for signature threshold
    updateCheckpointMergeMemPool(cbPrime, dao)

    attemptFormCheckpointUpdateState(dao)
  }

  def handleCheckpoint(cb: CheckpointBlock,
                       dao: Data,
                       internalMessage: Boolean = false)(implicit executionContext: ExecutionContext): Unit = {
    if (!internalMessage) dao.metricsManager ! IncrementMetric("checkpointMessages")
    else dao.metricsManager ! IncrementMetric("internalCheckpointMessages")

    val previousCacheData = dao.dbActor.getCheckpointCacheData(cb.baseHash)
    if (previousCacheData.exists(_.inDAG)) {
      dao.metricsManager ! IncrementMetric("internalCheckpointMessages")
      return
    }
<<<<<<< HEAD

    val resolutionStatus = ResolutionService.resolveCheckpoint(dao, cb)

    val validationStatus: Future[Future[Validation.CheckpointValidationStatus]] =
      resolutionStatus.map(resStatus => validateCheckpointBlock(dao, resStatus.cb))

    if (validationStatus.get().get().isValid) {
      val checkpointCacheData = dao.hashToCheckpointCacheData(resolutionStatus.get().cb.baseHash).get()

      if (checkpointCacheData.nonEmpty) {
        handleConflictingCheckpoint(checkpointCacheData.get, cb, dao)
      } else {
        cb.store(dao.dbActor, CheckpointCacheData(cb, soeHash = cb.soeHash), true)
      }
    }
  }

  def updateActiveCheckpointBlock(dbActor: ActorRef, updatedCheckpointCacheData: CheckpointCacheData): Unit = {
    val uccd = updatedCheckpointCacheData.copy(soeHash = updatedCheckpointCacheData.checkpointBlock.soeHash)
    uccd.checkpointBlock.store(dbActor, uccd, uccd.resolved)
  }

  def handleConflictingCheckpoint(ca: CheckpointCacheData, cb: CheckpointBlock, dao: Data): CheckpointCacheData= {
    val mostRecentCheckpointCacheData: CheckpointCacheData = lookupEdge(dao, cb.soeHash).cb.get

    val checkpointBlock = if (hasSignatureConflict(ca, cb)) {
      handleSignatureConflict(ca, mostRecentCheckpointCacheData, dao)
    } else {
      mostRecentCheckpointCacheData
    }

    checkpointBlock
  }

  def hasSignatureConflict(ca: CheckpointCacheData, cb: CheckpointBlock): Boolean = {
    ca.checkpointBlock.baseHash == cb.baseHash && ca.checkpointBlock.soeHash != cb.soeHash
  }

  def handleSignatureConflict(ca: CheckpointCacheData,
                              mostRecentCheckpointCacheData: CheckpointCacheData,
                              dao: Data): CheckpointCacheData = {
    val previousSignatures: Set[HashSignature] =
      ca.getChildrenSignatures(dao.dbActor, dao.edgeProcessor)

    val mostRecentSignatures: Set[HashSignature] =
      mostRecentCheckpointCacheData.getChildrenSignatures(dao.dbActor, dao.edgeProcessor)

    if (mostRecentSignatures.size > previousSignatures.size) {
      updateActiveCheckpointBlock(dao.dbActor, mostRecentCheckpointCacheData)
      mostRecentCheckpointCacheData
    } else {
      ca
    }
=======
//    if (previousCacheData.exists(_.isResolved))

    val resolutionStatus: ResolutionService.ResolutionStatus = ResolutionService.resolveCheckpoint(dao, cb)
    val validationStatus: Validation.CheckpointValidationStatus = validateCheckpointBlock(dao, cb)

>>>>>>> 14dd155a
  }

  // TODO : Add checks on max number in mempool and max num signatures.
  // TEMPORARY mock-up for pre-consensus integration mimics transactions
  def updateCheckpointWithSelfSignatureEmit(cb: CheckpointBlock, dao: Data): CheckpointBlock = {
    val cbPrime = if (!cb.signatures.exists(_.publicKey == dao.keyPair.getPublic)) {
      // We haven't yet signed this CB
      val cb2 = cb.plus(dao.keyPair)
      dao.metricsManager ! IncrementMetric("signaturesPerformed")
      // Send peers new signature
      dao.peerManager ! APIBroadcast(_.put(s"checkpoint/${cb.baseHash}", cb2))
      dao.metricsManager ! IncrementMetric("checkpointBroadcasts")
      cb2
    } else {
      // We have already signed this CB,
      cb
    }
    cbPrime
  }

  // TEMPORARY mock-up for pre-consensus integration mimics transactions
  def updateCheckpointMergeMemPool(cb: CheckpointBlock, dao: Data) : Unit = {
    val cbPostUpdate = if (dao.checkpointMemPool.contains(cb.baseHash)) {
      // Merge signatures together
      val updated = dao.checkpointMemPool(cb.baseHash).plus(cb)
      // Update memPool with new signatures.
      dao.checkpointMemPool(cb.baseHash) = updated
      updated
    }
    else {
      dao.checkpointMemPool(cb.baseHash) = cb
      cb
    }

    // TODO: Verify this is still valid before accepting. And/or
    // consider removing from memPool if there's a conflict on something else being accepted.
    // Check to see if we have enough signatures to include in CB
    if (cbPostUpdate.signatures.size >= dao.minCBSignatureThreshold) {
      // Set threshold as met
      dao.checkpointMemPoolThresholdMet(cb.baseHash) = cb -> 0
      dao.checkpointMemPool.remove(cb.baseHash)

      dao.metricsManager ! UpdateMetric("checkpointMemPool", dao.checkpointMemPool.size.toString)

      cb.parentSOEBaseHashes.foreach {
        h =>
          dao.checkpointMemPoolThresholdMet.get(h).foreach {
            case (block, numUses) =>

              // TODO: move to tips service
              // Update tips
              def doRemove(): Unit = {
                dao.checkpointMemPoolThresholdMet.remove(h)
                dao.metricsManager ! IncrementMetric("checkpointTipsRemoved")
              }

              if (dao.reuseTips) {
                if (numUses >= 2) {
                  doRemove()
                } else {
                  dao.checkpointMemPoolThresholdMet(h) = (block, numUses + 1)
                }
              } else {
                doRemove()
              }
          }

      }

      dao.metricsManager ! UpdateMetric("checkpointMemPoolThresholdMet", dao.checkpointMemPoolThresholdMet.size.toString)

      // Accept transactions
      cb.transactions.foreach { t =>
        dao.metricsManager ! IncrementMetric("transactionAccepted")
        t.store(
          dao.dbActor,
          TransactionCacheData(
            t,
            valid = true,
            inMemPool = false,
            inDAG = true,
            Map(cb.baseHash -> true),
            resolved = true,
            cbBaseHash = Some(cb.baseHash)
          ))
        t.ledgerApply(dao.dbActor)
      }

      dao.metricsManager ! IncrementMetric("checkpointAccepted")

      val checkpointCacheData = CheckpointCacheData(cb, inDAG = true, resolved = true, soeHash = cb.soeHash)

      cb.store(
        dao.dbActor,
        checkpointCacheData,
        resolved = true
      )

      // make sure we link the parents for easy lookups
      checkpointCacheData.updateParentsChildRefs(dao.edgeProcessor, dao.dbActor)
    }
  }

  def attemptFormCheckpointUpdateState(dao: Data): Option[CheckpointBlock] = {

    // TODO: Send a DBUpdate to modify tip data to include newly formed CB as a 'child', but only after acceptance
    if (dao.canCreateCheckpoint) {
      // Form new checkpoint block.

      // TODO : Validate this batch doesn't have a double spend, if it does,
      // just drop all conflicting. Shouldn't be necessary since memPool is already validated
      // relative to current state but it can't hurt

      val tips = Random.shuffle(dao.checkpointMemPoolThresholdMet.toSeq).take(2)

      val tipSOE = tips.map {_._2._1.checkpoint.edge.signedObservationEdge}

      val transactions = Random.shuffle(dao.transactionMemPool).take(dao.minCheckpointFormationThreshold)
      dao.transactionMemPool = dao.transactionMemPool.filterNot(transactions.contains)

      val checkpointBlock = createCheckpointBlock(transactions, tipSOE)(dao.keyPair)
      dao.metricsManager ! IncrementMetric("checkpointBlocksCreated")

      val cbBaseHash = checkpointBlock.baseHash

      dao.checkpointMemPool(cbBaseHash) = checkpointBlock
      dao.metricsManager ! UpdateMetric("checkpointMemPool", dao.checkpointMemPool.size.toString)

      // Temporary bypass to consensus for mock
      // Send all data (even if this is redundant.)
      dao.peerManager ! APIBroadcast(_.put(s"checkpoint/$cbBaseHash", checkpointBlock))

      Some(checkpointBlock)
    } else None
  }

  /**
    * Main transaction processing cell
    * This is triggered upon external receipt of a transaction. Assume that the transaction being processed
    * came from a peer, not an internal operation.
    * @param tx : Transaction with all data
    * @param dao : Data access object for referencing memPool and other actors
    * @param executionContext : Threadpool to execute transaction processing against. Should be separate
    *                         from other pools for processing different operations.
    */
  def handleTransaction(
                         tx: Transaction, dao: Data
                       )(implicit executionContext: ExecutionContext): Unit = {

    // TODO: Store TX in DB and during signing updates delete the old SOE ? Or clean it up later?
    // SOE will appear multiple times as signatures are added together.

    dao.metricsManager ! IncrementMetric("transactionMessagesReceived")
    // Validate transaction TODO : This can be more efficient, calls get repeated several times
    // in event where a new signature is being made by another peer it's most likely still valid, should
    // cache the results of this somewhere.

    val finished = Validation.validateTransaction(dao.dbActor, tx)

    finished match {
      // TODO : Increment metrics here for each case
      case t : TransactionValidationStatus if t.validByCurrentStateMemPool =>

        if (!dao.transactionMemPool.contains(tx)) {


          // TODO:  Use XOR for random partition assignment later.
          /*
                    val idFraction = (dao.peerInfo.keys.toSeq :+ dao.id).map{ id =>
                      val bi = BigInt(id.id.getEncoded)
                      val bi2 = BigInt(tx.hash, 16)
                      val xor = bi ^ bi2
                      id -> xor
                    }.maxBy(_._2)._1
          */

          // We should process this transaction hash
          //  if (idFraction == dao.id) {

          dao.transactionMemPool :+= tx
          attemptFormCheckpointUpdateState(dao)

          dao.metricsManager ! IncrementMetric("transactionValidMessages")
          dao.metricsManager ! UpdateMetric("transactionMemPool", dao.transactionMemPool.size.toString)
          //dao.metricsManager ! UpdateMetric("transactionMemPoolThresholdMet", dao.transactionMemPoolThresholdMet.size.toString)
          //   }

        } else {
          dao.metricsManager ! IncrementMetric("transactionValidMemPoolDuplicateMessages")

        }

      //        triggerCheckpointBlocking(dao, txPrime)
      // var txStatusUpdatedInDB : Boolean = false
      /* val checkpointBlock = attemptFormCheckpointUpdateState(dao)

       if (checkpointBlock.exists{_.transactions.contains(tx)}) {
         txStatusUpdatedInDB = true
       }
      */
      /*
              if (!txStatusUpdatedInDB && t.transactionCacheData.isEmpty) {
                // TODO : Store something here for status queries. Make sure it doesn't cause a conflict
                //tx.edge.storeData(dao.dbActor) // This call can always overwrite no big deal
                // dao.dbActor ! DBUpdate//(tx.baseHash)
              }
      */

      case t : TransactionValidationStatus =>

        // TODO : Add info somewhere so node can find out transaction was invalid on a callback
        reportInvalidTransaction(dao: Data, t: TransactionValidationStatus)
    }

  }

  def reportInvalidTransaction(dao: Data, t: TransactionValidationStatus): Unit = {
    dao.metricsManager ! IncrementMetric("invalidTransactions")
    if (t.isDuplicateHash) {
      dao.metricsManager ! IncrementMetric("hashDuplicateTransactions")
    }
    if (!t.sufficientBalance) {
      dao.metricsManager ! IncrementMetric("insufficientBalanceTransactions")
    }
  }

  def triggerCheckpointBlocking(dao: Data,
                                tx: Transaction)(implicit timeout: Timeout, executionContext: ExecutionContext): Unit = {
    if (dao.canCreateCheckpoint) {

      println(s"starting checkpoint blocking")

      val checkpointBlock = attemptFormCheckpointUpdateState(dao).get

      dao.metricsManager ! IncrementMetric("checkpointBlocksCreated")

      val cbBaseHash = checkpointBlock.baseHash
      dao.checkpointMemPool(cbBaseHash) = checkpointBlock

      // TODO: should be subset
      val facilitators = (dao.peerManager ? GetPeerInfo).mapTo[Map[Id, PeerData]].get().keySet

      // TODO: what is the round hash based on?
      // what are thresholds and checkpoint selection

      val obe = checkpointBlock.checkpoint.edge.observationEdge

      val roundHash = RoundHash(obe.left.hash + obe.right.hash)

      dao.consensus ! ConsensusVote(dao.id, CheckpointVote(checkpointBlock), roundHash)

    }
  }

  case class CreateCheckpointEdgeResponse(
                                           checkpointEdge: CheckpointEdge,
                                           transactionsUsed: Set[String],
                                           updatedTransactionMemPoolThresholdMet: Set[String]
                                         )


  def createCheckpointBlock(transactions: Seq[Transaction], tips: Seq[SignedObservationEdge])
                           (implicit keyPair: KeyPair): CheckpointBlock = {

    val checkpointEdgeData = CheckpointEdgeData(transactions.map{_.hash}.sorted)

    val observationEdge = ObservationEdge(
      TypedEdgeHash(tips.head.hash, EdgeHashType.CheckpointHash),
      TypedEdgeHash(tips(1).hash, EdgeHashType.CheckpointHash),
      data = Some(TypedEdgeHash(checkpointEdgeData.hash, EdgeHashType.CheckpointDataHash))
    )

    val soe = signedObservationEdge(observationEdge)(keyPair)

    val checkpointEdge = CheckpointEdge(
      Edge(observationEdge, soe, ResolvedObservationEdge(tips.head, tips(1), Some(checkpointEdgeData)))
    )

    CheckpointBlock(transactions, checkpointEdge)
  }

  def createCheckpointEdgeProposal(
                                    transactionMemPoolThresholdMet: Set[String],
                                    minCheckpointFormationThreshold: Int,
                                    tips: Seq[SignedObservationEdge],
                                  )(implicit keyPair: KeyPair): CreateCheckpointEdgeResponse = {

    val transactionsUsed = transactionMemPoolThresholdMet.take(minCheckpointFormationThreshold)
    val updatedTransactionMemPoolThresholdMet = transactionMemPoolThresholdMet -- transactionsUsed

    val checkpointEdgeData = CheckpointEdgeData(transactionsUsed.toSeq.sorted)

    val observationEdge = ObservationEdge(
      TypedEdgeHash(tips.head.hash, EdgeHashType.CheckpointHash),
      TypedEdgeHash(tips(1).hash, EdgeHashType.CheckpointHash),
      data = Some(TypedEdgeHash(checkpointEdgeData.hash, EdgeHashType.CheckpointDataHash))
    )

    val soe = signedObservationEdge(observationEdge)(keyPair)

    val checkpointEdge = CheckpointEdge(Edge(observationEdge, soe, ResolvedObservationEdge(tips.head, tips(1), Some(checkpointEdgeData))))

    CreateCheckpointEdgeResponse(checkpointEdge, transactionsUsed, updatedTransactionMemPoolThresholdMet)
  }

  // TODO: Re-enable this section later, turning off for now for simplicity
  // Required later for dependency blocks / app support
  /**
    * Potentially add our signature to a transaction and if we haven't yet signed it emit to peers
    * @param tx : Transaction
    * @param dao : Data access object
    * @return Maybe updated transaction
    */
  def updateWithSelfSignatureEmit(tx: Transaction, dao: Data): Transaction = {
    val sigExists = tx.signatures.exists(_.publicKey == dao.keyPair.getPublic)
    val txPrime = if (!sigExists) {
      // We haven't yet signed this TX
      val tx2 = tx.plus(dao.keyPair)
      dao.metricsManager ! IncrementMetric("signaturesPerformed")
      // Send peers new signature
      dao.peerManager ! APIBroadcast(_.put(s"transaction/${tx.edge.signedObservationEdge.signatureBatch.hash}", tx2))
      dao.metricsManager ! IncrementMetric("transactionBroadcasts")
      tx2
    } else {
      // We have already signed this transaction,
      tx
    }
    txPrime
  }

  // TODO: Re-enable this section later, turning off for now for simplicity
  // Required later for dependency blocks / app support
  /**
    * Check the memPool to see if signatures are already stored under same OE hash,
    * if so, add current signatures to existing ones. Otherwise, store this in memPool
    * @param tx : Transaction after self signature added
    * @param dao : Data access object
    * @return : Potentially updated transaction.
    */
  def updateMergeMemPool(tx: Transaction, dao: Data) : Unit = {
    val txPostUpdate = if (dao.transactionMemPoolMultiWitness.contains(tx.baseHash)) {
      // Merge signatures together
      val updated = dao.transactionMemPoolMultiWitness(tx.baseHash).plus(tx)
      // Update memPool with new signatures.
      dao.transactionMemPoolMultiWitness(tx.baseHash) = updated
      updated
    }
    else {
      tx.ledgerApplyMemPool(dao.dbActor)
      dao.transactionMemPoolMultiWitness(tx.baseHash) = tx
      tx
    }

    // Check to see if we have enough signatures to include in CB
    if (txPostUpdate.signatures.size >= dao.minTXSignatureThreshold) {
      // Set threshold as met
      dao.transactionMemPoolThresholdMet += tx.baseHash
    }
  }

  def lookupEdge(dao: Data, soeHash: String): EdgeResponse = {

   val result = Try{
     (dao.dbActor ? DBGet(soeHash)).mapTo[Option[SignedObservationEdgeCache]].get(t=5)
   }.toOption

   val resWithCBOpt = result.map{
     cacheOpt =>
      val cbOpt = cacheOpt.flatMap{ c =>
        (dao.dbActor ? DBGet(c.signedObservationEdge.baseHash)).mapTo[Option[CheckpointCacheData]].get(t=5)
         // .filter{_.checkpointBlock.checkpoint.edge.signedObservationEdge == c.signedObservationEdge}
      }

      EdgeResponse(cacheOpt, cbOpt)
    }

    resWithCBOpt.getOrElse(EdgeResponse())
  }

}

class EdgeProcessor(dao: Data)
                   (implicit timeout: Timeout, executionContext: ExecutionContext) extends Actor with ActorLogging {

  implicit val sys: ActorSystem = context.system
  implicit val kp: KeyPair = dao.keyPair

  def receive: Receive = {

    case HandleTransaction(transaction) =>
      log.debug(s"handle transaction = $transaction")

      handleTransaction(transaction, dao)

<<<<<<< HEAD
    case HandleCheckpoint(checkpointBlock: CheckpointBlock) =>
=======
    case ConsensusRoundResult(checkpointBlock, roundHash: RoundHash[Checkpoint]) =>
>>>>>>> 14dd155a
      log.debug(s"handle checkpointBlock = $checkpointBlock")

      handleCheckpoint(checkpointBlock, dao)

    case LookupEdge(soeHash: String) =>
      log.debug(s"lookup edge = $soeHash")

      val edge = lookupEdge(dao, soeHash)

      sender() ! edge
  }

}
<|MERGE_RESOLUTION|>--- conflicted
+++ resolved
@@ -14,19 +14,10 @@
 import org.constellation.consensus.Validation.{TransactionValidationStatus, validateCheckpointBlock}
 import org.constellation.primitives.Schema._
 import org.constellation.primitives._
-
-<<<<<<< HEAD
-import scala.concurrent.duration._
-import scala.concurrent.{Await, ExecutionContext, Future}
-import scala.util.{Random, Try}
-import akka.pattern.ask
-import akka.util.Timeout
-import org.constellation.LevelDB.DBGet
 import org.constellation.util.HashSignature
-=======
+
 import scala.concurrent.ExecutionContext
 import scala.util.Random
->>>>>>> 14dd155a
 
 object EdgeProcessor {
 
@@ -61,18 +52,13 @@
       dao.metricsManager ! IncrementMetric("internalCheckpointMessages")
       return
     }
-<<<<<<< HEAD
-
-    val resolutionStatus = ResolutionService.resolveCheckpoint(dao, cb)
-
-    val validationStatus: Future[Future[Validation.CheckpointValidationStatus]] =
-      resolutionStatus.map(resStatus => validateCheckpointBlock(dao, resStatus.cb))
-
-    if (validationStatus.get().get().isValid) {
-      val checkpointCacheData = dao.hashToCheckpointCacheData(resolutionStatus.get().cb.baseHash).get()
-
-      if (checkpointCacheData.nonEmpty) {
-        handleConflictingCheckpoint(checkpointCacheData.get, cb, dao)
+
+    val resolutionStatus: ResolutionService.ResolutionStatus = ResolutionService.resolveCheckpoint(dao, cb)
+    val validationStatus: Validation.CheckpointValidationStatus = validateCheckpointBlock(dao, cb)
+
+    if (validationStatus.isValid) {
+      if (previousCacheData.nonEmpty) {
+        handleConflictingCheckpoint(previousCacheData.get, cb, dao)
       } else {
         cb.store(dao.dbActor, CheckpointCacheData(cb, soeHash = cb.soeHash), true)
       }
@@ -115,13 +101,6 @@
     } else {
       ca
     }
-=======
-//    if (previousCacheData.exists(_.isResolved))
-
-    val resolutionStatus: ResolutionService.ResolutionStatus = ResolutionService.resolveCheckpoint(dao, cb)
-    val validationStatus: Validation.CheckpointValidationStatus = validateCheckpointBlock(dao, cb)
-
->>>>>>> 14dd155a
   }
 
   // TODO : Add checks on max number in mempool and max num signatures.
@@ -483,22 +462,14 @@
   }
 
   def lookupEdge(dao: Data, soeHash: String): EdgeResponse = {
-
-   val result = Try{
-     (dao.dbActor ? DBGet(soeHash)).mapTo[Option[SignedObservationEdgeCache]].get(t=5)
-   }.toOption
-
-   val resWithCBOpt = result.map{
-     cacheOpt =>
-      val cbOpt = cacheOpt.flatMap{ c =>
-        (dao.dbActor ? DBGet(c.signedObservationEdge.baseHash)).mapTo[Option[CheckpointCacheData]].get(t=5)
-         // .filter{_.checkpointBlock.checkpoint.edge.signedObservationEdge == c.signedObservationEdge}
-      }
-
-      EdgeResponse(cacheOpt, cbOpt)
-    }
-
-    resWithCBOpt.getOrElse(EdgeResponse())
+    val cacheOpt = dao.dbActor.getSignedObservationEdgeCache(soeHash)
+
+    val cbOpt = cacheOpt.flatMap { c =>
+      dao.dbActor.getCheckpointCacheData(c.signedObservationEdge.baseHash)
+        .filter{_.checkpointBlock.checkpoint.edge.signedObservationEdge == c.signedObservationEdge}
+    }
+
+    EdgeResponse(cacheOpt, cbOpt)
   }
 
 }
@@ -516,11 +487,7 @@
 
       handleTransaction(transaction, dao)
 
-<<<<<<< HEAD
     case HandleCheckpoint(checkpointBlock: CheckpointBlock) =>
-=======
-    case ConsensusRoundResult(checkpointBlock, roundHash: RoundHash[Checkpoint]) =>
->>>>>>> 14dd155a
       log.debug(s"handle checkpointBlock = $checkpointBlock")
 
       handleCheckpoint(checkpointBlock, dao)
