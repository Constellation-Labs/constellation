--- conflicted
+++ resolved
@@ -1,7 +1,6 @@
 package org.constellation.consensus
 
 import java.nio.file.Path
-import java.security.KeyPair
 
 import cats.data.NonEmptyList
 import cats.data.Validated.{Invalid, Valid}
@@ -12,12 +11,8 @@
 import org.constellation.primitives.Schema._
 import org.constellation.primitives._
 import org.constellation.serializer.KryoSerializer
-<<<<<<< HEAD
 import org.constellation.util.Validation.EnrichedFuture
-import org.constellation.util.{APIClient, ProductHash}
-=======
 import org.constellation.util.{APIClient, Signable}
->>>>>>> 7cadd436
 
 import scala.async.Async.{async, await}
 import scala.concurrent.duration._
@@ -26,13 +21,9 @@
 
 object EdgeProcessor extends StrictLogging {
 
-<<<<<<< HEAD
   case class HandleTransaction(tx: Transaction)
   case class HandleCheckpoint(checkpointBlock: CheckpointBlock)
   case class HandleSignatureRequest(checkpointBlock: CheckpointBlock)
-=======
-  val logger = Logger(s"EdgeProcessor")
->>>>>>> 7cadd436
 
   def acceptCheckpoint(checkpointCacheData: CheckpointCacheData)(
     implicit dao: DAO): Unit = {
@@ -91,83 +82,6 @@
     }
   }
 
-<<<<<<< HEAD
-  /**
-    * Main transaction processing cell
-    * This is triggered upon external receipt of a transaction. Assume that the transaction being processed
-    * came from a peer, not an internal operation.
-    * @param tx : Transaction with all data
-    * @param dao : Data access object for referencing memPool and other actors
-    * @param executionContext : Threadpool to execute transaction processing against. Should be separate
-    *                         from other pools for processing different operations.
-    */
-  def handleTransaction(
-      tx: Transaction,
-      skipValidation: Boolean = true
-  )(implicit executionContext: ExecutionContext, dao: DAO): Unit = {
-
-    // TODO: Store TX in DB immediately rather than waiting
-    // ^ Requires TX hash partitioning or conflict stuff later + gossiping tx's to wider reach
-
-    dao.metricsManager ! IncrementMetric("transactionMessagesReceived")
-    // Validate transaction TODO : This can be more efficient, calls get repeated several times
-    // in event where a new signature is being made by another peer it's most likely still valid, should
-    // cache the results of this somewhere.
-
-    // TODO: Move memPool update logic to actor and send response back to EdgeProcessor
-    //if (!memPool.transactions.contains(tx)) {
-    if (dao.threadSafeTXMemPool.put(tx)) {
-
-      //val pool = memPool.copy(transactions = memPool.transactions + tx)
-      //dao.metricsManager ! UpdateMetric("transactionMemPool", pool.transactions.size.toString)
-      //dao.threadSafeMemPool.put(transaction)
-
-      dao.metricsManager ! UpdateMetric(
-        "transactionMemPool",
-        dao.threadSafeTXMemPool.unsafeCount.toString)
-      dao.metricsManager ! IncrementMetric("transactionValidMessages")
-      formCheckpoint().getTry(60) // TODO: Send to checkpoint formation actor instead
-    } else {
-      dao.metricsManager ! IncrementMetric(
-        "transactionValidMemPoolDuplicateMessages")
-      //memPool
-    }
-
-    /*    val finished = Validation.validateTransaction(dao.dbActor, tx)
-
-
-
-        finished match {
-          // TODO : Increment metrics here for each case
-          case t : TransactionValidationStatus if t.validByCurrentStateMemPool =>
-
-
-            // TODO : Store something here for status queries. Make sure it doesn't cause a conflict
-
-          case t : TransactionValidationStatus =>
-
-            // TODO : Add info somewhere so node can find out transaction was invalid on a callback
-            reportInvalidTransaction(dao: DAO, t: TransactionValidationStatus)
-            memPool
-        }
-
-   */
-
-  }
-
-  def reportInvalidTransaction(dao: DAO,
-                               t: TransactionValidationStatus): Unit = {
-    dao.metricsManager ! IncrementMetric("invalidTransactions")
-    if (t.isDuplicateHash) {
-      dao.metricsManager ! IncrementMetric("hashDuplicateTransactions")
-    }
-    if (!t.sufficientBalance) {
-      dao.metricsManager ! IncrementMetric("insufficientBalanceTransactions")
-    }
-  }
-
-=======
->>>>>>> 7cadd436
   case class CreateCheckpointEdgeResponse(
                                            checkpointEdge: CheckpointEdge,
                                            transactionsUsed: Set[String],
@@ -184,12 +98,8 @@
 
   // TODO: Move to checkpoint formation actor
   def formCheckpoint(messages: Seq[ChannelMessage] = Seq())(
-<<<<<<< HEAD
-      implicit dao: DAO
+    implicit dao: DAO
   ) = {
-=======
-    implicit dao: DAO): Unit = {
->>>>>>> 7cadd436
 
     implicit val ec: ExecutionContextExecutor = dao.edgeExecutionContext
 
@@ -288,36 +198,12 @@
 
           wrapFutureWithMetric(blockResults, "checkpointBlockFormation")
 
-<<<<<<< HEAD
           blockResults.foreach {
             case Valid(_) =>
             case Invalid(failures) =>
               failures.toList.foreach { e =>
-                dao.metricsManager ! IncrementMetric(
+                dao.metrics.incrementMetric(
                   "formCheckpointSignatureResponseError"
-=======
-            dao.metrics.incrementMetric("formCheckpointSignatureResponseEmpty")
-          }
-          cpBlocksOpt.foreach { cpBlocks =>
-            val finalCB = cpBlocks.reduce(_ + _) + checkpointBlock
-            if (finalCB.simpleValidation()) {
-              val cache =
-                CheckpointCacheData(
-                  Some(finalCB),
-                  height = finalCB.calculateHeight()
-                )
-
-              dao.threadSafeTipService.accept(cache)
-
-              dao.peerInfo.values.foreach { peer =>
-                wrapFutureWithMetric(
-                  peer.client.post(
-                    s"finished/checkpoint",
-                    FinishedCheckpoint(cache, finalFacilitators),
-                    timeout = 20.seconds
-                  ),
-                  "finishedCheckpointBroadcast",
->>>>>>> 7cadd436
                 )
                 logger.warn("Failure gathering signature", e)
               }
