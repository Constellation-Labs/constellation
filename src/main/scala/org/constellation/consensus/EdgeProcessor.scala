--- conflicted
+++ resolved
@@ -11,20 +11,11 @@
 import org.constellation.Data
 import org.constellation.consensus.Consensus._
 import org.constellation.consensus.EdgeProcessor.{HandleTransaction, _}
-<<<<<<< HEAD
 import org.constellation.consensus.Validation.{TransactionValidationStatus, validateCheckpointBlock}
 import org.constellation.primitives.Schema._
 import org.constellation.primitives._
 
-import scala.concurrent.duration._
-import scala.concurrent.{Await, ExecutionContext}
-=======
-import org.constellation.consensus.Validation.TransactionValidationStatus
-import org.constellation.primitives.Schema._
-import org.constellation.primitives._
-
-import scala.concurrent.{ExecutionContext, Future}
->>>>>>> 095e1604
+import scala.concurrent.ExecutionContext
 import scala.util.Random
 
 object EdgeProcessor {
@@ -48,135 +39,19 @@
   def handleCheckpoint(cb: CheckpointBlock,
                        dao: Data,
                        internalMessage: Boolean = false)(implicit executionContext: ExecutionContext): Unit = {
-    if (!internalMessage) {
-      dao.metricsManager ! IncrementMetric("checkpointMessages")
-    } else {
+    if (!internalMessage) dao.metricsManager ! IncrementMetric("checkpointMessages")
+    else dao.metricsManager ! IncrementMetric("internalCheckpointMessages")
+
+    val previousCacheData = dao.dbActor.getCheckpointCacheData(cb.baseHash)
+    if (previousCacheData.exists(_.inDAG)) {
       dao.metricsManager ! IncrementMetric("internalCheckpointMessages")
-    }
-<<<<<<< HEAD
-    val resolutionStatus = ResolutionService.resolveCheckpoint(dao, cb)
-    val validationStatus = resolutionStatus.map(resStatus => validateCheckpointBlock(dao, resStatus.cb))
-=======
-
-
-    // TODO : Handle resolution issues.
-    val potentialChildren = dao.resolveNotifierCallbacks.get(cb.soeHash)
-
-    val cache = dao.dbActor.getCheckpointCacheData(cb.baseHash)
-
-    def signFlow(): Unit = {
-      // Mock
-      // Check to see if we should add our signature to the CB
-
-      // Note it's already met the threshold and we just haven't heard about it yet don't add signature
-      // Not issue yet due to constraints of test.
-
-      if (!dao.checkpointMemPoolThresholdMet.contains(cb.baseHash)) { // sanity check but shouldn't be required
-
-        val cbPrime = updateCheckpointWithSelfSignatureEmit(cb, dao)
-
-        // Add to memPool or update an existing hash with new signatures and check for signature threshold
-        updateCheckpointMergeMemPool(cbPrime, dao)
-
-        attemptFormCheckpointUpdateState(dao)
-      }
-    }
-
-    def resolutionFlow(): Unit = {
-
-      val resolved = Resolve.resolveCheckpoint(dao, cb)
-
-      // TODO: Validate the checkpoint to see if any there are any duplicate transactions
-      // Also need to register it with ldb ? To prevent duplicate processing ? Or after
-      // If there are duplicate transactions, do a score calculation relative to the other one to determine which to preserve.
-      // Potentially rolling back the other one.
-
-      resolved.foreach { r =>
-
-        if (r) {
-          dao.metricsManager ! IncrementMetric("resolvedCheckpointMessages")
-
-          val validatedTransactions = cb.transactions.map(Validation.validateTransaction(dao.dbActor, _))
-          val validAccordingToCurrentState = validatedTransactions.forall(_.validByCurrentState)
-
-            if (validAccordingToCurrentState) {
-              signFlow()
-            }
-            else {
-                val v = validatedTransactions.forall { s =>
-                  cb.checkpoint.edge.parentHashes.forall { ancestorHash =>
-                    s.validByAncestor(ancestorHash)
-                  }
-                }
-
-                if (v) {
-                  // resolveAncestryConflict(cb)
-                }
-              }
-              // Check if parent tips are valid to merge.
-
-
-
-          // TODO: Process children
-          // Also need to store child references in parent.
-          potentialChildren.foreach{
-            _.foreach{ c =>
-              Future(handleCheckpoint(c, dao, true))
-            }
-          }
-          // Post resolution. onComplete
-
-          // Need something to check if valid by ancestors
-
-        } else {
-          dao.metricsManager ! IncrementMetric("unresolvedCheckpointMessages")
-
-        }
-      }
-
-    }
-
-    def mainFlow(): Unit = {
-      // Base hash not stored in DB, no possible signature conflict
-      if (cache.isEmpty) {
-        dao.metricsManager ! IncrementMetric("unknownCheckpointMessages")
-        // resolutionFlow()
-        // DEBUG
-        signFlow()
-      } else {
-
-        val ca = cache.get
-
-        if (ca.resolved) {
-          if (ca.inDAG) {
-            if (ca.checkpointBlock != cb) {
-              // Data mismatch on base hash lookup, i.e. signature conflict
-              // TODO: Conflict resolution
-              //resolveConflict(cb, ca)
-            } else {
-              // Duplicate checkpoint message, no action required.
-            }
-          } else {
-            // warn or store information about potential conflict
-            // if block is not yet in DAG then it doesn't matter, can just store updated value or whatever
-          }
-        } else {
-
-          // Data is stored but not resolved, potentially trigger resolution check to see if something failed?
-          // Otherwise do nothing as the resolution is already in progress.
-
-        }
-
-        // if (ca.checkpointBlock
-
-      }
-
-    }
-
-    mainFlow()
-
-    //  Resolve.resolveCheckpoint(dao, cb)
->>>>>>> 095e1604
+      return
+    }
+//    if (previousCacheData.exists(_.isResolved))
+
+    val resolutionStatus: ResolutionService.ResolutionStatus = ResolutionService.resolveCheckpoint(dao, cb)
+    val validationStatus: Validation.CheckpointValidationStatus = validateCheckpointBlock(dao, cb)
+
   }
 
   // TODO : Add checks on max number in mempool and max num signatures.
