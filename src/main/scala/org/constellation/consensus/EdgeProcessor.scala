--- conflicted
+++ resolved
@@ -2,13 +2,8 @@
 
 import java.nio.file.Path
 import java.security.KeyPair
-<<<<<<< HEAD
-import java.util.concurrent.TimeUnit
-import akka.util.Timeout
-=======
 
 import cats.implicits._
->>>>>>> ae5fa3fa
 import com.typesafe.scalalogging.Logger
 import constellation._
 import org.constellation.DAO
@@ -23,27 +18,16 @@
 import scala.concurrent.{ExecutionContext, ExecutionContextExecutor, Future}
 import scala.util.Try
 
-// doc
 object EdgeProcessor {
 
-  // doc
   case class HandleTransaction(tx: Transaction)
-
-  // doc
   case class HandleCheckpoint(checkpointBlock: CheckpointBlock)
-
-  // doc
   case class HandleSignatureRequest(checkpointBlock: CheckpointBlock)
 
   val logger = Logger(s"EdgeProcessor")
 
-<<<<<<< HEAD
-  // doc
-  def acceptCheckpoint(checkpointCacheData: CheckpointCacheData)(implicit dao: DAO): Unit = {
-=======
   def acceptCheckpoint(checkpointCacheData: CheckpointCacheData)(
       implicit dao: DAO): Unit = {
->>>>>>> ae5fa3fa
 
     if (checkpointCacheData.checkpointBlock.isEmpty) {
       dao.metricsManager ! IncrementMetric("acceptCheckpointCalledWithEmptyCB")
@@ -62,12 +46,6 @@
         dao.metricsManager ! IncrementMetric("heightNonEmpty")
       }
 
-<<<<<<< HEAD
-      cb.checkpoint.edge.resolvedObservationEdge.data.get.messages.foreach { m =>
-        dao.messageService.put(m.signedMessageData.data.channelId, ChannelMessageMetadata(m, Some(cb.baseHash)))
-        dao.messageService.put(m.signedMessageData.signatures.hash, ChannelMessageMetadata(m, Some(cb.baseHash)))
-        dao.metricsManager ! IncrementMetric("messageAccepted")
-=======
       cb.checkpoint.edge.resolvedObservationEdge.data.get.messages.foreach {
         m =>
           dao.messageService.put(m.signedMessageData.data.channelId,
@@ -75,7 +53,6 @@
           dao.messageService.put(m.signedMessageData.signatures.hash,
                                  ChannelMessageMetadata(m, Some(cb.baseHash)))
           dao.metricsManager ! IncrementMetric("messageAccepted")
->>>>>>> ae5fa3fa
       }
 
       // Accept transactions
@@ -101,17 +78,16 @@
         )
       )
 
-    } // end else
-
-  } // end acceptCheckpoint
-
-  /** Main transaction processing cell.
+    }
+  }
+
+  /**
+    * Main transaction processing cell
     * This is triggered upon external receipt of a transaction. Assume that the transaction being processed
     * came from a peer, not an internal operation.
-    *
-    * @param tx               ... Transaction with all data
-    * @param dao              ... Data access object for referencing memPool and other actors
-    * @param executionContext ... Threadpool to execute transaction processing against. Should be separate
+    * @param tx : Transaction with all data
+    * @param dao : Data access object for referencing memPool and other actors
+    * @param executionContext : Threadpool to execute transaction processing against. Should be separate
     *                         from other pools for processing different operations.
     */
   def handleTransaction(
@@ -148,9 +124,12 @@
 
     /*    val finished = Validation.validateTransaction(dao.dbActor, tx)
 
+
+
         finished match {
           // TODO : Increment metrics here for each case
           case t : TransactionValidationStatus if t.validByCurrentStateMemPool =>
+
 
             // TODO : Store something here for status queries. Make sure it doesn't cause a conflict
 
@@ -165,13 +144,8 @@
 
   }
 
-<<<<<<< HEAD
-  // doc
-  def reportInvalidTransaction(dao: DAO, t: TransactionValidationStatus): Unit = {
-=======
   def reportInvalidTransaction(dao: DAO,
                                t: TransactionValidationStatus): Unit = {
->>>>>>> ae5fa3fa
     dao.metricsManager ! IncrementMetric("invalidTransactions")
     if (t.isDuplicateHash) {
       dao.metricsManager ! IncrementMetric("hashDuplicateTransactions")
@@ -181,38 +155,21 @@
     }
   }
 
-  // doc
   case class CreateCheckpointEdgeResponse(
-<<<<<<< HEAD
-                                           checkpointEdge: CheckpointEdge,
-                                           transactionsUsed: Set[String],
-                                           // filteredValidationTips: Seq[SignedObservationEdge],
-                                           updatedTransactionMemPoolThresholdMet: Set[String]
-                                         )
-
-  // doc
-=======
       checkpointEdge: CheckpointEdge,
       transactionsUsed: Set[String],
       // filteredValidationTips: Seq[SignedObservationEdge],
       updatedTransactionMemPoolThresholdMet: Set[String]
   )
 
->>>>>>> ae5fa3fa
   def createCheckpointBlock(
       transactions: Seq[Transaction],
       tips: Seq[SignedObservationEdge],
       messages: Seq[ChannelMessage] = Seq()
   )(implicit keyPair: KeyPair): CheckpointBlock = {
 
-<<<<<<< HEAD
-    val checkpointEdgeData = CheckpointEdgeData(transactions.map {
-      _.hash
-    }.sorted, messages)
-=======
     val checkpointEdgeData =
       CheckpointEdgeData(transactions.map { _.hash }.sorted, messages)
->>>>>>> ae5fa3fa
 
     val observationEdge = ObservationEdge(
       TypedEdgeHash(tips.head.hash, EdgeHashType.CheckpointHash),
@@ -233,7 +190,6 @@
     CheckpointBlock(transactions, checkpointEdge)
   }
 
-  // doc
   def createCheckpointEdgeProposal(
       transactionMemPoolThresholdMet: Set[String],
       minCheckpointFormationThreshold: Int,
@@ -269,30 +225,8 @@
                                  //filteredValidationTips,
                                  updatedTransactionMemPoolThresholdMet)
   }
-
   // TODO: Send facilitator selection data (i.e. criteria) as well for verification
 
-<<<<<<< HEAD
-  // doc
-  case class SignatureRequest(checkpointBlock: CheckpointBlock, facilitators: Set[Id])
-
-  // doc
-  case class SignatureResponseWrapper(signatureResponse: Option[SignatureResponse] = None)
-
-  // doc
-  case class SignatureResponse(checkpointBlock: CheckpointBlock, facilitators: Set[Id], reRegister: Boolean = false)
-
-  // doc
-  case class FinishedCheckpoint(checkpointCacheData: CheckpointCacheData, facilitators: Set[Id])
-
-  // doc
-  case class FinishedCheckpointResponse(reRegister: Boolean = false)
-
-  // TODO: Move to checkpoint formation actor
-
-  // doc
-  def formCheckpoint(messages: Seq[ChannelMessage] = Seq())(implicit dao: DAO): Unit = {
-=======
   case class SignatureRequest(checkpointBlock: CheckpointBlock,
                               facilitators: Set[Id])
   case class SignatureResponse(checkpointBlock: CheckpointBlock,
@@ -305,7 +239,6 @@
   // TODO: Move to checkpoint formation actor
   def formCheckpoint(messages: Seq[ChannelMessage] = Seq())(
       implicit dao: DAO): Unit = {
->>>>>>> ae5fa3fa
 
     implicit val ec: ExecutionContextExecutor = dao.edgeExecutionContext
 
@@ -326,126 +259,6 @@
           "attemptFormCheckpointInsufficientTipsOrFacilitators")
       }
 
-<<<<<<< HEAD
-      maybeTips.foreach { case (tipSOE, facils) =>
-
-        val checkpointBlock = createCheckpointBlock(transactions, tipSOE, messages)(dao.keyPair)
-        dao.metricsManager ! IncrementMetric("checkpointBlocksCreated")
-
-        val finalFacilitators = facils.keySet
-
-        val response = facils.map { case (facilId, data) =>
-          facilId -> tryWithMetric( // TODO: onComplete instead, debugging with other changes first.
-            {
-              data.client.postSync(s"request/signature", SignatureRequest(checkpointBlock, finalFacilitators + dao.id))
-            },
-            "formCheckpointPOSTCallSignatureRequest"
-          )
-        }
-
-        if (response.exists(_._2.isFailure)) {
-
-          dao.metricsManager ! IncrementMetric("formCheckpointSignatureResponseMissing")
-
-        } else {
-
-          val nonFailedResponses = response.mapValues(_.get)
-
-          if (!nonFailedResponses.forall(_._2.isSuccess)) {
-
-            dao.metricsManager ! IncrementMetric("formCheckpointSignatureResponseNot2xx")
-
-          } else {
-
-            val parsed = nonFailedResponses.mapValues(v =>
-              tryWithMetric({
-
-                val result = Try {
-                  v.unsafeBody.x[Option[SignatureResponseWrapper]].flatMap {
-                    _.signatureResponse
-                  }
-                }
-                if (result.isFailure) {
-                  logger.error(s"Json response parsing error code: ${v.code} body: ${v.body}")
-                  dao.metricsManager ! IncrementMetric(s"signatureResponseCode_${v.code}")
-                }
-                result.get
-              }, "formCheckpointSignatureResponseJsonParsing")
-            )
-
-            if (parsed.exists(_._2.isFailure)) {
-
-              dao.metricsManager ! IncrementMetric("formCheckpointSignatureResponseExistsParsingFailure")
-
-            } else {
-
-              val withValue = parsed.mapValues(_.get)
-
-              if (withValue.exists(_._2.isEmpty)) {
-
-                dao.metricsManager ! IncrementMetric("formCheckpointSignatureResponseEmpty")
-
-              } else {
-
-                // Successful formation
-                dao.metricsManager ! IncrementMetric("formCheckpointSignatureResponseAllResponsesPresent")
-
-                val responseValues = withValue.values.map {
-                  _.get
-                }
-
-                responseValues.foreach { sr =>
-
-                  if (sr.reRegister) {
-                    // PeerManager.attemptRegisterPeer() TODO : Finish
-
-                  }
-
-                }
-
-                val blocks = responseValues.map {
-                  _.checkpointBlock
-                }
-
-                val finalCB = blocks.reduce { (x: CheckpointBlock, y: CheckpointBlock) => x.plus(y) }.plus(checkpointBlock)
-
-                if (finalCB.signatures.size != finalFacilitators.size + 1) {
-                  dao.metricsManager ! IncrementMetric("missingBlockSignatures")
-                } else {
-                  dao.metricsManager ! IncrementMetric("sufficientBlockSignatures")
-
-                  if (!finalCB.simpleValidation()) {
-
-                    dao.metricsManager ! IncrementMetric("finalCBFailedValidation")
-
-                  } else {
-                    dao.metricsManager ! IncrementMetric("finalCBPassedValidation")
-
-                    val cache = CheckpointCacheData(Some(finalCB), height = finalCB.calculateHeight())
-
-                    dao.threadSafeTipService.accept(cache)
-                    // TODO: Check failures and/or remove constraint of single actor
-                    dao.peerInfo.foreach { case (id, client) =>
-                      futureTryWithTimeoutMetric(
-                        client.client.postSync(s"finished/checkpoint", FinishedCheckpoint(cache, finalFacilitators)),
-                        "finishedCheckpointBroadcast",
-                        timeoutSeconds = 20
-                      )
-                    }
-
-                  } // end else
-                } // end else
-              } // end else
-            } // end else
-          } // end else
-        } // end else
-
-        // Cleanup locks
-
-        messages.foreach { m =>
-          dao.threadSafeMessageMemPool.activeChannels(m.signedMessageData.data.channelId).release()
-        }
-=======
       maybeTips.foreach {
         case (tipSOE, facils) =>
           val checkpointBlock =
@@ -521,26 +334,15 @@
               .activeChannels(m.signedMessageData.data.channelId)
               .release()
           }
->>>>>>> ae5fa3fa
-
-      } // end maybeTips for loop
-
-    } // end maybeTransactions for loop
-
+
+      }
+    }
     dao.blockFormationInProgress = false
-
-<<<<<<< HEAD
-  } // end formCheckpoint
-
-  // Temporary for testing join/leave logic.
-
-  // doc
-  def handleSignatureRequest(sr: SignatureRequest)(implicit dao: DAO): SignatureResponse = {
-=======
+  }
+
   // Temporary for testing join/leave logic.
   def handleSignatureRequest(sr: SignatureRequest)(
       implicit dao: DAO): SignatureResponse = {
->>>>>>> ae5fa3fa
     //if (sr.facilitators.contains(dao.id)) {
     // val replyTo = sr.checkpointBlock.witnessIds.head
     val updated = if (sr.checkpointBlock.simpleValidation()) {
@@ -549,28 +351,16 @@
       sr.checkpointBlock
     }
     SignatureResponse(updated, sr.facilitators)
-    /*
-    dao.peerManager ! APIBroadcast(
+    /*dao.peerManager ! APIBroadcast(
       _.post(s"response/signature", SignatureResponse(updated, sr.facilitators)),
       peerSubset = Set(replyTo)
-    )
-    */
+    )*/
     // } else None
   }
 
-<<<<<<< HEAD
-  // doc
-  def simpleResolveCheckpoint(hash: String)(implicit dao: DAO): Boolean = {
-
-    var activePeer = dao.peerInfo.values.head.client
-    var remainingPeers: Seq[APIClient] = dao.peerInfo.values.map {
-      _.client
-    }.filterNot(_ == activePeer).toSeq
-=======
   def simpleResolveCheckpoint(hash: String)(implicit dao: DAO): Future[Boolean] = {
 
     implicit val ec: ExecutionContextExecutor = dao.edgeExecutionContext
->>>>>>> ae5fa3fa
 
     def innerResolve(peers: List[APIClient])(
         implicit ec: ExecutionContext): Future[CheckpointCacheData] = {
@@ -590,19 +380,8 @@
           Future.failed(
             new RuntimeException(s"Unable to resolve checkpoint hash $hash"))
 
-<<<<<<< HEAD
-      // TODO: Refactor all the error handling on these to include proper status codes etc.
-      // See formCheckpoint for better example of error handling
-      val res = tryWithMetric(
-        {
-          activePeer.getBlocking[Option[CheckpointCacheData]]("checkpoint/" + hash, timeout = 10.seconds)
-        },
-        "downloadCheckpoint"
-      )
-=======
-      }
-    }
->>>>>>> ae5fa3fa
+      }
+    }
 
     val resolved = wrapFutureWithMetric(
       innerResolve(dao.peerInfo.values.map(_.client).toList)(
@@ -619,42 +398,26 @@
       true
     }
 
-  } // end simpleResolveCheckpoint
-
-<<<<<<< HEAD
-  // doc
-  def acceptWithResolveAttempt(checkpointCacheData: CheckpointCacheData)(implicit dao: DAO): Unit = {
-=======
+  }
+
   def acceptWithResolveAttempt(checkpointCacheData: CheckpointCacheData)(
       implicit dao: DAO): Unit = {
->>>>>>> ae5fa3fa
 
     dao.threadSafeTipService.accept(checkpointCacheData)
     val block = checkpointCacheData.checkpointBlock.get
     val parents = block.parentSOEBaseHashes
-<<<<<<< HEAD
-    val parentExists = parents.map { h => h -> dao.checkpointService.contains(h) }
-=======
     val parentExists = parents.map { h =>
       h -> dao.checkpointService.contains(h)
     }
->>>>>>> ae5fa3fa
     if (parentExists.forall(_._2)) {
       dao.metricsManager ! IncrementMetric(
         "resolveFinishedCheckpointParentsPresent")
     } else {
-<<<<<<< HEAD
-      dao.metricsManager ! IncrementMetric("resolveFinishedCheckpointParentMissing")
-      parentExists.filterNot(_._2).foreach {
-        case (h, _) =>
-          futureTryWithTimeoutMetric(
-=======
       dao.metricsManager ! IncrementMetric(
         "resolveFinishedCheckpointParentMissing")
       parentExists.filterNot(_._2).foreach {
         case (h, _) =>
           wrapFutureWithMetric(
->>>>>>> ae5fa3fa
             simpleResolveCheckpoint(h),
             "resolveCheckpoint"
           )(dao, dao.edgeExecutionContext)
@@ -664,12 +427,7 @@
 
   }
 
-<<<<<<< HEAD
-  // doc
-  def handleFinishedCheckpoint(fc: FinishedCheckpoint)(implicit dao: DAO): Future[Try[Any]] = {
-=======
   def handleFinishedCheckpoint(fc: FinishedCheckpoint)(implicit dao: DAO) = {
->>>>>>> ae5fa3fa
     futureTryWithTimeoutMetric(
       if (dao.nodeState == NodeState.DownloadCompleteAwaitingFinalSync) {
         dao.threadSafeTipService.syncBufferAccept(fc.checkpointCacheData)
@@ -684,17 +442,10 @@
     )(dao.finishedExecutionContext, dao)
   }
 
-<<<<<<< HEAD
-} // end EdgeProcessor object
-
-// doc
-=======
 }
 
->>>>>>> ae5fa3fa
 case class TipData(checkpointBlock: CheckpointBlock, numUses: Int)
 
-// doc
 case class SnapshotInfo(
     snapshot: Snapshot,
     acceptedCBSinceSnapshot: Seq[String] = Seq(),
@@ -708,28 +459,17 @@
 
 case object GetMemPool
 
-<<<<<<< HEAD
-// doc
-case class Snapshot(lastSnapshot: String, checkpointBlocks: Seq[String]) extends ProductHash
-
-// doc
-case class StoredSnapshot(snapshot: Snapshot, checkpointCache: Seq[CheckpointCacheData])
-=======
 case class Snapshot(lastSnapshot: String, checkpointBlocks: Seq[String])
     extends ProductHash
 case class StoredSnapshot(snapshot: Snapshot,
                           checkpointCache: Seq[CheckpointCacheData])
->>>>>>> ae5fa3fa
-
-// doc
+
 case class DownloadComplete(latestSnapshot: Snapshot)
 
 import java.nio.file.{Files, Paths}
 
-// doc
 object Snapshot {
 
-  // doc
   def writeSnapshot(snapshot: StoredSnapshot)(implicit dao: DAO): Try[Path] = {
     tryWithMetric(
       {
@@ -743,17 +483,6 @@
     )
   }
 
-<<<<<<< HEAD
-  // doc
-  def loadSnapshot(snapshotHash: String)(implicit dao: DAO): Try[StoredSnapshot] = {
-    tryWithMetric({
-      KryoSerializer.deserializeCast[StoredSnapshot] {
-        val byteArray = Files.readAllBytes(Paths.get(dao.snapshotPath.pathAsString, snapshotHash))
-        //   val f = File(dao.snapshotPath, snapshotHash)
-        byteArray
-      }
-    },
-=======
   def loadSnapshot(snapshotHash: String)(
       implicit dao: DAO): Try[StoredSnapshot] = {
     tryWithMetric(
@@ -765,22 +494,10 @@
           byteArray
         }
       },
->>>>>>> ae5fa3fa
       "loadSnapshot"
     )
   }
 
-<<<<<<< HEAD
-  // doc
-  def loadSnapshotBytes(snapshotHash: String)(implicit dao: DAO): Try[Array[Byte]] = {
-    tryWithMetric({
-      {
-        val byteArray = Files.readAllBytes(Paths.get(dao.snapshotPath.pathAsString, snapshotHash))
-        //   val f = File(dao.snapshotPath, snapshotHash)
-        byteArray
-      }
-    },
-=======
   def loadSnapshotBytes(snapshotHash: String)(
       implicit dao: DAO): Try[Array[Byte]] = {
     tryWithMetric(
@@ -792,30 +509,20 @@
           byteArray
         }
       },
->>>>>>> ae5fa3fa
       "loadSnapshot"
     )
   }
 
-  // doc
   def snapshotHashes()(implicit dao: DAO): List[String] = {
-<<<<<<< HEAD
-    dao.snapshotPath.toJava.listFiles().map {
-      _.getName
-    }.toList
-=======
     dao.snapshotPath.toJava.listFiles().map { _.getName }.toList
->>>>>>> ae5fa3fa
-  }
-
-  // doc
+  }
+
   def findLatestMessageWithSnapshotHash(
       depth: Int,
       lastMessage: Option[ChannelMessageMetadata],
       maxDepth: Int = 10
   )(implicit dao: DAO): Option[ChannelMessageMetadata] = {
 
-    // doc
     def findLatestMessageWithSnapshotHashInner(
         depth: Int,
         lastMessage: Option[ChannelMessageMetadata]
@@ -834,11 +541,9 @@
         }
       }
     }
-
     findLatestMessageWithSnapshotHashInner(depth, lastMessage)
   }
 
-  // doc
   def triggerSnapshot(round: Long)(implicit dao: DAO): Unit = {
     // TODO: Refactor round into InternalHeartbeat
     if (round % dao.processingConfig.snapshotInterval == 0 && dao.nodeState == NodeState.Ready) {
@@ -850,32 +555,10 @@
   }
 
   val snapshotZero = Snapshot("", Seq())
-
   val snapshotZeroHash: String = Snapshot("", Seq()).hash
 
-  // doc
   def acceptSnapshot(snapshot: Snapshot)(implicit dao: DAO): Unit = {
     // dao.dbActor.putSnapshot(snapshot.hash, snapshot)
-<<<<<<< HEAD
-    val cbData = snapshot.checkpointBlocks.map {
-      dao.checkpointService.get
-    }
-
-    if (cbData.exists {
-      _.isEmpty
-    }) {
-      dao.metricsManager ! IncrementMetric("snapshotCBAcceptQueryFailed")
-    }
-
-    for (
-      cbOpt <- cbData;
-      cbCache <- cbOpt;
-      cb <- cbCache.checkpointBlock;
-      data <- cb.checkpoint.edge.resolvedObservationEdge.data;
-      message <- data.messages
-    ) {
-      dao.messageService.update(message.signedMessageData.signatures.hash,
-=======
     val cbData = snapshot.checkpointBlocks.map { dao.checkpointService.get }
 
     if (cbData.exists { _.isEmpty }) {
@@ -889,7 +572,6 @@
          message <- data.messages) {
       dao.messageService.update(
         message.signedMessageData.signatures.hash,
->>>>>>> ae5fa3fa
         _.copy(snapshotHash = Some(snapshot.hash)),
         ChannelMessageMetadata(message, Some(cb.baseHash), Some(snapshot.hash))
       )
@@ -906,13 +588,6 @@
       dao.transactionService.delete(Set(tx.hash))
       dao.metricsManager ! IncrementMetric("snapshotAppliedBalance")
     }
-<<<<<<< HEAD
-
-  } // end acceptSnapshot
-
-} // end Snapshot object
-=======
-  }
-
-}
->>>>>>> ae5fa3fa
+  }
+
+}