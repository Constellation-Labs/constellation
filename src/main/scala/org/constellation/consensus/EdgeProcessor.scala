--- conflicted
+++ resolved
@@ -13,12 +13,8 @@
 import org.constellation.primitives._
 import org.constellation.serializer.KryoSerializer
 import org.constellation.util.Validation.EnrichedFuture
-<<<<<<< HEAD
 import org.constellation.util.{EnhancedAPIClient, HashSignature, Signable}
-=======
-import org.constellation.util.{APIClient, HashSignature, Signable}
 import org.constellation.{ConfigUtil, DAO}
->>>>>>> 49a3ead1
 
 import scala.async.Async.{async, await}
 import scala.concurrent.duration._
@@ -333,7 +329,7 @@
   )(implicit dao: DAO): Future[Seq[ChannelMessageMetadata]] = {
     implicit val exec: ExecutionContextExecutor = dao.signatureExecutionContext
 
-    def lookupChannelMessage(hash: String, client: APIClient): Future[Option[ChannelProof]] =
+    def lookupChannelMessage(hash: String, client: EnhancedAPIClient): Future[Option[ChannelProof]] =
       client.getNonBlocking[Option[ChannelProof]](
         s"channel/$hash",
         timeout = 4.seconds
@@ -341,7 +337,7 @@
 
     def resolveChannelMessage(
       hash: String,
-      peers: Seq[APIClient]
+      peers: Seq[EnhancedAPIClient]
     ): Future[Option[ChannelMessageMetadata]] = {
       val remainingPeers = peers.tail
       val lookupResult = lookupChannelMessage(hash, peers.head).map(_.map(_.channelMessageMetadata))
