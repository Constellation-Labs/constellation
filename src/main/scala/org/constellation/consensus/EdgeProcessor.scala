--- conflicted
+++ resolved
@@ -3,10 +3,7 @@
 import java.security.KeyPair
 import java.util.concurrent.TimeUnit
 
-<<<<<<< HEAD
-=======
 import akka.actor.{Actor, ActorLogging, ActorRef, ActorSystem}
->>>>>>> d99ed7b8
 import org.constellation.Data
 import org.constellation.LevelDB.{DBGet, DBPut, DBUpdate}
 import org.constellation.primitives.Schema._
@@ -21,11 +18,7 @@
 import constellation._
 import scala.concurrent.duration._
 
-<<<<<<< HEAD
-import scala.concurrent.{ExecutionContext, Future}
-=======
 import scala.concurrent.{Await, ExecutionContext}
->>>>>>> d99ed7b8
 import scala.util.Random
 import akka.pattern.ask
 import akka.util.Timeout
@@ -59,6 +52,13 @@
         val resolved = Resolve.resolveCheckpoint(dao, cb)
 
       }
+
+      c.foreach{ ca =>
+
+
+
+      }
+
     }
 */
     // TODO: Validate the checkpoint to see if any there are any duplicate transactions
@@ -82,70 +82,14 @@
       // Add to memPool or update an existing hash with new signatures and check for signature threshold
       updateCheckpointMergeMemPool(cbPrime, dao)
 
-<<<<<<< HEAD
       attemptFormCheckpointUpdateState(dao)
-=======
-      var cbStatusUpdatedInDB : Boolean = false
-
-      if (dao.canCreateValidation) {
-
-        val cbUsed = dao.checkpointMemPoolThresholdMet.take(2)
-        val updatedTransactionMemPoolThresholdMet = dao.checkpointMemPoolThresholdMet -- cbUsed*/
-
-  /*      val checkpointEdgeData = CheckpointEdgeData(transactionsUsed.toSeq.sorted)
-
-        val tips = validationTips.take(2)
-        val filteredValidationTips = validationTips.filterNot(tips.contains)
-
-        val observationEdge = ObservationEdge(
-          TypedEdgeHash(tips.head.hash, EdgeHashType.ValidationHash),
-          TypedEdgeHash(tips(1).hash, EdgeHashType.ValidationHash),
-          data = Some(TypedEdgeHash(checkpointEdgeData.hash, EdgeHashType.CheckpointDataHash))
-        )
-
-        val signedObservationEdge = SignHelp.signedObservationEdge(observationEdge)(keyPair)
-
-        val checkpointEdge = CheckpointEdge(Edge(observationEdge, signedObservationEdge, ResolvedObservationEdge(tips.head, tips(1), Some(checkpointEdgeData))))
-*/
-
-    //  }
-
-      /*
-
-          val checkpointBlock = formCheckpointUpdateState(dao, tx)
-          dao.metricsManager ! IncrementMetric("checkpointBlocksCreated")
-
-          val cbBaseHash = checkpointBlock.hash
-          dao.checkpointMemPool(cbBaseHash) = checkpointBlock.checkpoint
-
-          // Temporary bypass to consensus for mock
-          // Send all data (even if this is redundant.)
-          dao.peerManager ! APIBroadcast(_.put(s"checkpoint/$cbBaseHash", checkpointBlock))
-
-          if (checkpointBlock.transactions.contains(tx)) {
-            txStatusUpdatedInDB = true
-          }
-        }
-
-        if (!txStatusUpdatedInDB && t.transactionCacheData.isEmpty) {
-          tx.store(dao.dbActor, None, inDAG = false)
-        }
-
-        dao.metricsManager ! UpdateMetric("transactionMemPool", dao.transactionMemPool.size.toString)
-        dao.metricsManager ! UpdateMetric("transactionMemPoolThreshold", dao.transactionMemPoolThresholdMet.size.toString)
-
-       */
->>>>>>> d99ed7b8
 
     } else {
       dao.metricsManager ! IncrementMetric("unresolvedCheckpointMessages")
 
     }
-<<<<<<< HEAD
-=======
 
     Resolve.resolveCheckpoint(dao, cb)
->>>>>>> d99ed7b8
   }
 
   // TODO : Add checks on max number in mempool and max num signatures.
@@ -234,62 +178,21 @@
     }
   }
 
-<<<<<<< HEAD
   def attemptFormCheckpointUpdateState(dao: Data): Option[CheckpointBlock] = {
 
     if (dao.canCreateCheckpoint) {
       // Form new checkpoint block.
-=======
-  def formCheckpointUpdateState(dao: Data, tx: Transaction): CheckpointBlock = {
-    // Form new checkpoint block.
->>>>>>> d99ed7b8
 
       // TODO : Validate this batch doesn't have a double spend, if it does,
       // just drop all conflicting.
 
-<<<<<<< HEAD
-      // *****************//
-      // TODO: wip
-      // Checkpoint block proposal
-
-      // initialize checkpointing consensus state
-      // send checkpoint block proposal to everyone
-      // as new proposals come in route them to the consensus actor
-      // once a threshold is met take majority checkpoint edge
-      // store it
-      // tell people about it
-
-      // below is a single local formation of a checkpoint edge proposal
-      // need to wait on majority of other people before accepting it
-
-      val tips = Random.shuffle(dao.checkpointMemPoolThresholdMet.toSeq).take(2)
-=======
     val tips = Random.shuffle(dao.checkpointMemPoolThresholdMet.toSeq).take(2)
->>>>>>> d99ed7b8
 
       val tipSOE = tips.map {_._1}.map {dao.checkpointMemPool}.map {
         _.checkpoint.edge.signedObservationEdge
       }
 
-<<<<<<< HEAD
-      val checkpointEdgeProposal = EdgeService.createCheckpointEdgeProposal(
-        dao.transactionMemPoolThresholdMet,
-        dao.minCheckpointFormationThreshold,
-        tipSOE
-      )(dao.keyPair)
-
-
-      val takenTX = checkpointEdgeProposal.transactionsUsed.map {dao.transactionMemPool}
-
-      // TODO: move to mem pool service
-      // Remove used transactions from memPool
-      checkpointEdgeProposal.transactionsUsed.foreach {
-        dao.transactionMemPool.remove
-      }
-      // Remove threshold transaction hashes
-      dao.transactionMemPoolThresholdMet = checkpointEdgeProposal.updatedTransactionMemPoolThresholdMet
-=======
-    val checkpointEdgeProposal = createCheckpointEdgeProposal(
+    val checkpointEdgeProposal = EdgeService.createCheckpointEdgeProposal(
       dao.transactionMemPoolThresholdMet,
       dao.minCheckpointFormationThreshold,
       tipSOE
@@ -303,7 +206,6 @@
 
     // Remove threshold transaction hashes
     dao.transactionMemPoolThresholdMet = checkpointEdgeProposal.updatedTransactionMemPoolThresholdMet
->>>>>>> d99ed7b8
 
       // TODO: move to tips service
       // Update tips
@@ -382,7 +284,7 @@
         // Add to memPool or update an existing hash with new signatures and check for signature threshold
         updateMergeMemPool(txPrime, dao)
 
-<<<<<<< HEAD
+        //        triggerCheckpointBlocking(dao, txPrime)
         var txStatusUpdatedInDB : Boolean = false
         val checkpointBlock = attemptFormCheckpointUpdateState(dao)
 
@@ -394,27 +296,13 @@
           // TODO : Store something here for status queries. Make sure it doesn't cause a conflict
           //tx.edge.storeData(dao.dbActor) // This call can always overwrite no big deal
           // dao.dbActor ! DBUpdate//(tx.baseHash)
-=======
-        triggerCheckpointBlocking(dao, txPrime)
+        }
 
         dao.metricsManager ! UpdateMetric("transactionMemPool", dao.transactionMemPool.size.toString)
         dao.metricsManager ! UpdateMetric("transactionMemPoolThreshold", dao.transactionMemPoolThresholdMet.size.toString)
 
-      case t: TransactionValidationStatus =>
-        // TODO : Add info somewhere so node can find out transaction was invalid on a callback
-
-        dao.metricsManager ! IncrementMetric("invalidTransactions")
-
-        if (t.isDuplicateHash) {
-          dao.metricsManager ! IncrementMetric("hashDuplicateTransactions")
-        }
-
-        if (!t.sufficientBalance) {
-          dao.metricsManager ! IncrementMetric("insufficientBalanceTransactions")
->>>>>>> d99ed7b8
-        }
-
       case t : TransactionValidationStatus =>
+
         // TODO : Add info somewhere so node can find out transaction was invalid on a callback
         reportInvalidTransaction(dao: Data, t: TransactionValidationStatus)
     }
