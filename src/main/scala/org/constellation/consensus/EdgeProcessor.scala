package org.constellation.consensus

import java.security.KeyPair
import java.util.concurrent.TimeUnit

import akka.actor.{Actor, ActorLogging, ActorSystem}
import akka.pattern.ask
import akka.util.Timeout
import com.typesafe.scalalogging.Logger
import constellation._
import org.constellation.Data
import org.constellation.consensus.Consensus._
import org.constellation.consensus.EdgeProcessor.{HandleTransaction, _}
import org.constellation.consensus.Validation.{TransactionValidationStatus, validateCheckpointBlock}
import org.constellation.primitives.Schema._
import org.constellation.primitives._

import scala.concurrent.duration._
<<<<<<< HEAD
import scala.concurrent.{Await, ExecutionContext, Future}
import scala.util.{Random, Try}
import akka.pattern.ask
import akka.util.Timeout
import org.constellation.util.HashSignature
=======
import scala.concurrent.{Await, ExecutionContext}
import scala.util.Random
>>>>>>> bd894c29

object EdgeProcessor {

  case class HandleTransaction(tx: Transaction)
  case class HandleCheckpoint(checkpointBlock: CheckpointBlock)
  case class LookupEdge(soeHash: String)

  case class EdgeResponse(soe: Option[SignedObservationEdgeCache] = None,
                          cb: Option[CheckpointCacheData] = None)

  val logger = Logger(s"EdgeProcessor")
  implicit val timeout: Timeout = Timeout(5, TimeUnit.SECONDS)

<<<<<<< HEAD
  def resolveTxAncestryConflict = {}
  //Todo recurse down ancestors until snapshot. As we iterate, we choose ancestors that have the
  // the most optimal transaction overlap.

  def validateByAncestorTips = {}//Todo recurse through same tree used in conflict resolution. Check the SOE's are valid. Recurse till Snapshot.

  def validByTransactionAncestors(transactions: Seq[TransactionValidationStatus], cb: CheckpointBlock): Boolean =
    transactions.nonEmpty && transactions.forall { s: TransactionValidationStatus =>
      cb.checkpoint.edge.parentHashes.forall { ancestorHash =>
        s.validByAncestor(ancestorHash)
    }
  }

  def validateCheckpointBlock(dao: Data, cb: CheckpointBlock)(implicit executionContext: ExecutionContext): Future[Boolean] = {
    val allTransactions: Future[Seq[TransactionValidationStatus]] = Future.sequence(cb.transactions.map { tx =>
      Validation.validateTransaction(dao.dbActor, tx)
      })
    val isValidated = allTransactions.map { transactions =>
      val validatedByTransactions = transactions.forall(_.validByCurrentState)
      val validByAncestors = validByTransactionAncestors(transactions, cb)
      val validByAncestorTips = validateByAncestorTips
      val isValid = validatedByTransactions && validByAncestors
      //TODO: Validate the checkpoint to see if any there are any duplicate transactions
      //Todo we also need a batch transaction validator, i.e. take cpb, take all tx, group by source address, sum ammts per address (reducebykey) then query balance
      if (isValid)
        signFlow(dao, cb)
        isValid
    }
    isValidated
  }

=======
>>>>>>> bd894c29
  def signFlow(dao: Data, cb: CheckpointBlock): Unit = {
    // Mock
    // Check to see if we should add our signature to the CB
    val cbPrime = updateCheckpointWithSelfSignatureEmit(cb, dao)
    // Add to memPool or update an existing hash with new signatures and check for signature threshold
    updateCheckpointMergeMemPool(cbPrime, dao)

    attemptFormCheckpointUpdateState(dao)
  }

  def handleCheckpoint(cb: CheckpointBlock,
                       dao: Data,
                       internalMessage: Boolean = false)(implicit executionContext: ExecutionContext): Unit = {
    if (!internalMessage) {
      dao.metricsManager ! IncrementMetric("checkpointMessages")
    } else {
      dao.metricsManager ! IncrementMetric("internalCheckpointMessages")
    }
<<<<<<< HEAD

    val potentialChildren: Option[Seq[CheckpointBlock]] = dao.resolveNotifierCallbacks.get(cb.soeHash)

    val cache: Future[Option[CheckpointCacheData]] = dao.hashToCheckpointCacheData(cb.baseHash)

    val parentCache = Future.sequence(cb.checkpoint.edge.parentHashes
      .map { h => dao.hashToSignedObservationEdgeCache(h).map{h -> _} }
    )

    cache.foreach {
      case Some(checkpointCacheData) => handleConflictingCheckpoint(checkpointCacheData, cb, dao)
      case None =>
        Resolve.resolveCheckpoint(dao, cb).map { r =>
          if (r) {

            dao.metricsManager ! IncrementMetric("resolvedCheckpointMessages")

            validateCheckpointBlock(dao, cb).foreach( {
              if (_) {
                signFlow(dao, cb)
              }
            })
          }
          else {
            dao.metricsManager ! IncrementMetric("unresolvedCheckpointMessages")
          }
        }
    }
  }

  def updateActiveCheckpointBlock(dbActor: ActorRef, updatedCheckpointCacheData: CheckpointCacheData): Unit = {
    val uccd = updatedCheckpointCacheData.copy(soeHash = updatedCheckpointCacheData.checkpointBlock.soeHash)
    uccd.checkpointBlock.store(dbActor, uccd, uccd.resolved)
  }

  def handleConflictingCheckpoint(ca: CheckpointCacheData, cb: CheckpointBlock, dao: Data): CheckpointCacheData= {
    val mostRecentCheckpointCacheData: CheckpointCacheData = lookupEdge(dao, cb.soeHash).cb.get

    val checkpointBlock = if (hasSignatureConflict(ca, cb)) {
      handleSignatureConflict(ca, mostRecentCheckpointCacheData, dao)
    } else {
      mostRecentCheckpointCacheData
    }

    checkpointBlock
  }

  def hasSignatureConflict(ca: CheckpointCacheData, cb: CheckpointBlock): Boolean = {
    ca.checkpointBlock.baseHash == cb.baseHash && ca.checkpointBlock.soeHash != cb.soeHash
  }

  def handleSignatureConflict(ca: CheckpointCacheData,
                              mostRecentCheckpointCacheData: CheckpointCacheData,
                              dao: Data): CheckpointCacheData = {
    val previousSignatures: Set[HashSignature] =
      ca.getChildrenSignatures(dao.dbActor, dao.edgeProcessor)

    val mostRecentSignatures: Set[HashSignature] =
      mostRecentCheckpointCacheData.getChildrenSignatures(dao.dbActor, dao.edgeProcessor)

    if (mostRecentSignatures.size > previousSignatures.size) {
      updateActiveCheckpointBlock(dao.dbActor, mostRecentCheckpointCacheData)
      mostRecentCheckpointCacheData
    } else {
      ca
    }
  }

=======
    val resolutionStatus = ResolutionService.resolveCheckpoint(dao, cb)
    val validationStatus = resolutionStatus.map(resStatus => validateCheckpointBlock(dao, resStatus.cb))
  }

>>>>>>> bd894c29
  // TODO : Add checks on max number in mempool and max num signatures.
  // TEMPORARY mock-up for pre-consensus integration mimics transactions
  def updateCheckpointWithSelfSignatureEmit(cb: CheckpointBlock, dao: Data): CheckpointBlock = {
    val cbPrime = if (!cb.signatures.exists(_.publicKey == dao.keyPair.getPublic)) {
      // We haven't yet signed this CB
      val cb2 = cb.plus(dao.keyPair)
      dao.metricsManager ! IncrementMetric("signaturesPerformed")
      // Send peers new signature
      dao.peerManager ! APIBroadcast(_.put(s"checkpoint/${cb.baseHash}", cb2))
      dao.metricsManager ! IncrementMetric("checkpointBroadcasts")
      cb2
    } else {
      // We have already signed this CB,
      cb
    }
    cbPrime
  }

  // TEMPORARY mock-up for pre-consensus integration mimics transactions
  def updateCheckpointMergeMemPool(cb: CheckpointBlock, dao: Data) : Unit = {
    val cbPostUpdate = if (dao.checkpointMemPool.contains(cb.baseHash)) {
      // Merge signatures together
      val updated = dao.checkpointMemPool(cb.baseHash).plus(cb)
      // Update memPool with new signatures.
      dao.checkpointMemPool(cb.baseHash) = updated
      updated
    }
    else {
      dao.checkpointMemPool(cb.baseHash) = cb
      cb
    }

    // TODO: Verify this is still valid before accepting. And/or
    // consider removing from memPool if there's a conflict on something else being accepted.
    // Check to see if we have enough signatures to include in CB
    if (cbPostUpdate.signatures.size >= dao.minCBSignatureThreshold) {
      // Set threshold as met
      dao.checkpointMemPoolThresholdMet(cb.baseHash) = cb -> 0
      dao.checkpointMemPool.remove(cb.baseHash)

      dao.metricsManager ! UpdateMetric("checkpointMemPool", dao.checkpointMemPool.size.toString)

      cb.parentSOEBaseHashes.foreach {
        h =>
          dao.checkpointMemPoolThresholdMet.get(h).foreach {
            case (block, numUses) =>

              // TODO: move to tips service
              // Update tips
              def doRemove(): Unit = {
                dao.checkpointMemPoolThresholdMet.remove(h)
                dao.metricsManager ! IncrementMetric("checkpointTipsRemoved")
              }

              if (dao.reuseTips) {
                if (numUses >= 2) {
                  doRemove()
                } else {
                  dao.checkpointMemPoolThresholdMet(h) = (block, numUses + 1)
                }
              } else {
                doRemove()
              }
          }

      }

      dao.metricsManager ! UpdateMetric("checkpointMemPoolThresholdMet", dao.checkpointMemPoolThresholdMet.size.toString)

      // Accept transactions
      cb.transactions.foreach { t =>
        dao.metricsManager ! IncrementMetric("transactionAccepted")
        t.store(
          dao.dbActor,
          TransactionCacheData(
            t,
            valid = true,
            inMemPool = false,
            inDAG = true,
            Map(cb.baseHash -> true),
            resolved = true,
            cbBaseHash = Some(cb.baseHash)
          ))
        t.ledgerApply(dao.dbActor)
      }

      dao.metricsManager ! IncrementMetric("checkpointAccepted")

      val checkpointCacheData = CheckpointCacheData(cb, inDAG = true, resolved = true, soeHash = cb.soeHash)

      cb.store(
        dao.dbActor,
        checkpointCacheData,
        resolved = true
      )

      // make sure we link the parents for easy lookups
      checkpointCacheData.updateParentsChildRefs(dao.edgeProcessor, dao.dbActor)
    }
  }

  def attemptFormCheckpointUpdateState(dao: Data): Option[CheckpointBlock] = {

    // TODO: Send a DBUpdate to modify tip data to include newly formed CB as a 'child', but only after acceptance
    if (dao.canCreateCheckpoint) {
      // Form new checkpoint block.

      // TODO : Validate this batch doesn't have a double spend, if it does,
      // just drop all conflicting. Shouldn't be necessary since memPool is already validated
      // relative to current state but it can't hurt

      val tips = Random.shuffle(dao.checkpointMemPoolThresholdMet.toSeq).take(2)

      val tipSOE = tips.map {_._2._1.checkpoint.edge.signedObservationEdge}

      val transactions = Random.shuffle(dao.transactionMemPool).take(dao.minCheckpointFormationThreshold)
      dao.transactionMemPool = dao.transactionMemPool.filterNot(transactions.contains)

      val checkpointBlock = createCheckpointBlock(transactions, tipSOE)(dao.keyPair)
      dao.metricsManager ! IncrementMetric("checkpointBlocksCreated")

      val cbBaseHash = checkpointBlock.baseHash

      dao.checkpointMemPool(cbBaseHash) = checkpointBlock
      dao.metricsManager ! UpdateMetric("checkpointMemPool", dao.checkpointMemPool.size.toString)

      // Temporary bypass to consensus for mock
      // Send all data (even if this is redundant.)
      dao.peerManager ! APIBroadcast(_.put(s"checkpoint/$cbBaseHash", checkpointBlock))

      Some(checkpointBlock)
    } else None
  }

  /**
    * Main transaction processing cell
    * This is triggered upon external receipt of a transaction. Assume that the transaction being processed
    * came from a peer, not an internal operation.
    * @param tx : Transaction with all data
    * @param dao : Data access object for referencing memPool and other actors
    * @param executionContext : Threadpool to execute transaction processing against. Should be separate
    *                         from other pools for processing different operations.
    */
  def handleTransaction(
                         tx: Transaction, dao: Data
                       )(implicit executionContext: ExecutionContext): Unit = {

    // TODO: Store TX in DB and during signing updates delete the old SOE ? Or clean it up later?
    // SOE will appear multiple times as signatures are added together.

    dao.metricsManager ! IncrementMetric("transactionMessagesReceived")
    // Validate transaction TODO : This can be more efficient, calls get repeated several times
    // in event where a new signature is being made by another peer it's most likely still valid, should
    // cache the results of this somewhere.

    val validationResult = Validation.validateTransaction(dao.dbActor, tx)

    val finished = Await.result(validationResult, 90.seconds)

    finished match {
      // TODO : Increment metrics here for each case
      case t : TransactionValidationStatus if t.validByCurrentStateMemPool =>

        if (!dao.transactionMemPool.contains(tx)) {


          // TODO:  Use XOR for random partition assignment later.
          /*
                    val idFraction = (dao.peerInfo.keys.toSeq :+ dao.id).map{ id =>
                      val bi = BigInt(id.id.getEncoded)
                      val bi2 = BigInt(tx.hash, 16)
                      val xor = bi ^ bi2
                      id -> xor
                    }.maxBy(_._2)._1
          */

          // We should process this transaction hash
          //  if (idFraction == dao.id) {

          dao.transactionMemPool :+= tx
          attemptFormCheckpointUpdateState(dao)

          dao.metricsManager ! IncrementMetric("transactionValidMessages")
          dao.metricsManager ! UpdateMetric("transactionMemPool", dao.transactionMemPool.size.toString)
          //dao.metricsManager ! UpdateMetric("transactionMemPoolThresholdMet", dao.transactionMemPoolThresholdMet.size.toString)
          //   }

        } else {
          dao.metricsManager ! IncrementMetric("transactionValidMemPoolDuplicateMessages")

        }

      //        triggerCheckpointBlocking(dao, txPrime)
      // var txStatusUpdatedInDB : Boolean = false
      /* val checkpointBlock = attemptFormCheckpointUpdateState(dao)

       if (checkpointBlock.exists{_.transactions.contains(tx)}) {
         txStatusUpdatedInDB = true
       }
      */
      /*
              if (!txStatusUpdatedInDB && t.transactionCacheData.isEmpty) {
                // TODO : Store something here for status queries. Make sure it doesn't cause a conflict
                //tx.edge.storeData(dao.dbActor) // This call can always overwrite no big deal
                // dao.dbActor ! DBUpdate//(tx.baseHash)
              }
      */

      case t : TransactionValidationStatus =>

        // TODO : Add info somewhere so node can find out transaction was invalid on a callback
        reportInvalidTransaction(dao: Data, t: TransactionValidationStatus)
    }

  }

  def reportInvalidTransaction(dao: Data, t: TransactionValidationStatus): Unit = {
    dao.metricsManager ! IncrementMetric("invalidTransactions")
    if (t.isDuplicateHash) {
      dao.metricsManager ! IncrementMetric("hashDuplicateTransactions")
    }
    if (!t.sufficientBalance) {
      dao.metricsManager ! IncrementMetric("insufficientBalanceTransactions")
    }
  }

  def triggerCheckpointBlocking(dao: Data,
                                tx: Transaction)(implicit timeout: Timeout, executionContext: ExecutionContext): Unit = {
    if (dao.canCreateCheckpoint) {

      println(s"starting checkpoint blocking")

      val checkpointBlock = attemptFormCheckpointUpdateState(dao).get

      dao.metricsManager ! IncrementMetric("checkpointBlocksCreated")

      val cbBaseHash = checkpointBlock.baseHash
      dao.checkpointMemPool(cbBaseHash) = checkpointBlock

      // TODO: should be subset
      val facilitators = (dao.peerManager ? GetPeerInfo).mapTo[Map[Id, PeerData]].get().keySet

      // TODO: what is the round hash based on?
      // what are thresholds and checkpoint selection

      val obe = checkpointBlock.checkpoint.edge.observationEdge

      val roundHash = RoundHash(obe.left.hash + obe.right.hash)

      dao.consensus ! ConsensusVote(dao.id, CheckpointVote(checkpointBlock), roundHash)

    }
  }

  case class CreateCheckpointEdgeResponse(
                                           checkpointEdge: CheckpointEdge,
                                           transactionsUsed: Set[String],
                                           updatedTransactionMemPoolThresholdMet: Set[String]
                                         )


  def createCheckpointBlock(transactions: Seq[Transaction], tips: Seq[SignedObservationEdge])
                           (implicit keyPair: KeyPair): CheckpointBlock = {

    val checkpointEdgeData = CheckpointEdgeData(transactions.map{_.hash}.sorted)

    val observationEdge = ObservationEdge(
      TypedEdgeHash(tips.head.hash, EdgeHashType.CheckpointHash),
      TypedEdgeHash(tips(1).hash, EdgeHashType.CheckpointHash),
      data = Some(TypedEdgeHash(checkpointEdgeData.hash, EdgeHashType.CheckpointDataHash))
    )

    val soe = signedObservationEdge(observationEdge)(keyPair)

    val checkpointEdge = CheckpointEdge(
      Edge(observationEdge, soe, ResolvedObservationEdge(tips.head, tips(1), Some(checkpointEdgeData)))
    )

    CheckpointBlock(transactions, checkpointEdge)
  }

  def createCheckpointEdgeProposal(
                                    transactionMemPoolThresholdMet: Set[String],
                                    minCheckpointFormationThreshold: Int,
                                    tips: Seq[SignedObservationEdge],
                                  )(implicit keyPair: KeyPair): CreateCheckpointEdgeResponse = {

    val transactionsUsed = transactionMemPoolThresholdMet.take(minCheckpointFormationThreshold)
    val updatedTransactionMemPoolThresholdMet = transactionMemPoolThresholdMet -- transactionsUsed

    val checkpointEdgeData = CheckpointEdgeData(transactionsUsed.toSeq.sorted)

    val observationEdge = ObservationEdge(
      TypedEdgeHash(tips.head.hash, EdgeHashType.CheckpointHash),
      TypedEdgeHash(tips(1).hash, EdgeHashType.CheckpointHash),
      data = Some(TypedEdgeHash(checkpointEdgeData.hash, EdgeHashType.CheckpointDataHash))
    )

    val soe = signedObservationEdge(observationEdge)(keyPair)

    val checkpointEdge = CheckpointEdge(Edge(observationEdge, soe, ResolvedObservationEdge(tips.head, tips(1), Some(checkpointEdgeData))))

    CreateCheckpointEdgeResponse(checkpointEdge, transactionsUsed, updatedTransactionMemPoolThresholdMet)
  }

  // TODO: Re-enable this section later, turning off for now for simplicity
  // Required later for dependency blocks / app support
  /**
    * Potentially add our signature to a transaction and if we haven't yet signed it emit to peers
    * @param tx : Transaction
    * @param dao : Data access object
    * @return Maybe updated transaction
    */
  def updateWithSelfSignatureEmit(tx: Transaction, dao: Data): Transaction = {
    val txPrime = if (!tx.signatures.exists(_.publicKey == dao.keyPair.getPublic)) {
      // We haven't yet signed this TX
      val tx2 = tx.plus(dao.keyPair)
      dao.metricsManager ! IncrementMetric("signaturesPerformed")
      // Send peers new signature
      dao.peerManager ! APIBroadcast(_.put(s"transaction/${tx.edge.signedObservationEdge.signatureBatch.hash}", tx2))
      dao.metricsManager ! IncrementMetric("transactionBroadcasts")
      tx2
    } else {
      // We have already signed this transaction,
      tx
    }
    txPrime
  }

  // TODO: Re-enable this section later, turning off for now for simplicity
  // Required later for dependency blocks / app support
  /**
    * Check the memPool to see if signatures are already stored under same OE hash,
    * if so, add current signatures to existing ones. Otherwise, store this in memPool
    * @param tx : Transaction after self signature added
    * @param dao : Data access object
    * @return : Potentially updated transaction.
    */
  def updateMergeMemPool(tx: Transaction, dao: Data) : Unit = {
    val txPostUpdate = if (dao.transactionMemPoolMultiWitness.contains(tx.baseHash)) {
      // Merge signatures together
      val updated = dao.transactionMemPoolMultiWitness(tx.baseHash).plus(tx)
      // Update memPool with new signatures.
      dao.transactionMemPoolMultiWitness(tx.baseHash) = updated
      updated
    }
    else {
      tx.ledgerApplyMemPool(dao.dbActor)
      dao.transactionMemPoolMultiWitness(tx.baseHash) = tx
      tx
    }

    // Check to see if we have enough signatures to include in CB
    if (txPostUpdate.signatures.size >= dao.minTXSignatureThreshold) {
      // Set threshold as met
      dao.transactionMemPoolThresholdMet += tx.baseHash
    }
  }

  def lookupEdge(dao: Data, soeHash: String): EdgeResponse = {

   val result = Try{
     (dao.dbActor ? DBGet(soeHash)).mapTo[Option[SignedObservationEdgeCache]].get(t=5)
   }.toOption

   val resWithCBOpt = result.map{
     cacheOpt =>
      val cbOpt = cacheOpt.flatMap{ c =>
        (dao.dbActor ? DBGet(c.signedObservationEdge.baseHash)).mapTo[Option[CheckpointCacheData]].get(t=5)
         // .filter{_.checkpointBlock.checkpoint.edge.signedObservationEdge == c.signedObservationEdge}
      }

      EdgeResponse(cacheOpt, cbOpt)
    }

    resWithCBOpt.getOrElse(EdgeResponse())
  }

}

class EdgeProcessor(dao: Data)
                   (implicit timeout: Timeout, executionContext: ExecutionContext) extends Actor with ActorLogging {

  implicit val sys: ActorSystem = context.system
  implicit val kp: KeyPair = dao.keyPair

  def receive: Receive = {

    case HandleTransaction(transaction) =>
      log.debug(s"handle transaction = $transaction")

      handleTransaction(transaction, dao)

    case HandleCheckpoint(checkpointBlock: CheckpointBlock) =>
      log.debug(s"handle checkpointBlock = $checkpointBlock")

      handleCheckpoint(checkpointBlock, dao)

    case LookupEdge(soeHash: String) =>
      log.debug(s"lookup edge = $soeHash")

      val edge = lookupEdge(dao, soeHash)

      sender() ! edge
  }

}
<|MERGE_RESOLUTION|>--- conflicted
+++ resolved
@@ -3,7 +3,7 @@
 import java.security.KeyPair
 import java.util.concurrent.TimeUnit
 
-import akka.actor.{Actor, ActorLogging, ActorSystem}
+import akka.actor.{Actor, ActorLogging, ActorRef, ActorSystem}
 import akka.pattern.ask
 import akka.util.Timeout
 import com.typesafe.scalalogging.Logger
@@ -16,16 +16,12 @@
 import org.constellation.primitives._
 
 import scala.concurrent.duration._
-<<<<<<< HEAD
 import scala.concurrent.{Await, ExecutionContext, Future}
 import scala.util.{Random, Try}
 import akka.pattern.ask
 import akka.util.Timeout
+import org.constellation.LevelDB.DBGet
 import org.constellation.util.HashSignature
-=======
-import scala.concurrent.{Await, ExecutionContext}
-import scala.util.Random
->>>>>>> bd894c29
 
 object EdgeProcessor {
 
@@ -39,40 +35,6 @@
   val logger = Logger(s"EdgeProcessor")
   implicit val timeout: Timeout = Timeout(5, TimeUnit.SECONDS)
 
-<<<<<<< HEAD
-  def resolveTxAncestryConflict = {}
-  //Todo recurse down ancestors until snapshot. As we iterate, we choose ancestors that have the
-  // the most optimal transaction overlap.
-
-  def validateByAncestorTips = {}//Todo recurse through same tree used in conflict resolution. Check the SOE's are valid. Recurse till Snapshot.
-
-  def validByTransactionAncestors(transactions: Seq[TransactionValidationStatus], cb: CheckpointBlock): Boolean =
-    transactions.nonEmpty && transactions.forall { s: TransactionValidationStatus =>
-      cb.checkpoint.edge.parentHashes.forall { ancestorHash =>
-        s.validByAncestor(ancestorHash)
-    }
-  }
-
-  def validateCheckpointBlock(dao: Data, cb: CheckpointBlock)(implicit executionContext: ExecutionContext): Future[Boolean] = {
-    val allTransactions: Future[Seq[TransactionValidationStatus]] = Future.sequence(cb.transactions.map { tx =>
-      Validation.validateTransaction(dao.dbActor, tx)
-      })
-    val isValidated = allTransactions.map { transactions =>
-      val validatedByTransactions = transactions.forall(_.validByCurrentState)
-      val validByAncestors = validByTransactionAncestors(transactions, cb)
-      val validByAncestorTips = validateByAncestorTips
-      val isValid = validatedByTransactions && validByAncestors
-      //TODO: Validate the checkpoint to see if any there are any duplicate transactions
-      //Todo we also need a batch transaction validator, i.e. take cpb, take all tx, group by source address, sum ammts per address (reducebykey) then query balance
-      if (isValid)
-        signFlow(dao, cb)
-        isValid
-    }
-    isValidated
-  }
-
-=======
->>>>>>> bd894c29
   def signFlow(dao: Data, cb: CheckpointBlock): Unit = {
     // Mock
     // Check to see if we should add our signature to the CB
@@ -91,34 +53,20 @@
     } else {
       dao.metricsManager ! IncrementMetric("internalCheckpointMessages")
     }
-<<<<<<< HEAD
-
-    val potentialChildren: Option[Seq[CheckpointBlock]] = dao.resolveNotifierCallbacks.get(cb.soeHash)
-
-    val cache: Future[Option[CheckpointCacheData]] = dao.hashToCheckpointCacheData(cb.baseHash)
-
-    val parentCache = Future.sequence(cb.checkpoint.edge.parentHashes
-      .map { h => dao.hashToSignedObservationEdgeCache(h).map{h -> _} }
-    )
-
-    cache.foreach {
-      case Some(checkpointCacheData) => handleConflictingCheckpoint(checkpointCacheData, cb, dao)
-      case None =>
-        Resolve.resolveCheckpoint(dao, cb).map { r =>
-          if (r) {
-
-            dao.metricsManager ! IncrementMetric("resolvedCheckpointMessages")
-
-            validateCheckpointBlock(dao, cb).foreach( {
-              if (_) {
-                signFlow(dao, cb)
-              }
-            })
-          }
-          else {
-            dao.metricsManager ! IncrementMetric("unresolvedCheckpointMessages")
-          }
-        }
+
+    val resolutionStatus = ResolutionService.resolveCheckpoint(dao, cb)
+
+    val validationStatus: Future[Future[Validation.CheckpointValidationStatus]] =
+      resolutionStatus.map(resStatus => validateCheckpointBlock(dao, resStatus.cb))
+
+    if (validationStatus.get().get().isValid) {
+      val checkpointCacheData = dao.hashToCheckpointCacheData(resolutionStatus.get().cb.baseHash).get()
+
+      if (checkpointCacheData.nonEmpty) {
+        handleConflictingCheckpoint(checkpointCacheData.get, cb, dao)
+      } else {
+        cb.store(dao.dbActor, CheckpointCacheData(cb, soeHash = cb.soeHash), true)
+      }
     }
   }
 
@@ -160,12 +108,6 @@
     }
   }
 
-=======
-    val resolutionStatus = ResolutionService.resolveCheckpoint(dao, cb)
-    val validationStatus = resolutionStatus.map(resStatus => validateCheckpointBlock(dao, resStatus.cb))
-  }
-
->>>>>>> bd894c29
   // TODO : Add checks on max number in mempool and max num signatures.
   // TEMPORARY mock-up for pre-consensus integration mimics transactions
   def updateCheckpointWithSelfSignatureEmit(cb: CheckpointBlock, dao: Data): CheckpointBlock = {
