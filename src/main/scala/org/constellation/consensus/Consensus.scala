package org.constellation.consensus

import java.net.InetSocketAddress
import java.security.KeyPair
import java.util.concurrent.{ScheduledFuture, ScheduledThreadPoolExecutor, TimeUnit}

import akka.actor.{Actor, ActorLogging, ActorRef, ActorSystem}
import akka.pattern.ask
import akka.util.Timeout
import com.typesafe.scalalogging.Logger
import constellation._
import org.constellation.consensus.Consensus._
import org.constellation.p2p.PeerToPeer._
import org.constellation.primitives.Chain.Chain
import org.constellation.primitives.Schema.GetPeersID
import org.constellation.primitives.{Block, Transaction}
import org.constellation.state.ChainStateManager.{AddBlock, BlockAddedToChain, CreateBlockProposal, GetChain}
import org.constellation.util.Signed

import scala.collection.immutable.HashMap
import scala.collection.mutable.ListBuffer
import scala.util.{Failure, Try}

/*

  Consensus Flow (temporary):

  - a consensus round starts

  - we grab the latest set of transactions up to some limit

  - we send each "facilitator" every set of transactions

  - on the node we keep track of a map of facilitator ref to set of transactions

  - we take a union of the transactions

  - we create a block

  - we send the block to each of the nodes again

  - we keep track of the map of facilitator to blocks

  - once we have all of them, we compare the blocks and if they are all the same then we add the block to our local chain

  - we remove the transactions in the block from our mem pool

  - start the process again

  - if they are not the same then we reset the state and start the process again

 */
object Consensus {

  // Commands
  case class GetMemPool(replyTo: ActorRef, round: Long)
  case class CheckConsensusResult(round: Long)

  case class GenerateGenesisBlock()
  case class EnableConsensus()
  case class DisableConsensus()
  case class RegisterP2PActor(p2pActor: ActorRef)

  // Events
  case class ProposedBlockUpdated(block: Block)
  case class GetMemPoolResponse(transactions: Seq[Transaction], round: Long)
  case class PeerMemPoolUpdated(transactions: Seq[Transaction], peer: Id, round: Long)
  case class PeerProposedBlock(block: Block, peer: Id)

  case class RequestBlockProposal(round: Long, id: Id)

  // Methods

  def getFacilitators(previousBlock: Block): Set[Id] = {
    // TODO: here is where we need to grab our random sampling fancy function

    previousBlock.clusterParticipants
  }

  def isFacilitator(facilitators: Set[Id], self: Id): Boolean = {
    facilitators.contains(self)
  }

  def getConsensusBlock(peerBlockProposals: HashMap[Long, HashMap[Id, Block]],
                        currentFacilitators: Set[Id], round: Long): Option[Block] = {
    println(s"get consensus block proposals = $peerBlockProposals, round = $round, facilitators = $currentFacilitators")

    var consensusBlock: Option[Block] = None

    if (!peerBlockProposals.contains(round)) {
      println("Peer block not contains round")
      return consensusBlock
    }

    val facilitatorsWithoutBlockProposals = currentFacilitators.filter(f => {
      !peerBlockProposals(round).contains(f)
    })

    if (facilitatorsWithoutBlockProposals.isEmpty) {

      val blocks = peerBlockProposals(round).values

      println(s"blocks = $blocks")

      // TODO: update to be from a threshold not all
      val allBlocksInConsensus = blocks.toList.distinct.length == 1

      if (allBlocksInConsensus) {
        consensusBlock = Some(blocks.head)
      }
    }

    consensusBlock
  }

  def notifyFacilitators(previousBlock: Block, self: Id, fx: Id => Unit): Boolean = {
    val facilitators = getFacilitators(previousBlock)

    // make sure that we are a facilitator
    if (!isFacilitator(facilitators, self)) {
      return false
    }

    facilitators.filter(p => p != self).foreach(fx)

    true
  }

  def notifyFacilitatorsOfBlockProposal(
                                         previousBlock: Block,
                                         proposedBlock: Block,
                                         self: Id,
                                         udpActor: ActorRef
                                       )(implicit system: ActorSystem): Boolean = {
    notifyFacilitators(previousBlock, self, (f) => {
      udpActor.udpSendToId(PeerProposedBlock(proposedBlock, self), f)
    })
  }

  def notifyFacilitatorsOfMemPool(
                                   previousBlock: Block, self: Id,
                                   transactions: Seq[Transaction], round: Long,
                                   udpActor: ActorRef)(implicit system: ActorSystem): Boolean = {
    // Send all of the facilitators our current memPoolState
    notifyFacilitators(previousBlock, self, (p) => {
      udpActor.udpSendToId(PeerMemPoolUpdated(transactions, self, round), p)
    })
  }

  // TODO : Use public keys to identify nodes along with a socket address.
  // I.e. we need to verify if the node associated with the IP is actually the right one and matches signature etc.
  def handleBlockAddedToChain(consensusRoundState: ConsensusRoundState,
                              latestBlock: Block,
                              memPoolManager: ActorRef,
                              self: ActorRef,
                              udpAddress: InetSocketAddress
                             ): ConsensusRoundState = {

    val peerMemPoolCache = consensusRoundState.copy().peerMemPools.filter(f => f._1 > latestBlock.round)
    val peerBlockProposalsCache= consensusRoundState.copy().peerBlockProposals.filter(f => f._1 > latestBlock.round)

    val updatedState = consensusRoundState.copy(proposedBlock = None,
      previousBlock = Some(latestBlock),
      currentFacilitators = Consensus.getFacilitators(latestBlock),
      peerMemPools = peerMemPoolCache,
      peerBlockProposals = peerBlockProposalsCache)

    if (updatedState.enabled) {
      // If we are a facilitator this round then begin consensus
      if (Consensus.isFacilitator(updatedState.currentFacilitators, consensusRoundState.selfId)) {
        memPoolManager ! GetMemPool(self, latestBlock.round + 1)
      }
    }

    updatedState
  }

  // TODO: need to revisit, useful for getting the initial seeded actor refs into the block for now
  def generateGenesisBlock(consensusRoundState: ConsensusRoundState,
                           chainStateManager: ActorRef, sender: ActorRef, replyTo: ActorRef,
                           udpAddress: InetSocketAddress)(implicit timeout: Timeout): ConsensusRoundState = {
    val updatedState = consensusRoundState.copy(selfPeerToPeerRef = Some(udpAddress))

    import constellation._

    val value = consensusRoundState.selfPeerToPeerActorRef.get

    // TODO: revisit this
    val ids = (value ? GetPeersID).mapTo[Seq[Id]].get()

    val refs = (ids ++ Seq(consensusRoundState.selfId)).toSet

    // TODO: add correct genesis block, temporary for testing
    val genesisBlock = Block("tempGenesisParentHash", 0, "tempSig", refs.toSet, 0, Seq())

    chainStateManager ! AddBlock(genesisBlock, replyTo)

    sender ! genesisBlock

    updatedState
  }

  def enableConsensus(consensusRoundState: ConsensusRoundState, memPoolManager: ActorRef, self: ActorRef): ConsensusRoundState = {
    val updatedState = consensusRoundState.copy(enabled = true)

    // If we are a facilitator this round then begin consensus
    if (Consensus.isFacilitator(consensusRoundState.currentFacilitators,
      consensusRoundState.selfId)) {
      // This is what starts consensus, it returns a response to actor of GetMemPoolResponse
      // Processing continues under receive in Consensus
      memPoolManager ! GetMemPool(self, 0L)
    }

    updatedState
  }

  def disableConsensus(consensusRoundState: ConsensusRoundState): ConsensusRoundState = {
    consensusRoundState.copy(enabled = false)
  }

  def handleProposedBlockUpdated(consensusRoundState: ConsensusRoundState, block: Block,
                                 udpAddress: InetSocketAddress, udpActor: ActorRef
                                )(implicit system: ActorSystem): ConsensusRoundState = {
    val updatedState = consensusRoundState.copy(proposedBlock = Some(block))

    val previousBlock: Option[Block] = updatedState.previousBlock
    val proposedBlock: Option[Block] = updatedState.proposedBlock

    if (proposedBlock.isDefined && previousBlock.isDefined) {
      Consensus.notifyFacilitatorsOfBlockProposal(previousBlock.get,
        proposedBlock.get,
        consensusRoundState.selfId,
        udpActor
      )
    }

    updatedState
  }

  def checkConsensusResult(consensusRoundState: ConsensusRoundState, round: Long,
                           chainStateManager: ActorRef, self: ActorRef): Option[Block] = {

    val consensusBlock =
      Consensus.getConsensusBlock(consensusRoundState.peerBlockProposals,
        consensusRoundState.currentFacilitators,
        round)

    if (consensusBlock.isDefined) {
      chainStateManager ! AddBlock(consensusBlock.get, self)
    }

    consensusBlock
  }

  def handlePeerMemPoolUpdated(consensusRoundState: ConsensusRoundState, round: Long, peer: Id,
                               transactions: Seq[Transaction], chainStateManager: ActorRef, replyTo: ActorRef): ConsensusRoundState = {

    val peerMemPools =
      consensusRoundState.peerMemPools +
        (round -> (consensusRoundState.peerMemPools.getOrElse(round, HashMap()) + (peer -> transactions)))

    val updatedState = consensusRoundState.copy(peerMemPools = peerMemPools)

    // check if we have enough mem pools to create a block
    val facilitatorsWithoutMemPools = updatedState.currentFacilitators.filter(f => {
      !updatedState.peerMemPools(round).contains(f)
    })

    if (facilitatorsWithoutMemPools.isEmpty) {
      chainStateManager ! CreateBlockProposal(updatedState.peerMemPools(round), round, replyTo)
    }

    updatedState
  }

  def handlePeerProposedBlock(consensusRoundState: ConsensusRoundState,
                              replyTo: ActorRef, block: Block, peer: Id ): ConsensusRoundState = {

    val peerBlockProposals =
      consensusRoundState.peerBlockProposals +
        (block.round -> (consensusRoundState.peerBlockProposals.getOrElse(block.round, HashMap()) + (peer -> block)))

    val updatedState = consensusRoundState.copy(peerBlockProposals = peerBlockProposals)

    replyTo ! CheckConsensusResult(block.round)

    updatedState
  }

  case class ConsensusRoundState(selfPeerToPeerActorRef: Option[ActorRef] = None,
                                 selfPeerToPeerRef: Option[InetSocketAddress] = None,
                                 enabled: Boolean = false,
                                 proposedBlock: Option[Block] = None,
                                 previousBlock: Option[Block] = None,
                                 currentFacilitators: Set[Id] = Set(),
                                 peerMemPools: HashMap[Long, HashMap[Id, Seq[Transaction]]] = HashMap(0L -> HashMap()),
                                 peerBlockProposals: HashMap[Long, HashMap[Id, Block]] = HashMap(0L -> HashMap()),
                                 selfId: Id = null
                                )
}

class Consensus(memPoolManager: ActorRef, chainManager: ActorRef, keyPair: KeyPair,
                udpAddress: InetSocketAddress = new InetSocketAddress("127.0.0.1", 16180),
                udpActor: ActorRef,
                heartbeatEnabled: Boolean = false)
               (implicit timeout: Timeout) extends Actor with ActorLogging {

  implicit val sys: ActorSystem = context.system

  val logger = Logger(s"Consensus")

  private val selfId = Id(keyPair.getPublic)

<<<<<<< HEAD
      /*

            this.synchronized {
              val keys = consensusRoundState.peerBlockProposals.keys.toSeq
              logger.debug(s"Heartbeat " +
                s"Keys: $keys " + {
                if (keys.isEmpty) "" else {
                  val highestRound = consensusRoundState.peerBlockProposals.keys.max
                  consensusRoundState.currentFacilitators.foreach {
                    cf =>
                      udpActor.udpSendToId(Heartbeat(consensusRoundState.selfId), cf)
                  }
                  val facilitatorsWithoutBlockProposals = consensusRoundState.currentFacilitators.filter(f => {
                    !consensusRoundState.peerBlockProposals(highestRound).contains(f)
                  })
                  val numMissing = facilitatorsWithoutBlockProposals.size
      */

      /*
                  facilitatorsWithoutBlockProposals.foreach {
                    f =>
                      if (f != selfId) {
                        udpActor.udpSendToId(RequestBlockProposal(highestRound, consensusRoundState.selfId), f)
                      }
                  }
      */
      /*

                  s"${consensusRoundState.selfId.short} " +
                    s"round: $highestRound " +
                    s"numFacilitators: ${consensusRoundState.currentFacilitators.size} " +
                    s"missing: $numMissing " +
                    s"missingIds: ${
                      facilitatorsWithoutBlockProposals.map {
                        _.short
                      }.mkString(" ")
                    }"
                }
              }
              )

            }
      */

    } match {
      case Failure(e) => e.printStackTrace()
      case _ =>
    }

  } }

  var heartBeatMonitor: ScheduledFuture[_] = _
  var heartBeat: ScheduledThreadPoolExecutor = _


  if (heartbeatEnabled) {
   // heartBeat = new ScheduledThreadPoolExecutor(10)
  // heartBeatMonitor = heartBeat.scheduleAtFixedRate(bufferTask, 1, 3, TimeUnit.SECONDS)
  }
=======
  @volatile var consensusRoundState: ConsensusRoundState = ConsensusRoundState(selfId = selfId)
>>>>>>> 7d31e787

  override def receive: Receive = {

    case RegisterP2PActor(p2pActor) =>
      consensusRoundState = consensusRoundState.copy(selfPeerToPeerActorRef = Some(p2pActor))

    case GenerateGenesisBlock() =>
      log.debug(s"generate genesis block = $consensusRoundState")

      this.synchronized{
        consensusRoundState =
          generateGenesisBlock(consensusRoundState, chainManager, sender, self, udpAddress)
      }

    case EnableConsensus() =>
      logger.debug(s"$selfId enable consensus")
      consensusRoundState = enableConsensus(consensusRoundState, memPoolManager, self)

    case DisableConsensus() =>
      logger.debug(s"$selfId disabled consensus")
      consensusRoundState = disableConsensus(consensusRoundState)

    case BlockAddedToChain(latestBlock) =>
      logger.debug(s"$selfId block added to chain, $latestBlock")

      this.synchronized {
        consensusRoundState =
          handleBlockAddedToChain(
            consensusRoundState, latestBlock, memPoolManager, self, udpAddress
          )
      }

    case ProposedBlockUpdated(block) =>
      logger.debug(s"$selfId proposed block updated= $block")

      this.synchronized {

        // This used to happen inside handlePeerProposed block but since we're routing those messages
        // over UDP, need to make this call directly since its a self-interaction
        val peerBlockProposals =
        consensusRoundState.peerBlockProposals +
          (block.round -> (consensusRoundState.peerBlockProposals.getOrElse(block.round, HashMap()) +
            (consensusRoundState.selfId -> block)))

        consensusRoundState = consensusRoundState.copy(peerBlockProposals = peerBlockProposals)

        consensusRoundState = handleProposedBlockUpdated(consensusRoundState, block, udpAddress, udpActor)
      }

    case g @ GetMemPoolResponse(transactions, round) =>

      // This originally is triggered by enableConsensus which starts the GetMemPool request
      // This was sent by the ChainStateManager, it will then
      // go over UDP to P2P actor, the next call is PeerMemPoolUpdated (below) on remote side.

      this.synchronized {

        if (transactions.nonEmpty) {
          //     logger.debug("GetMemPoolResponse has transactions")
        }

        val peerMemPools =
          consensusRoundState.peerMemPools +
            (round -> (consensusRoundState.peerMemPools.getOrElse(round, HashMap()) + (consensusRoundState.selfId -> transactions)))

        consensusRoundState = consensusRoundState.copy(peerMemPools = peerMemPools)

        notifyFacilitatorsOfMemPool(consensusRoundState.previousBlock.get,
          consensusRoundState.selfId, transactions, round, udpActor)

        self ! PeerMemPoolUpdated(transactions, consensusRoundState.selfId, round)
      }

    case CheckConsensusResult(round) =>
      logger.debug(s"$selfId check consensus result round= $round")

      this.synchronized {
        val block = checkConsensusResult(consensusRoundState, round, chainManager, self)
        logger.debug(s"$selfId check consensus result block = $block for round $round")
      }

    case PeerMemPoolUpdated(transactions, peer, round) =>
      logger.debug(s"$selfId peer mem pool updated peer = $peer, $transactions")

      this.synchronized {
        consensusRoundState = handlePeerMemPoolUpdated(consensusRoundState, round, peer, transactions, chainManager, self)
      }

    case PeerProposedBlock(block, peer) =>
      logger.debug(s"$selfId peer proposed block = received from ${peer.short} on ${consensusRoundState.selfId.short}")

      this.synchronized {
        consensusRoundState = handlePeerProposedBlock(consensusRoundState, self, block, peer)
      }

  }

}<|MERGE_RESOLUTION|>--- conflicted
+++ resolved
@@ -68,6 +68,7 @@
   case class PeerProposedBlock(block: Block, peer: Id)
 
   case class RequestBlockProposal(round: Long, id: Id)
+  case class Heartbeat(id: Id)
 
   // Methods
 
@@ -311,69 +312,7 @@
 
   private val selfId = Id(keyPair.getPublic)
 
-<<<<<<< HEAD
-      /*
-
-            this.synchronized {
-              val keys = consensusRoundState.peerBlockProposals.keys.toSeq
-              logger.debug(s"Heartbeat " +
-                s"Keys: $keys " + {
-                if (keys.isEmpty) "" else {
-                  val highestRound = consensusRoundState.peerBlockProposals.keys.max
-                  consensusRoundState.currentFacilitators.foreach {
-                    cf =>
-                      udpActor.udpSendToId(Heartbeat(consensusRoundState.selfId), cf)
-                  }
-                  val facilitatorsWithoutBlockProposals = consensusRoundState.currentFacilitators.filter(f => {
-                    !consensusRoundState.peerBlockProposals(highestRound).contains(f)
-                  })
-                  val numMissing = facilitatorsWithoutBlockProposals.size
-      */
-
-      /*
-                  facilitatorsWithoutBlockProposals.foreach {
-                    f =>
-                      if (f != selfId) {
-                        udpActor.udpSendToId(RequestBlockProposal(highestRound, consensusRoundState.selfId), f)
-                      }
-                  }
-      */
-      /*
-
-                  s"${consensusRoundState.selfId.short} " +
-                    s"round: $highestRound " +
-                    s"numFacilitators: ${consensusRoundState.currentFacilitators.size} " +
-                    s"missing: $numMissing " +
-                    s"missingIds: ${
-                      facilitatorsWithoutBlockProposals.map {
-                        _.short
-                      }.mkString(" ")
-                    }"
-                }
-              }
-              )
-
-            }
-      */
-
-    } match {
-      case Failure(e) => e.printStackTrace()
-      case _ =>
-    }
-
-  } }
-
-  var heartBeatMonitor: ScheduledFuture[_] = _
-  var heartBeat: ScheduledThreadPoolExecutor = _
-
-
-  if (heartbeatEnabled) {
-   // heartBeat = new ScheduledThreadPoolExecutor(10)
-  // heartBeatMonitor = heartBeat.scheduleAtFixedRate(bufferTask, 1, 3, TimeUnit.SECONDS)
-  }
-=======
   @volatile var consensusRoundState: ConsensusRoundState = ConsensusRoundState(selfId = selfId)
->>>>>>> 7d31e787
 
   override def receive: Receive = {
 
