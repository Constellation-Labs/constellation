--- conflicted
+++ resolved
@@ -11,11 +11,8 @@
 import org.constellation.wallet.KeyUtils
 import akka.pattern.ask
 import akka.util.Timeout
-<<<<<<< HEAD
 import org.constellation.p2p.UDPActor
-=======
 import org.constellation.state.{ChainStateManager, MemPoolManager}
->>>>>>> 2a0a390d
 
 import scala.collection.immutable.HashMap
 import scala.concurrent.duration._
@@ -142,10 +139,9 @@
     })
   }
 
-<<<<<<< HEAD
   // TODO : Use public keys to identify nodes along with a socket address.
   // I.e. we need to verify if the node associated with the IP is actually the right one and matches signature etc.
-=======
+
   def handleBlockAddedToChain(consensusRoundState: ConsensusRoundState,
                               latestBlock: Block,
                               memPoolManager: ActorRef,
@@ -172,17 +168,17 @@
 
   // TODO: need to revisit, useful for getting the initial seeded actor refs into the block for now
   def generateGenesisBlock(selfRemoteActorRef: ActorRef, consensusRoundState: ConsensusRoundState,
-                           chainStateManager: ActorRef, sender: ActorRef, replyTo: ActorRef)(implicit timeout: Timeout): ConsensusRoundState = {
+                           chainStateManager: ActorRef, sender: ActorRef, replyTo: ActorRef,
+                           udpAddress: InetSocketAddress)(implicit timeout: Timeout): ConsensusRoundState = {
       val updatedState = consensusRoundState.copy(selfPeerToPeerRef = Some(selfRemoteActorRef))
-
-      // TODO: revist this
-      val seedPeerRefs =
-        Await.result(updatedState.selfPeerToPeerRef.get ? GetPeerActorRefs, 5.seconds)
-          .asInstanceOf[Set[ActorRef]]
-
-      // TODO: add correct genesis block, temporary for testing
-      val genesisBlock = Block("tempGenesisParentHash", 0, "tempSig",
-        seedPeerRefs.+(updatedState.selfPeerToPeerRef.get), 0, Seq())
+    import constellation._
+    // TODO: revisit this
+    val seedPeerRefs = (consensusRoundState.selfPeerToPeerRef.get ? GetPeers).mapTo[Peers].get()
+
+    val refs = seedPeerRefs.peers ++ Seq(udpAddress)
+
+    // TODO: add correct genesis block, temporary for testing
+    val genesisBlock = Block("tempGenesisParentHash", 0, "tempSig", refs.toSet, 0, Seq())
 
       chainStateManager ! AddBlock(genesisBlock, replyTo)
 
@@ -191,19 +187,21 @@
       updatedState
   }
 
-  def enableConsensus(consensusRoundState: ConsensusRoundState, memPoolManager: ActorRef, self: ActorRef): ConsensusRoundState = {
+  def enableConsensus(consensusRoundState: ConsensusRoundState, memPoolManager: ActorRef, self: ActorRef,
+                      udpAddress: InetSocketAddress): ConsensusRoundState = {
     val updatedState = consensusRoundState.copy(enabled = true)
 
     // If we are a facilitator this round then begin consensus
     if (Consensus.isFacilitator(consensusRoundState.currentFacilitators,
-      consensusRoundState.selfPeerToPeerRef.get)) {
+      udpAddress)) {
       memPoolManager ! GetMemPool(self, 0L)
     }
 
     updatedState
   }
 
-  def handleProposedBlockUpdated(consensusRoundState: ConsensusRoundState, block: Block): ConsensusRoundState = {
+  def handleProposedBlockUpdated(consensusRoundState: ConsensusRoundState, block: Block,
+                                 udpAddress: InetSocketAddress, udpActor: ActorRef): ConsensusRoundState = {
     val updatedState = consensusRoundState.copy(proposedBlock = Some(block))
 
     val previousBlock: Option[Block] = updatedState.previousBlock
@@ -212,7 +210,9 @@
     if (proposedBlock.isDefined && previousBlock.isDefined) {
       Consensus.notifyFacilitatorsOfBlockProposal(previousBlock.get,
         proposedBlock.get,
-        updatedState.selfPeerToPeerRef.get)
+        udpAddress,
+        udpActor
+      )
     }
 
     updatedState
@@ -261,7 +261,6 @@
 
     updatedState
   }
->>>>>>> 2a0a390d
 
   case class ConsensusRoundState(selfPeerToPeerRef: Option[ActorRef] = None,
                                  enabled: Boolean = false,
@@ -275,110 +274,42 @@
 
 class Consensus(memPoolManager: ActorRef, chainManager: ActorRef, keyPair: KeyPair,
                 udpAddress: InetSocketAddress = new InetSocketAddress("127.0.0.1", 16180),
-                udpActor: ActorRef
-               )
+                udpActor: ActorRef)
                (implicit timeout: Timeout) extends Actor with ActorLogging {
 
+  implicit val sys: ActorSystem = context.system
+
   var consensusRoundState: ConsensusRoundState = ConsensusRoundState()
-
-  implicit val sys: ActorSystem = context.system
 
   override def receive: Receive = {
     case GenerateGenesisBlock(selfRemoteActorRef) =>
       log.debug(s"generate genesis block = $consensusRoundState")
 
-<<<<<<< HEAD
-      import constellation._
-      // TODO: revisit this
-      val seedPeerRefs = (consensusRoundState.selfPeerToPeerRef.get ? GetPeers).mapTo[Peers].get()
-
-      val refs = seedPeerRefs.peers ++ Seq(udpAddress)
-
-      // TODO: add correct genesis block, temporary for testing
-      val genesisBlock = Block("tempGenesisParentHash", 0, "tempSig", refs.toSet, 0, Seq())
-
-      chainManager ! AddBlock(genesisBlock)
-
-      sender() ! genesisBlock
-=======
-      consensusRoundState = generateGenesisBlock(selfRemoteActorRef, consensusRoundState, chainManager, sender, self)
->>>>>>> 2a0a390d
+      consensusRoundState = generateGenesisBlock(
+        selfRemoteActorRef, consensusRoundState, chainManager, sender, self, udpAddress
+      )
 
     case EnableConsensus() =>
       log.debug(s"enable consensus request = $consensusRoundState")
 
-<<<<<<< HEAD
-      // If we are a facilitator this round then begin consensus
-      if (Consensus.isFacilitator(consensusRoundState.currentFacilitators,
-        udpAddress)) {
-        log.debug("This node is a facilitator, getting mem pool")
-        memPoolManager ! GetMemPool(self, 0L)
-      }
-
-    case BlockAddedToChain(prevBlock) =>
-      log.debug(s"block added to chain = $prevBlock")
-=======
-      consensusRoundState = enableConsensus(consensusRoundState, memPoolManager, self)
->>>>>>> 2a0a390d
+      consensusRoundState = enableConsensus(consensusRoundState, memPoolManager, self, udpAddress)
 
     case BlockAddedToChain(latestBlock) =>
       log.debug(s"block added to chain = $latestBlock")
 
-<<<<<<< HEAD
-      consensusRoundState = consensusRoundState.copy(proposedBlock = None,
-        previousBlock = Some(prevBlock),
-        currentFacilitators = Consensus.getFacilitators(prevBlock),
-        peerMemPools = peerMemPoolCache,
-        peerBlockProposals = peerBlockProposalsCache)
-
-      if (consensusRoundState.enabled) {
-        // If we are a facilitator this round then begin consensus
-        if (Consensus.isFacilitator(consensusRoundState.currentFacilitators, udpAddress)) {
-          memPoolManager ! GetMemPool(self, prevBlock.round + 1)
-        }
-      }
-=======
       consensusRoundState = handleBlockAddedToChain(consensusRoundState, latestBlock, memPoolManager, self)
->>>>>>> 2a0a390d
 
     case ProposedBlockUpdated(block) =>
       log.debug(s"self proposed block updated = $block")
 
-<<<<<<< HEAD
-      consensusRoundState = consensusRoundState.copy(proposedBlock = Some(block))
-
-      val previousBlock = consensusRoundState.previousBlock
-      val proposedBlock = consensusRoundState.proposedBlock
-
-      if (proposedBlock.isDefined && previousBlock.isDefined) {
-        Consensus.notifyFacilitatorsOfBlockProposal(
-          previousBlock.get,
-          proposedBlock.get,
-          udpAddress,
-          udpActor
-        )
-      }
-
-    case MemPoolUpdated(transactions, round) =>
-      log.debug("MemPoolUpdated -- notifying facilitators")
-      Consensus.notifyFacilitatorsOfPeerMemPoolUpdated(
-        consensusRoundState.previousBlock.get, udpAddress, transactions, round, udpActor)
-
-    case CheckConsensusResult(round) =>
-      val consensusBlock =
-        Consensus.getConsensusBlock(consensusRoundState.peerBlockProposals,
-          consensusRoundState.currentFacilitators,
-          round)
-=======
-      consensusRoundState = handleProposedBlockUpdated(consensusRoundState, block)
+      consensusRoundState = handleProposedBlockUpdated(consensusRoundState, block, udpAddress, udpActor)
 
     case MemPoolUpdated(transactions, round) =>
       notifyFacilitatorsOfPeerMemPoolUpdated(consensusRoundState.previousBlock.get,
-        consensusRoundState.selfPeerToPeerRef.get, transactions, round)
+        udpAddress, transactions, round, udpActor)
 
     case CheckConsensusResult(round) =>
       log.debug(s"check consensus result = $round")
->>>>>>> 2a0a390d
 
       checkConsensusResult(consensusRoundState, round, chainManager, self)
 
