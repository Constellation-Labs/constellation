--- conflicted
+++ resolved
@@ -7,9 +7,9 @@
 import constellation._
 import org.constellation.Data
 import org.constellation.consensus.Consensus._
+import org.constellation.consensus.EdgeProcessor.CreateCheckpointEdgeResponse
 import org.constellation.p2p.UDPSend
-import org.constellation.primitives.{APIBroadcast, EdgeService, PeerManager}
-import org.constellation.primitives.EdgeService.CreateCheckpointEdgeResponse
+import org.constellation.primitives.{APIBroadcast, PeerManager}
 import org.constellation.primitives.Schema._
 import org.constellation.serializer.KryoSerializer
 import org.constellation.util.Signed
@@ -27,17 +27,10 @@
   sealed trait VoteData[+T <: CC] extends CachedData[T]
   sealed trait ProposalData[+T <: CC] extends CachedData[T]
 
-<<<<<<< HEAD
-  case class CheckpointVote(data: SignedObservationEdge) extends VoteData[Checkpoint]
+  case class CheckpointVote(data: CheckpointBlock) extends VoteData[Checkpoint]
   case class ConflictVote(data: Vote) extends VoteData[Conflict]
 
-  case class CheckpointProposal(data: SignedObservationEdge) extends ProposalData[Checkpoint]
-=======
-  case class CheckpointVote(data: CheckpointEdge) extends VoteData[Checkpoint]
-  case class ConflictVote(data: Vote) extends VoteData[Conflict]
-
-  case class CheckpointProposal(data: CheckpointEdge) extends ProposalData[Checkpoint]
->>>>>>> b91c0536
+  case class CheckpointProposal(data: CheckpointBlock) extends ProposalData[Checkpoint]
   case class ConflictProposal(data: Bundle) extends ProposalData[Conflict]
 
   case class RoundHash[+T <: CC](hash: String)
@@ -53,7 +46,7 @@
                                                 callback: ConsensusRoundResult[_ <: CC] => Unit,
                                                 vote: VoteData[T])
 
-  case class ConsensusRoundResult[+T <: CC](checkpointEdge: CreateCheckpointEdgeResponse, roundHash: RoundHash[T])
+  case class ConsensusRoundResult[+T <: CC](checkpointBlock: CheckpointBlock, roundHash: RoundHash[T])
 
   case class RoundState(facilitators: Set[Id] = Set(),
                         votes: HashMap[Id, _ <: VoteData[_ <: CC]] = HashMap(),
@@ -106,7 +99,11 @@
                                         vote: VoteData[T])
                                        (implicit system: ActorSystem, keyPair: KeyPair): ConsensusRoundState = {
 
+    // TODO check if already initialized if so don't broadcast again to start
+
     val self = consensusRoundState.selfId.get
+
+    println(s"init $self consensus round hash: $roundHash, vote= $vote")
 
     val updatedRoundStates = consensusRoundState.roundStates +
       (roundHash -> getCurrentRoundState(consensusRoundState, roundHash)
@@ -169,24 +166,18 @@
 
   // TODO: here is where we call out to bundling logic
   def getConsensusBundle[T <: CC](consensusRoundState: ConsensusRoundState,
-                                  roundHash: RoundHash[T])(implicit keyPair: KeyPair): CreateCheckpointEdgeResponse = {
+                                  roundHash: RoundHash[T])(implicit keyPair: KeyPair): CheckpointProposal = {
     val roundState = getCurrentRoundState(consensusRoundState, roundHash)
+
     // figure out what the majority of bundles agreed upon
     val bundles = roundState.proposals
 
     val dao = consensusRoundState.dao
 
-    EdgeService.createCheckpointEdgeProposal(dao.transactionMemPoolThresholdMet,
-      dao.minCheckpointFormationThreshold, dao.validationTips)
-
-    /*
-    bundleProposal match {
-      case CheckpointProposal(data) =>
-        data
-      case ConflictProposal(data) =>
-        data
-    }
-    */
+    // TODO temp
+    val bundleProposal = bundles(consensusRoundState.selfId.get).asInstanceOf[CheckpointProposal]
+
+    bundleProposal
   }
 
   def handlePeerVote[T <: CC](consensusRoundState: ConsensusRoundState,
@@ -216,7 +207,6 @@
 
       val proposal = vote match {
         case CheckpointVote(data) =>
-          // TODO: sign
           CheckpointProposal(data)
         case ConflictVote(data) =>
           ConflictProposal(Bundle(BundleData(data.vote.data.accept).signed()(keyPair = keyPair)))
@@ -226,7 +216,6 @@
           handlePeerProposedBundle(updatedState, selfId, proposal, roundHash)
 
       // TODO
-
       println(s"notify everyone of a consensus proposal")
 
       notifyFacilitatorsOfMessage(facilitators,
@@ -250,7 +239,7 @@
       val bundle = getConsensusBundle(updatedState, roundHash)
 
       // call callback with accepted bundle
-      roundState.callback(ConsensusRoundResult(bundle, roundHash))
+      roundState.callback(ConsensusRoundResult(bundle.data, roundHash))
 
       // TODO: do we need to gossip this event also?
       updatedState = cleanupRoundStateCache(updatedState, roundHash)
