package org.constellation.consensus

import java.net.InetSocketAddress
import java.security.KeyPair
import java.util.concurrent.{ScheduledFuture, ScheduledThreadPoolExecutor, TimeUnit}

import akka.actor.{Actor, ActorLogging, ActorRef, ActorSystem}
import akka.pattern.ask
import akka.util.Timeout
import com.typesafe.scalalogging.Logger
import constellation._
import org.constellation.consensus.Consensus._
import org.constellation.p2p.PeerToPeer._
import org.constellation.primitives.Chain.Chain
import org.constellation.primitives.{Block, Transaction}
import org.constellation.state.ChainStateManager.{AddBlock, BlockAddedToChain, CreateBlockProposal, GetChain}
import org.constellation.util.Signed

import scala.collection.immutable.HashMap
import scala.collection.mutable.ListBuffer
import scala.util.{Failure, Try}

/*

  Consensus Flow (temporary):

  - a consensus round starts

  - we grab the latest set of transactions up to some limit

  - we send each "facilitator" every set of transactions

  - on the node we keep track of a map of facilitator ref to set of transactions

  - we take a union of the transactions

  - we create a block

  - we send the block to each of the nodes again

  - we keep track of the map of facilitator to blocks

  - once we have all of them, we compare the blocks and if they are all the same then we add the block to our local chain

  - we remove the transactions in the block from our mem pool

  - start the process again

  - if they are not the same then we reset the state and start the process again

 */
object Consensus {

  // Commands
  case class GetMemPool(replyTo: ActorRef, round: Long)
  case class CheckConsensusResult(round: Long)

  case class GenerateGenesisBlock()
  case class EnableConsensus()
  case class DisableConsensus()
  case class RegisterP2PActor(p2pActor: ActorRef)

  // Events
  case class ProposedBlockUpdated(block: Block)
  case class GetMemPoolResponse(transactions: Seq[Transaction], round: Long)
  case class PeerMemPoolUpdated(transactions: Seq[Transaction], peer: Id, round: Long)
  case class PeerProposedBlock(block: Block, peer: Id)

  case class RequestBlockProposal(round: Long, id: Id)

  // Methods

  def getFacilitators(previousBlock: Block): Set[Id] = {
    // TODO: here is where we need to grab our random sampling fancy function

    previousBlock.clusterParticipants
  }

  def isFacilitator(facilitators: Set[Id], self: Id): Boolean = {
    facilitators.contains(self)
  }

  def getConsensusBlock(peerBlockProposals: HashMap[Long, HashMap[Id, Block]],
                        currentFacilitators: Set[Id], round: Long): Option[Block] = {
    println(s"get consensus block proposals = $peerBlockProposals, round = $round, facilitators = $currentFacilitators")

    var consensusBlock: Option[Block] = None

    if (!peerBlockProposals.contains(round)) {
      println("Peer block not contains round")
      return consensusBlock
    }

    val facilitatorsWithoutBlockProposals = currentFacilitators.filter(f => {
      !peerBlockProposals(round).contains(f)
    })

<<<<<<< HEAD
    println(s"facilitatorsWithoutBlockProposals = $facilitatorsWithoutBlockProposals")

=======
>>>>>>> 1b6d3654
    if (facilitatorsWithoutBlockProposals.isEmpty) {

      val blocks = peerBlockProposals(round).values

      println(s"blocks = $blocks")

      // TODO: update to be from a threshold not all
      val allBlocksInConsensus = blocks.toList.distinct.length == 1

      if (allBlocksInConsensus) {
        consensusBlock = Some(blocks.head)
      }
    }

    consensusBlock
  }

  def notifyFacilitators(previousBlock: Block, self: Id, fx: Id => Unit): Boolean = {
    val facilitators = getFacilitators(previousBlock)

    // make sure that we are a facilitator
    if (!isFacilitator(facilitators, self)) {
      return false
    }

    facilitators.filter(p => p != self).foreach(fx)

    true
  }

  def notifyFacilitatorsOfBlockProposal(
                                         previousBlock: Block,
                                         proposedBlock: Block,
                                         self: Id,
                                         udpActor: ActorRef
                                       )(implicit system: ActorSystem): Boolean = {
    notifyFacilitators(previousBlock, self, (f) => {
      udpActor.udpSendToId(PeerProposedBlock(proposedBlock, self), f)
    })
  }

  def notifyFacilitatorsOfMemPool(
                                   previousBlock: Block, self: Id,
                                   transactions: Seq[Transaction], round: Long,
                                   udpActor: ActorRef)(implicit system: ActorSystem): Boolean = {
    // Send all of the facilitators our current memPoolState
    notifyFacilitators(previousBlock, self, (p) => {
      udpActor.udpSendToId(PeerMemPoolUpdated(transactions, self, round), p)
    })
  }

  // TODO : Use public keys to identify nodes along with a socket address.
  // I.e. we need to verify if the node associated with the IP is actually the right one and matches signature etc.
  def handleBlockAddedToChain(consensusRoundState: ConsensusRoundState,
                              latestBlock: Block,
                              memPoolManager: ActorRef,
                              self: ActorRef,
                              udpAddress: InetSocketAddress
                             ): ConsensusRoundState = {

    val peerMemPoolCache = consensusRoundState.copy().peerMemPools.filter(f => f._1 > latestBlock.round)
    val peerBlockProposalsCache= consensusRoundState.copy().peerBlockProposals.filter(f => f._1 > latestBlock.round)

    val updatedState = consensusRoundState.copy(proposedBlock = None,
      previousBlock = Some(latestBlock),
      currentFacilitators = Consensus.getFacilitators(latestBlock),
      peerMemPools = peerMemPoolCache,
      peerBlockProposals = peerBlockProposalsCache)

    if (updatedState.enabled) {
      // If we are a facilitator this round then begin consensus
      if (Consensus.isFacilitator(updatedState.currentFacilitators, consensusRoundState.selfId)) {
        memPoolManager ! GetMemPool(self, latestBlock.round + 1)
      }
    }

    updatedState
  }

  // TODO: need to revisit, useful for getting the initial seeded actor refs into the block for now
  def generateGenesisBlock(consensusRoundState: ConsensusRoundState,
                           chainStateManager: ActorRef, sender: ActorRef, replyTo: ActorRef,
                           udpAddress: InetSocketAddress)(implicit timeout: Timeout): ConsensusRoundState = {
    val updatedState = consensusRoundState.copy(selfPeerToPeerRef = Some(udpAddress))

    import constellation._

    val value = consensusRoundState.selfPeerToPeerActorRef.get

    // TODO: revisit this
    val ids = (value ? GetPeersID).mapTo[Seq[Id]].get()

    val refs = (ids ++ Seq(consensusRoundState.selfId)).toSet

    // TODO: add correct genesis block, temporary for testing
    val genesisBlock = Block("tempGenesisParentHash", 0, "tempSig", refs.toSet, 0, Seq())

    chainStateManager ! AddBlock(genesisBlock, replyTo)

    sender ! genesisBlock

    updatedState
  }

  def enableConsensus(consensusRoundState: ConsensusRoundState, memPoolManager: ActorRef, self: ActorRef): ConsensusRoundState = {
    val updatedState = consensusRoundState.copy(enabled = true)

    // If we are a facilitator this round then begin consensus
    if (Consensus.isFacilitator(consensusRoundState.currentFacilitators,
      consensusRoundState.selfId)) {
      // This is what starts consensus, it returns a response to actor of GetMemPoolResponse
      // Processing continues under receive in Consensus
      memPoolManager ! GetMemPool(self, 0L)
    }

    updatedState
  }

  def disableConsensus(consensusRoundState: ConsensusRoundState): ConsensusRoundState = {
    consensusRoundState.copy(enabled = false)
  }

  def handleProposedBlockUpdated(consensusRoundState: ConsensusRoundState, block: Block,
                                 udpAddress: InetSocketAddress, udpActor: ActorRef
                                )(implicit system: ActorSystem): ConsensusRoundState = {
    val updatedState = consensusRoundState.copy(proposedBlock = Some(block))

    val previousBlock: Option[Block] = updatedState.previousBlock
    val proposedBlock: Option[Block] = updatedState.proposedBlock

    if (proposedBlock.isDefined && previousBlock.isDefined) {
      Consensus.notifyFacilitatorsOfBlockProposal(previousBlock.get,
        proposedBlock.get,
        consensusRoundState.selfId,
        udpActor
      )
    }

    updatedState
  }

  def checkConsensusResult(consensusRoundState: ConsensusRoundState, round: Long,
                           chainStateManager: ActorRef, self: ActorRef): Option[Block] = {

    val consensusBlock =
      Consensus.getConsensusBlock(consensusRoundState.peerBlockProposals,
        consensusRoundState.currentFacilitators,
        round)

    if (consensusBlock.isDefined) {
      chainStateManager ! AddBlock(consensusBlock.get, self)
    }

    consensusBlock
  }

  def handlePeerMemPoolUpdated(consensusRoundState: ConsensusRoundState, round: Long, peer: Id,
                               transactions: Seq[Transaction], chainStateManager: ActorRef, replyTo: ActorRef): ConsensusRoundState = {

    val peerMemPools =
      consensusRoundState.peerMemPools +
        (round -> (consensusRoundState.peerMemPools.getOrElse(round, HashMap()) + (peer -> transactions)))

    val updatedState = consensusRoundState.copy(peerMemPools = peerMemPools)

    // check if we have enough mem pools to create a block
    val facilitatorsWithoutMemPools = updatedState.currentFacilitators.filter(f => {
      !updatedState.peerMemPools(round).contains(f)
    })

    if (facilitatorsWithoutMemPools.isEmpty) {
      chainStateManager ! CreateBlockProposal(updatedState.peerMemPools(round), round, replyTo)
    }

    updatedState
  }

  def handlePeerProposedBlock(consensusRoundState: ConsensusRoundState,
                              replyTo: ActorRef, block: Block, peer: Id ): ConsensusRoundState = {

    val peerBlockProposals =
      consensusRoundState.peerBlockProposals +
        (block.round -> (consensusRoundState.peerBlockProposals.getOrElse(block.round, HashMap()) + (peer -> block)))

    val updatedState = consensusRoundState.copy(peerBlockProposals = peerBlockProposals)

    replyTo ! CheckConsensusResult(block.round)

    updatedState
  }

  case class ConsensusRoundState(selfPeerToPeerActorRef: Option[ActorRef] = None,
                                 selfPeerToPeerRef: Option[InetSocketAddress] = None,
                                 enabled: Boolean = false,
                                 proposedBlock: Option[Block] = None,
                                 previousBlock: Option[Block] = None,
                                 currentFacilitators: Set[Id] = Set(),
                                 peerMemPools: HashMap[Long, HashMap[Id, Seq[Transaction]]] = HashMap(0L -> HashMap()),
                                 peerBlockProposals: HashMap[Long, HashMap[Id, Block]] = HashMap(0L -> HashMap()),
                                 selfId: Id = null
                                )
}

class Consensus(memPoolManager: ActorRef, chainManager: ActorRef, keyPair: KeyPair,
                udpAddress: InetSocketAddress = new InetSocketAddress("127.0.0.1", 16180),
                udpActor: ActorRef,
                heartbeatEnabled: Boolean = false)
               (implicit timeout: Timeout) extends Actor with ActorLogging {

  implicit val sys: ActorSystem = context.system

  val logger = Logger(s"Consensus")

  private val selfId = Id(keyPair.getPublic)
<<<<<<< HEAD

  @volatile var consensusRoundState: ConsensusRoundState = ConsensusRoundState(selfId = selfId)
=======

  @volatile var consensusRoundState: ConsensusRoundState = ConsensusRoundState(selfId = selfId)

  /*
      val tipAgeValid = System.currentTimeMillis() > (lastBlockTime + 3000)
      if (isMaster && tipAgeValid && consensusRoundState.enabled) {
        logger.debug("Creating block")
        val txs = (memPoolManager ? GetMemPoolDirect).mapTo[ListBuffer[Transaction]].get().toArray.toSeq
        val b = Block(lastBlock.parentHash, lastBlock.height + 1, "", ids.toSet, lastBlock.height + 1, txs)
        chainManager ! b
        p2p ! Broadcast(b)
        lastBlockTime = System.currentTimeMillis()
      }
    }
  */

  /*
      facilitatorsWithoutBlockProposals.foreach {
        f =>
          if (f != selfId) {
            udpActor.udpSendToId(RequestBlockProposal(highestRound, consensusRoundState.selfId), f)
          }
      }

  */
>>>>>>> 1b6d3654

  override def receive: Receive = {

    case RegisterP2PActor(p2pActor) =>
      consensusRoundState = consensusRoundState.copy(selfPeerToPeerActorRef = Some(p2pActor))

    case GenerateGenesisBlock() =>
      log.debug(s"generate genesis block = $consensusRoundState")

      this.synchronized{
        consensusRoundState =
          generateGenesisBlock(consensusRoundState, chainManager, sender, self, udpAddress)
      }

    case EnableConsensus() =>
<<<<<<< HEAD
      logger.debug(s"$selfId enable consensus")
      consensusRoundState = enableConsensus(consensusRoundState, memPoolManager, self)

    case DisableConsensus() =>
      logger.debug(s"$selfId disabled consensus")
=======
     consensusRoundState = enableConsensus(consensusRoundState, memPoolManager, self)

    case DisableConsensus() =>
>>>>>>> 1b6d3654
      consensusRoundState = disableConsensus(consensusRoundState)

    case BlockAddedToChain(latestBlock) =>
      //   log.debug(s"block added to chain = $latestBlock")

<<<<<<< HEAD
      logger.debug(s"$selfId block added to chain, $latestBlock")

=======
>>>>>>> 1b6d3654
      this.synchronized {
        consensusRoundState =
          handleBlockAddedToChain(
            consensusRoundState, latestBlock, memPoolManager, self, udpAddress
          )
      }

    case ProposedBlockUpdated(block) =>
      logger.debug(s"$selfId proposed block updated= $block")

      this.synchronized {

        // This used to happen inside handlePeerProposed block but since we're routing those messages
        // over UDP, need to make this call directly since its a self-interaction
        val peerBlockProposals =
        consensusRoundState.peerBlockProposals +
          (block.round -> (consensusRoundState.peerBlockProposals.getOrElse(block.round, HashMap()) +
            (consensusRoundState.selfId -> block)))

        consensusRoundState = consensusRoundState.copy(peerBlockProposals = peerBlockProposals)

<<<<<<< HEAD
        consensusRoundState = handleProposedBlockUpdated(consensusRoundState, block, udpAddress, udpActor)
      }

=======
>>>>>>> 1b6d3654
    case g @ GetMemPoolResponse(transactions, round) =>

      // This originally is triggered by enableConsensus which starts the GetMemPool request
      // This was sent by the ChainStateManager, it will then
      // go over UDP to P2P actor, the next call is PeerMemPoolUpdated (below) on remote side.

      this.synchronized {

<<<<<<< HEAD
        logger.debug(s"$selfId get mem pool response transactions= $transactions, round=$round")

        /*
=======
>>>>>>> 1b6d3654
        if (transactions.nonEmpty) {
          //     logger.debug("GetMemPoolResponse has transactions")
        }

        val peerMemPools =
          consensusRoundState.peerMemPools +
            (round -> (consensusRoundState.peerMemPools.getOrElse(round, HashMap()) + (consensusRoundState.selfId -> transactions)))

<<<<<<< HEAD
        consensusRoundState = consensusRoundState.copy(peerMemPools = peerMemPools)
        */
=======
        val updatedState = consensusRoundState.copy(peerMemPools = peerMemPools)
        consensusRoundState = updatedState
>>>>>>> 1b6d3654

        notifyFacilitatorsOfMemPool(consensusRoundState.previousBlock.get,
          consensusRoundState.selfId, transactions, round, udpActor)

        self ! PeerMemPoolUpdated(transactions, consensusRoundState.selfId, round)
      }

    case CheckConsensusResult(round) =>
<<<<<<< HEAD
      logger.debug(s"$selfId check consensus result round= $round")
=======
>>>>>>> 1b6d3654

      this.synchronized {
        val block = checkConsensusResult(consensusRoundState, round, chainManager, self)
        logger.debug(s"$selfId check consensus result block = $block for round $round")
      }

    case PeerMemPoolUpdated(transactions, peer, round) =>
<<<<<<< HEAD
      logger.debug(s"$selfId peer mem pool updated peer = $peer, $transactions")
=======
>>>>>>> 1b6d3654

      this.synchronized {
        consensusRoundState = handlePeerMemPoolUpdated(consensusRoundState, round, peer, transactions, chainManager, self)
      }

    case PeerProposedBlock(block, peer) =>
<<<<<<< HEAD
      logger.debug(s"$selfId peer proposed block = received from ${peer.short} on ${consensusRoundState.selfId.short}")
=======
      logger.debug(s"peer proposed block = received from ${peer.short} on ${consensusRoundState.selfId.short}")
>>>>>>> 1b6d3654

      this.synchronized {
        consensusRoundState = handlePeerProposedBlock(consensusRoundState, self, block, peer)
      }

  }

}<|MERGE_RESOLUTION|>--- conflicted
+++ resolved
@@ -95,11 +95,6 @@
       !peerBlockProposals(round).contains(f)
     })
 
-<<<<<<< HEAD
-    println(s"facilitatorsWithoutBlockProposals = $facilitatorsWithoutBlockProposals")
-
-=======
->>>>>>> 1b6d3654
     if (facilitatorsWithoutBlockProposals.isEmpty) {
 
       val blocks = peerBlockProposals(round).values
@@ -314,36 +309,8 @@
   val logger = Logger(s"Consensus")
 
   private val selfId = Id(keyPair.getPublic)
-<<<<<<< HEAD
 
   @volatile var consensusRoundState: ConsensusRoundState = ConsensusRoundState(selfId = selfId)
-=======
-
-  @volatile var consensusRoundState: ConsensusRoundState = ConsensusRoundState(selfId = selfId)
-
-  /*
-      val tipAgeValid = System.currentTimeMillis() > (lastBlockTime + 3000)
-      if (isMaster && tipAgeValid && consensusRoundState.enabled) {
-        logger.debug("Creating block")
-        val txs = (memPoolManager ? GetMemPoolDirect).mapTo[ListBuffer[Transaction]].get().toArray.toSeq
-        val b = Block(lastBlock.parentHash, lastBlock.height + 1, "", ids.toSet, lastBlock.height + 1, txs)
-        chainManager ! b
-        p2p ! Broadcast(b)
-        lastBlockTime = System.currentTimeMillis()
-      }
-    }
-  */
-
-  /*
-      facilitatorsWithoutBlockProposals.foreach {
-        f =>
-          if (f != selfId) {
-            udpActor.udpSendToId(RequestBlockProposal(highestRound, consensusRoundState.selfId), f)
-          }
-      }
-
-  */
->>>>>>> 1b6d3654
 
   override def receive: Receive = {
 
@@ -359,27 +326,16 @@
       }
 
     case EnableConsensus() =>
-<<<<<<< HEAD
       logger.debug(s"$selfId enable consensus")
       consensusRoundState = enableConsensus(consensusRoundState, memPoolManager, self)
 
     case DisableConsensus() =>
       logger.debug(s"$selfId disabled consensus")
-=======
-     consensusRoundState = enableConsensus(consensusRoundState, memPoolManager, self)
-
-    case DisableConsensus() =>
->>>>>>> 1b6d3654
       consensusRoundState = disableConsensus(consensusRoundState)
 
     case BlockAddedToChain(latestBlock) =>
-      //   log.debug(s"block added to chain = $latestBlock")
-
-<<<<<<< HEAD
       logger.debug(s"$selfId block added to chain, $latestBlock")
 
-=======
->>>>>>> 1b6d3654
       this.synchronized {
         consensusRoundState =
           handleBlockAddedToChain(
@@ -401,12 +357,9 @@
 
         consensusRoundState = consensusRoundState.copy(peerBlockProposals = peerBlockProposals)
 
-<<<<<<< HEAD
         consensusRoundState = handleProposedBlockUpdated(consensusRoundState, block, udpAddress, udpActor)
       }
 
-=======
->>>>>>> 1b6d3654
     case g @ GetMemPoolResponse(transactions, round) =>
 
       // This originally is triggered by enableConsensus which starts the GetMemPool request
@@ -415,12 +368,6 @@
 
       this.synchronized {
 
-<<<<<<< HEAD
-        logger.debug(s"$selfId get mem pool response transactions= $transactions, round=$round")
-
-        /*
-=======
->>>>>>> 1b6d3654
         if (transactions.nonEmpty) {
           //     logger.debug("GetMemPoolResponse has transactions")
         }
@@ -429,13 +376,7 @@
           consensusRoundState.peerMemPools +
             (round -> (consensusRoundState.peerMemPools.getOrElse(round, HashMap()) + (consensusRoundState.selfId -> transactions)))
 
-<<<<<<< HEAD
         consensusRoundState = consensusRoundState.copy(peerMemPools = peerMemPools)
-        */
-=======
-        val updatedState = consensusRoundState.copy(peerMemPools = peerMemPools)
-        consensusRoundState = updatedState
->>>>>>> 1b6d3654
 
         notifyFacilitatorsOfMemPool(consensusRoundState.previousBlock.get,
           consensusRoundState.selfId, transactions, round, udpActor)
@@ -444,10 +385,7 @@
       }
 
     case CheckConsensusResult(round) =>
-<<<<<<< HEAD
       logger.debug(s"$selfId check consensus result round= $round")
-=======
->>>>>>> 1b6d3654
 
       this.synchronized {
         val block = checkConsensusResult(consensusRoundState, round, chainManager, self)
@@ -455,21 +393,14 @@
       }
 
     case PeerMemPoolUpdated(transactions, peer, round) =>
-<<<<<<< HEAD
       logger.debug(s"$selfId peer mem pool updated peer = $peer, $transactions")
-=======
->>>>>>> 1b6d3654
 
       this.synchronized {
         consensusRoundState = handlePeerMemPoolUpdated(consensusRoundState, round, peer, transactions, chainManager, self)
       }
 
     case PeerProposedBlock(block, peer) =>
-<<<<<<< HEAD
       logger.debug(s"$selfId peer proposed block = received from ${peer.short} on ${consensusRoundState.selfId.short}")
-=======
-      logger.debug(s"peer proposed block = received from ${peer.short} on ${consensusRoundState.selfId.short}")
->>>>>>> 1b6d3654
 
       this.synchronized {
         consensusRoundState = handlePeerProposedBlock(consensusRoundState, self, block, peer)
