--- conflicted
+++ resolved
@@ -12,7 +12,6 @@
 import org.constellation.primitives.{APIBroadcast, PeerManager}
 import org.constellation.primitives.Schema._
 import org.constellation.serializer.KryoSerializer
-import org.constellation.util.Signed
 
 import scala.collection.immutable.HashMap
 
@@ -152,15 +151,8 @@
 
     val dao = consensusRoundState.dao
 
-<<<<<<< HEAD
     // TODO temp
     val bundleProposal = bundles(consensusRoundState.selfId.get).asInstanceOf[CheckpointProposal]
-=======
-    // Remove this just for getting to compile
-    val mock = Seq(dao.genesisObservation.get.genesis.checkpoint.edge.signedObservationEdge)
-
-    EdgeService.createCheckpointEdgeProposal(dao.transactionMemPoolThresholdMet, dao.minCheckpointFormationThreshold, mock)
->>>>>>> d59a3e1c
 
     bundleProposal
   }
