package org.constellation.consensus

import java.util.concurrent.TimeUnit

import akka.pattern.ask
import akka.util.Timeout
import org.constellation.Data
import org.constellation.LevelDB.DBGet
import org.constellation.primitives.Schema.{CheckpointBlock, CheckpointCacheData, SignedObservationEdgeCache}
import constellation.EasyFutureBlock
import org.constellation.primitives.APIBroadcast
<<<<<<< HEAD
=======

import scala.concurrent.{ExecutionContext, Future}
>>>>>>> 5767b7d4

import scala.concurrent.{ExecutionContext, Future}

object Resolve {
  implicit val timeout: Timeout = Timeout(5, TimeUnit.SECONDS)

<<<<<<< HEAD
  /**
    * Find out if both parents are resolved. If not, mark parents unresolved.
    *
    * @param dao
    * @param cb
    * @param executionContext
    * @return
    */
  def resolveCheckpoint(dao: Data, cb: CheckpointBlock)(implicit executionContext: ExecutionContext): Future[Boolean] = {
=======
  // TODO: Need to include signatories ABOVE this checkpoint block later in the case
  // of signature decay.
  def attemptResolveIndividual(dao: Data, cb: CheckpointBlock, h: String) = {
    cb.signatures.map{_.toId}

    dao.peerManager ? APIBroadcast({
      apiClient =>
        apiClient.get("edge/" + h)
    })
  }

  // WIP
  def resolveCheckpoint(dao: Data, cb: CheckpointBlock)(implicit ec: ExecutionContext): Future[Boolean] = {
>>>>>>> 5767b7d4

    // Step 1 - Find out if both parents are resolved.

<<<<<<< HEAD
    val parentCache = Future.sequence(cb.checkpoint.edge.parentHashes
      .map { h => dao.hashToSignedObservationEdgeCache(h).map{h -> _} }
    )

    parentCache.map { cache: Seq[(String, Option[SignedObservationEdgeCache])] =>
        cache.map { case (parentHash, oECache: Option[SignedObservationEdgeCache]) =>
          val isMissing = parentHash.isEmpty && !dao.resolveNotifierCallbacks.contains(parentHash)
          val isResolved = oECache.exists(_.resolved)
          if (isMissing) dao.markParentsUnresolved(parentHash, cb)
          isResolved
        }.forall(_ == true)
    }
=======
    val parentCache = Future.sequence(cb.checkpoint.edge.parentHashes.map{ h =>
      (dao.dbActor ? DBGet(h)).mapTo[Option[SignedObservationEdgeCache]].map{h -> _}
    })

    val resolved = parentCache.map{ cache =>

      val parentsResolved = cache.forall(_._2.exists(_.resolved))

      val missingParents = cache.filter{case (h, c) => c.isEmpty && !dao.resolveNotifierCallbacks.contains(h)}

      missingParents.foreach{
        case (h, c) =>
          dao.resolveNotifierCallbacks.get(h) match {
            case Some(cbs) =>
              if (!cbs.contains(cb)) {
                dao.resolveNotifierCallbacks(h) :+= cb
              }
            case None =>
              attemptResolveIndividual(dao, cb, h)
              dao.resolveNotifierCallbacks(h) = Seq(cb)
          }
      }

      // TODO: Right now not storing CB in DB until it's been resolved, when that changes
      // (due to status info requirements) may ? need to have a check here to reflect that.

      parentsResolved
    }

    resolved

>>>>>>> 5767b7d4
  }
}

//
//  // WIP
//  def resolveCheckpoint(dao: Data, cb: CheckpointBlock)(implicit ec: ExecutionContext): Future[Boolean] = {
//
//    // Step 1 - Find out if both parents are resolved.
//
//    val parentCache = Future.sequence(cb.checkpoint.edge.parentHashes
//      .map { h => dao.hashToSignedObservationEdgeCache(h).map{h -> _} }
//    )
//
//    val isResolved = parentCache.map{ cache =>
//      val parentsResolved = cache.forall(_._2.exists(_.resolved))
//      val missingParents = cache.filter{case (h, c) => c.isEmpty && !dao.resolveNotifierCallbacks.contains(h)}
//
//      missingParents.foreach { case (hash, oECache) =>
//        oECache.foreach(dao.markParentsUnresolved(hash, cb))
//      }
//      // TODO: Right now not storing CB in DB until it's been resolved, when that changes
//      // (due to status info requirements) may ? need to have a check here to reflect that.
//      parentsResolved
//    }
//    isResolved
//  }<|MERGE_RESOLUTION|>--- conflicted
+++ resolved
@@ -9,28 +9,13 @@
 import org.constellation.primitives.Schema.{CheckpointBlock, CheckpointCacheData, SignedObservationEdgeCache}
 import constellation.EasyFutureBlock
 import org.constellation.primitives.APIBroadcast
-<<<<<<< HEAD
-=======
 
 import scala.concurrent.{ExecutionContext, Future}
->>>>>>> 5767b7d4
 
 import scala.concurrent.{ExecutionContext, Future}
 
 object Resolve {
   implicit val timeout: Timeout = Timeout(5, TimeUnit.SECONDS)
-
-<<<<<<< HEAD
-  /**
-    * Find out if both parents are resolved. If not, mark parents unresolved.
-    *
-    * @param dao
-    * @param cb
-    * @param executionContext
-    * @return
-    */
-  def resolveCheckpoint(dao: Data, cb: CheckpointBlock)(implicit executionContext: ExecutionContext): Future[Boolean] = {
-=======
   // TODO: Need to include signatories ABOVE this checkpoint block later in the case
   // of signature decay.
   def attemptResolveIndividual(dao: Data, cb: CheckpointBlock, h: String) = {
@@ -42,13 +27,15 @@
     })
   }
 
-  // WIP
-  def resolveCheckpoint(dao: Data, cb: CheckpointBlock)(implicit ec: ExecutionContext): Future[Boolean] = {
->>>>>>> 5767b7d4
-
-    // Step 1 - Find out if both parents are resolved.
-
-<<<<<<< HEAD
+  /**
+    * Find out if both parents are resolved. If not, mark parents unresolved.
+    *
+    * @param dao
+    * @param cb
+    * @param executionContext
+    * @return
+    */
+  def resolveCheckpoint(dao: Data, cb: CheckpointBlock)(implicit executionContext: ExecutionContext): Future[Boolean] = {
     val parentCache = Future.sequence(cb.checkpoint.edge.parentHashes
       .map { h => dao.hashToSignedObservationEdgeCache(h).map{h -> _} }
     )
@@ -61,62 +48,5 @@
           isResolved
         }.forall(_ == true)
     }
-=======
-    val parentCache = Future.sequence(cb.checkpoint.edge.parentHashes.map{ h =>
-      (dao.dbActor ? DBGet(h)).mapTo[Option[SignedObservationEdgeCache]].map{h -> _}
-    })
-
-    val resolved = parentCache.map{ cache =>
-
-      val parentsResolved = cache.forall(_._2.exists(_.resolved))
-
-      val missingParents = cache.filter{case (h, c) => c.isEmpty && !dao.resolveNotifierCallbacks.contains(h)}
-
-      missingParents.foreach{
-        case (h, c) =>
-          dao.resolveNotifierCallbacks.get(h) match {
-            case Some(cbs) =>
-              if (!cbs.contains(cb)) {
-                dao.resolveNotifierCallbacks(h) :+= cb
-              }
-            case None =>
-              attemptResolveIndividual(dao, cb, h)
-              dao.resolveNotifierCallbacks(h) = Seq(cb)
-          }
-      }
-
-      // TODO: Right now not storing CB in DB until it's been resolved, when that changes
-      // (due to status info requirements) may ? need to have a check here to reflect that.
-
-      parentsResolved
-    }
-
-    resolved
-
->>>>>>> 5767b7d4
   }
-}
-
-//
-//  // WIP
-//  def resolveCheckpoint(dao: Data, cb: CheckpointBlock)(implicit ec: ExecutionContext): Future[Boolean] = {
-//
-//    // Step 1 - Find out if both parents are resolved.
-//
-//    val parentCache = Future.sequence(cb.checkpoint.edge.parentHashes
-//      .map { h => dao.hashToSignedObservationEdgeCache(h).map{h -> _} }
-//    )
-//
-//    val isResolved = parentCache.map{ cache =>
-//      val parentsResolved = cache.forall(_._2.exists(_.resolved))
-//      val missingParents = cache.filter{case (h, c) => c.isEmpty && !dao.resolveNotifierCallbacks.contains(h)}
-//
-//      missingParents.foreach { case (hash, oECache) =>
-//        oECache.foreach(dao.markParentsUnresolved(hash, cb))
-//      }
-//      // TODO: Right now not storing CB in DB until it's been resolved, when that changes
-//      // (due to status info requirements) may ? need to have a check here to reflect that.
-//      parentsResolved
-//    }
-//    isResolved
-//  }+}