--- conflicted
+++ resolved
@@ -16,11 +16,7 @@
   // WIP
   def resolveCheckpoint(dao: Data, cb: CheckpointBlock): Boolean = {
 
-<<<<<<< HEAD
-=======
-
     // Step 1 - Find out if both parents are resolved.
-
 
     // TODO: Change to Future.sequence
     val parentCache = cb.checkpoint.edge.parentHashes.map{ h =>
@@ -44,7 +40,6 @@
 
     missingParents
 
->>>>>>> d59a3e1c
     // (dao.dbActor ? DBGet(cb.hash)).mapTo[Option[CheckpointCacheData]]
 
     val unresolvedParents = cb.checkpoint.edge.parents.foreach{
