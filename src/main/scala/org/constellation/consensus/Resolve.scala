--- conflicted
+++ resolved
@@ -4,16 +4,12 @@
 
 import akka.pattern.ask
 import akka.util.Timeout
-<<<<<<< HEAD
 import org.constellation.DAO
 import org.constellation.LevelDB.DBGet
+import org.constellation.Data
 import org.constellation.primitives.APIBroadcast
 import org.constellation.primitives.Schema.{CheckpointBlock, SignedObservationEdgeCache}
-=======
-import org.constellation.Data
-import org.constellation.primitives.APIBroadcast
 import org.constellation.primitives.Schema.CheckpointBlock
->>>>>>> 095e1604
 
 import scala.concurrent.{ExecutionContext, Future}
 
@@ -23,15 +19,10 @@
 
   // TODO: Need to include signatories ABOVE this checkpoint block later in the case
   // of signature decay.
-<<<<<<< HEAD
   def attemptResolveIndividual(dao: DAO, cb: CheckpointBlock, h: String) = {
-    cb.signatures.map{_.toId}
-=======
-  def attemptResolveIndividual(dao: Data, cb: CheckpointBlock, h: String) = {
     cb.signatures.map {
       _.toId
     }
->>>>>>> 095e1604
 
     dao.peerManager ? APIBroadcast({
       apiClient =>
