package org.constellation.consensus
import akka.actor.{Actor, ActorLogging, Cancellable, Props}
import cats.implicits._
import constellation.{wrapFutureWithMetric, _}
import org.constellation.consensus.Round._
import org.constellation.consensus.RoundManager.{BroadcastTransactionProposal, BroadcastUnionBlockProposal}
import org.constellation.primitives.Schema.{CheckpointCacheData, EdgeHashType, SignedObservationEdge, TypedEdgeHash}
import org.constellation.primitives._
import org.constellation.{ConfigUtil, DAO}

import scala.collection.mutable
import scala.concurrent.duration._
import scala.concurrent.{ExecutionContextExecutor, Future}

class Round(roundData: RoundData, dao: DAO) extends Actor with ActorLogging {

  implicit val ec: ExecutionContextExecutor = dao.edgeExecutionContext

  val transactionProposals: mutable.Map[FacilitatorId, TransactionsProposal] =
    mutable.Map()
  val checkpointBlockProposals: mutable.Map[FacilitatorId, CheckpointBlock] =
    mutable.Map()

  protected var unionTransactionProposalsTikTok: Cancellable = _

  override def receive: Receive = {
    case StartTransactionProposal(_) =>
      dao.pullTransactions(1).foreach { transactions =>
        val proposal = TransactionsProposal(
          roundData.roundId,
          FacilitatorId(dao.id),
          transactions,
          dao.threadSafeMessageMemPool.pull(1).getOrElse(Seq()),
          dao.peerInfo.flatMap(_._2.notification).toSeq
        )
        context.parent ! BroadcastTransactionProposal(
          roundData.peers,
          proposal
        )
        unionTransactionProposalsTikTok = scheduleUnionProposals
        self ! proposal
      }
    case proposal: TransactionsProposal =>
      transactionProposals += (proposal.facilitatorId -> proposal)
      if (transactionProposals.size >= roundData.peers.size + 1) {
        Option(unionTransactionProposalsTikTok).foreach(_.cancel())
        self ! UnionProposals
      }
    case UnionBlockProposal(roundId, facilitatorId, checkpointBlock) =>
      checkpointBlockProposals += (facilitatorId -> checkpointBlock)
      if (checkpointBlockProposals.size >= roundData.peers.size + 1) {
        self ! ResolveMajorityCheckpointBlock(roundId)
      }
    case UnionProposals                    => unionProposals()
    case ResolveMajorityCheckpointBlock(_) => resolveMajorityCheckpointBlock()
    case msg                               => log.info(s"Received unknown message: $msg")
  }

  private def scheduleUnionProposals: Cancellable =
    context.system.scheduler.scheduleOnce(
      ConfigUtil.getDurationFromConfig("constellation.consensus.union-proposals-timeout",
                                       15.second),
      self,
      UnionProposals
    )

  def unionProposals(): Unit = {

    val transactions = transactionProposals
      .flatMap(_._2.transactions)
      .toSet
      .union(roundData.transactions.toSet)
      .toSeq

    val messages = transactionProposals
      .flatMap(_._2.messages)
      .toSet
      .union(roundData.messages.toSet)
      .toSeq

    val notifications = transactionProposals
      .flatMap(_._2.notifications)
      .toSet
      .union(roundData.peers.flatMap(_.notification))
      .toSeq

    val cb = CheckpointBlock.createCheckpointBlock(
      transactions,
      roundData.tipsSOE.map(soe => TypedEdgeHash(soe.hash, EdgeHashType.CheckpointHash)),
      messages,
      notifications
    )(dao.keyPair)
    val blockProposal = UnionBlockProposal(roundData.roundId, FacilitatorId(dao.id), cb)
    context.parent ! BroadcastUnionBlockProposal(roundData.peers, blockProposal)
    self ! blockProposal
  }

  def resolveMajorityCheckpointBlock(): Unit = {
    implicit val shadedDao: DAO = dao

    val acceptedBlock = if (checkpointBlockProposals.nonEmpty) {
      val sameBlocks = checkpointBlockProposals
        .groupBy(_._2.baseHash)
        .maxBy(_._2.size)
        ._2

      val majorityCheckpointBlock = sameBlocks.values.foldLeft(sameBlocks.head._2)(_ + _)

      val finalFacilitators = checkpointBlockProposals.keySet.map(_.id).toSet
      val cache = CheckpointCacheData(Some(majorityCheckpointBlock),
                                      height = majorityCheckpointBlock.calculateHeight())
      broadcastSignedBlockToNonFacilitators(FinishedCheckpoint(cache, finalFacilitators))

<<<<<<< HEAD
      dao.threadSafeSnapshotService.accept(cache)
    }
    context.parent ! StopBlockCreationRound(roundData.roundId)
=======
      dao.threadSafeTipService.accept(cache)
      Some(majorityCheckpointBlock)
    } else None
    context.parent ! StopBlockCreationRound(roundData.roundId, acceptedBlock)
>>>>>>> 2b2f63b9
    context.stop(self)
  }

  def broadcastSignedBlockToNonFacilitators(
    finishedCheckpoint: FinishedCheckpoint
  ): Future[List[Option[FinishedCheckpointResponse]]] = {
    val allFacilitators = roundData.peers.map(p => p.peerMetadata.id -> p).toMap
    val signatureResponses = Future.sequence(
      dao.peerInfo.values.toList
        .filterNot(pd => allFacilitators.contains(pd.peerMetadata.id))
        .map { peer =>
          wrapFutureWithMetric(
            peer.client.postNonBlocking[Option[FinishedCheckpointResponse]](
              "finished/checkpoint",
              finishedCheckpoint,
              timeout = 20.seconds
            ),
            "finishedCheckpointBroadcast",
          )(dao, ec).recoverWith {
            case e: Throwable =>
              log.warning("Failure gathering signature", e)
              dao.metrics.incrementMetric(
                "formCheckpointSignatureResponseError"
              )
              Future.failed(e)
          }
        }
    )

    wrapFutureWithMetric(signatureResponses, "checkpointBlockFormation")(dao, ec)
  }

}

case class FacilitatorId(id: Schema.Id) extends AnyVal
case class RoundId(id: String) extends AnyVal

object Round {
  sealed trait RoundCommand {
    def roundId: RoundId
  }

  case object UnionProposals
  case class ResolveMajorityCheckpointBlock(roundId: RoundId) extends RoundCommand
  case class StartTransactionProposal(roundId: RoundId) extends RoundCommand

  case class TransactionsProposal(roundId: RoundId,
                                  facilitatorId: FacilitatorId,
                                  transactions: Seq[Transaction],
                                  messages: Seq[ChannelMessage] = Seq.empty,
                                  notifications: Seq[PeerNotification] = Seq.empty)
      extends RoundCommand

  case class UnionBlockProposal(roundId: RoundId,
                                facilitatorId: FacilitatorId,
                                checkpointBlock: CheckpointBlock)
      extends RoundCommand

  case class RoundData(roundId: RoundId,
                       peers: Set[PeerData],
                       facilitatorId: FacilitatorId,
                       transactions: Seq[Transaction],
                       tipsSOE: Seq[SignedObservationEdge],
                       messages: Seq[ChannelMessage])

  case class StopBlockCreationRound(roundId: RoundId, maybeCB: Option[CheckpointBlock]) extends RoundCommand

  def props(roundData: RoundData, dao: DAO): Props = Props(new Round(roundData, dao))
}<|MERGE_RESOLUTION|>--- conflicted
+++ resolved
@@ -111,16 +111,10 @@
                                       height = majorityCheckpointBlock.calculateHeight())
       broadcastSignedBlockToNonFacilitators(FinishedCheckpoint(cache, finalFacilitators))
 
-<<<<<<< HEAD
       dao.threadSafeSnapshotService.accept(cache)
-    }
-    context.parent ! StopBlockCreationRound(roundData.roundId)
-=======
-      dao.threadSafeTipService.accept(cache)
       Some(majorityCheckpointBlock)
     } else None
     context.parent ! StopBlockCreationRound(roundData.roundId, acceptedBlock)
->>>>>>> 2b2f63b9
     context.stop(self)
   }
 
