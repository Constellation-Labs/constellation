--- conflicted
+++ resolved
@@ -89,8 +89,7 @@
         wallet :+= pair
         complete(pair)
       } ~
-<<<<<<< HEAD
-        path("genesis" / LongNumber) { numCoins =>
+      path("genesis" / LongNumber) { numCoins =>
 
           val debtAddress = walletPair
           val dstAddress = walletPair
@@ -110,28 +109,6 @@
           complete(tx.json)
         } ~
         path("makeKeyPairs" / IntNumber) { numPairs =>
-=======
-      path("genesis" / LongNumber) { numCoins =>
-        import constellation._
-
-        val debtAddress = walletPair
-        val dstAddress = walletPair
-
-        val amount = numCoins * Schema.NormalizationFactor
-        val tx = TX(
-          TXData(
-            Seq(debtAddress.address.copy(balance = -1*amount, isGenesis = true)),
-            dstAddress.address.copy(balance=amount, isGenesis = true),
-            amount,
-            dstAccount = Some(id.id),
-            isGenesis = true
-          ).signed()(debtAddress)
-        )
-        peerToPeerActor ! tx
-        complete(tx.json)
-      } ~
-      path("makeKeyPairs" / IntNumber) { numPairs =>
->>>>>>> 67187992
         val pair = Seq.fill(numPairs){constellation.makeKeyPair()}
         wallet ++= pair
         complete(pair)
@@ -197,7 +174,6 @@
           }
         } ~
                complete { //complete(HttpEntity(ContentTypes.`text/html(UTF-8)`, "<h1>Say hello to akka-http</h1>"))
-
                  logger.info("Serve main page")
                  val html = """<!DOCTYPE html>
                               |<html lang="en">
