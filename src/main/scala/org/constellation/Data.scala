--- conflicted
+++ resolved
@@ -78,14 +78,6 @@
   @volatile var publicReputation: Map[Id, Double] = Map()
   @volatile var deterministicReputation: Map[Id, Double] = Map()
 
-<<<<<<< HEAD
-=======
-  @volatile var bundles: Set[Bundle] = Set[Bundle]()
-  @volatile var bundleBuffer: Set[Bundle] = Set[Bundle]()
-  val bestBundles: TrieMap[Id, Bundle] = TrieMap()
-
-  @volatile var previousCheckpointBundle: Option[Bundle] = None
->>>>>>> c4a1a7bd
 
   @volatile var externalAddress: InetSocketAddress = _
   @volatile var apiAddress: InetSocketAddress = _
