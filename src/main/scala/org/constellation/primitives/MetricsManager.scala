--- conflicted
+++ resolved
@@ -1,43 +1,33 @@
 package org.constellation.primitives
 
 import java.util.concurrent.TimeUnit
+
 import akka.actor.Actor
 import akka.pattern.ask
 import akka.util.Timeout
 import better.files.File
 import com.typesafe.scalalogging.Logger
-
 import constellation._
-
 import io.kontainers.micrometer.akka.AkkaMetricRegistry
 import io.micrometer.core.instrument.Clock
 import io.micrometer.core.instrument.binder.jvm._
 import io.micrometer.core.instrument.binder.logging._
 import io.micrometer.core.instrument.binder.system._
 import io.micrometer.prometheus.{PrometheusConfig, PrometheusMeterRegistry}
-
 import org.constellation.DAO
 import org.constellation.primitives.Schema.{Id, InternalHeartbeat}
 import org.constellation.util.HeartbeatSubscribe
-
 import org.joda.time.DateTime
-//import io.micrometer.core.instrument.binder.db._ // tmp comment
+//import io.micrometer.core.instrument.binder.db._
 
 import io.prometheus.client.CollectorRegistry
 
 case object GetMetrics
 
-/** Metric update wrapper. */
 case class UpdateMetric(key: String, value: String)
 
-/** Metric incrementation wrapper. */
 case class IncrementMetric(key: String)
 
-/** Metric manager class as actor.
-  *
-  * @param dao ... Data access object.
-  * @todo See comment in the active method body.
-  */
 class MetricsManager()(implicit dao: DAO) extends Actor {
 
   val logger = Logger("Metrics")
@@ -58,35 +48,20 @@
   new ProcessorMetrics().bindTo(prometheusMeterRegistry)
   new FileDescriptorMetrics().bindTo(prometheusMeterRegistry)
   new LogbackMetrics().bindTo(prometheusMeterRegistry)
-<<<<<<< HEAD
-  new ClassLoaderMetrics() bindTo ((prometheusMeterRegistry))
-  new DiskSpaceMetrics(File(System.getProperty("user.dir")).toJava).bindTo(prometheusMeterRegistry);
-=======
   new ClassLoaderMetrics()bindTo prometheusMeterRegistry
   new DiskSpaceMetrics(File(System.getProperty("user.dir")).toJava).bindTo(prometheusMeterRegistry)
   // new DatabaseTableMetrics().bindTo(prometheusMeterRegistry)
->>>>>>> ae5fa3fa
 
-  // new DatabaseTableMetrics().bindTo(prometheusMeterRegistry) // tmp comment
-
-  /** Receive method of the actor. */
   override def receive: Receive = active(Map("id" -> dao.id.b58))
 
-  /** Active method of the actor.
-    *
-    * @param metrics ... ??.
-    * @todo See comment in the method body.
-    */
   def active(metrics: Map[String, String]): Receive = {
     case GetMetrics => sender() ! metrics
 
     case UpdateMetric(key, value) => context become active(metrics + (key -> value))
 
     case IncrementMetric(key) =>
-
-      // Why are the values strings if we're just going to convert back and forth from longs? // tmp comment
-
-      val updatedMap = metrics + (key -> metrics.get(key).map { z => (z.toLong + 1).toString }.getOrElse("1"))
+      // Why are the values strings if we're just going to convert back and forth from longs?
+      val updatedMap = metrics + (key -> metrics.get(key).map{z => (z.toLong + 1).toString}.getOrElse("1"))
       context become active(updatedMap)
 
     case InternalHeartbeat(round) =>
@@ -95,38 +70,31 @@
 
         val peers = (dao.peerManager ? GetPeerInfo).mapTo[Map[Id, PeerData]].get().toSeq
 
-        val allAddresses = peers.map {
-          _._1.address.address
-        } :+ dao.selfAddressStr
+        val allAddresses = peers.map{_._1.address.address} :+ dao.selfAddressStr
 
-        val balancesBySnapshotMetrics = allAddresses.map { a =>
-          val balance = dao.addressService.get(a).map {
-            _.balanceByLatestSnapshot
-          }.getOrElse(0L)
+        val balancesBySnapshotMetrics = allAddresses.map{a =>
+          val balance = dao.addressService.get(a).map{_.balanceByLatestSnapshot}.getOrElse(0L)
           a.slice(0, 8) + " " + balance
         }.sorted.mkString(", ")
 
-        val balancesMetrics = allAddresses.map { a =>
-          val balance = dao.addressService.get(a).map {
-            _.balance
-          }.getOrElse(0L)
+
+        val balancesMetrics = allAddresses.map{a =>
+          val balance = dao.addressService.get(a).map{_.balance}.getOrElse(0L)
           a.slice(0, 8) + " " + balance
         }.sorted.mkString(", ")
 
-        //   logger.info("Metrics: " + metrics) // tmp comment
 
+     //   logger.info("Metrics: " + metrics)
         val countAll = metrics.getOrElse("transactionAccepted", "0").toLong - dao.transactionAcceptedAfterDownload
-        val startTime = dao.downloadFinishedTime // metrics.getOrElse("nodeStartTimeMS", "1").toLong // tmp comment
+        val startTime = dao.downloadFinishedTime // metrics.getOrElse("nodeStartTimeMS", "1").toLong
         val deltaStart = System.currentTimeMillis() - startTime
         val tpsAll = countAll.toDouble * 1000 / deltaStart
 
         val delta = System.currentTimeMillis() - lastCheckTime
         val deltaTX = countAll - lastTXCount
         val tps = deltaTX.toDouble * 1000 / delta
-
         lastTXCount = countAll
         lastCheckTime = System.currentTimeMillis()
-
         context become active(
           metrics + (
             "TPS_last_" + dao.processingConfig.metricCheckInterval + "_seconds" -> tps.toString,
@@ -137,9 +105,7 @@
             "nodeCurrentDate" -> new DateTime().toString()
           )
         )
+      }
 
-      } // end if
-
-  } // end def active
-
-} // end class MetricsManager+  }
+}