--- conflicted
+++ resolved
@@ -34,17 +34,10 @@
     lruCache.asImmutableMap()
 
   override def get(key: String): IO[Option[V]] =
-<<<<<<< HEAD
-    IO.pure(getSync(key))
-
-  override def put(key: String, value: V): IO[V] =
-    IO.pure(putSync(key, value))
-=======
     IO(getSync(key))
 
   override def put(key: String, value: V): IO[V] =
     IO(putSync(key, value))
->>>>>>> 628b334c
 
   override def update(key: String, updateFunc: V => V, empty: => V): IO[V] =
     get(key)
@@ -52,15 +45,6 @@
       .flatMap(put(key, _))
 
   override def remove(keys: Set[String]): IO[Unit] =
-<<<<<<< HEAD
-    IO.pure(lruCache.multiRemove(keys))
-
-  override def contains(key: String): IO[Boolean] =
-    IO.pure(containsSync(key))
-
-  override def toMap(): IO[Map[String, V]] =
-    IO.pure(lruCache.iterator.toMap)
-=======
     IO(lruCache.multiRemove(keys))
 
   override def contains(key: String): IO[Boolean] =
@@ -68,7 +52,6 @@
 
   override def toMap(): IO[Map[String, V]] =
     IO(lruCache.iterator.toMap)
->>>>>>> 628b334c
 }
 
 class ExtendedMutableLRUCache[K, V](capacity: Int) extends MutableLRUCache[K, V](capacity) {
