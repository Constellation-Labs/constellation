package org.constellation.primitives

import java.net.InetSocketAddress
import java.security.KeyPair

import akka.actor.ActorRef
<<<<<<< HEAD
=======
import better.files.File
>>>>>>> 628b334c
import constellation._
import org.constellation.NodeConfig
import org.constellation.crypto.KeyUtils
import org.constellation.p2p.PeerRegistrationRequest
import org.constellation.primitives.Schema._
import org.constellation.util.Metrics
import org.constellation.{NodeConfig, ResourceInfo}

case class LocalNodeConfig(
  externalIP: String
)


case class LocalNodeConfig(
                            externalIP: String
                          )

trait NodeData {

  @volatile var nodeConfig: NodeConfig
  // var dbActor : SwayDBDatastore = _
  var peerManager: ActorRef = _
  var metrics: Metrics = _
  var messageHashStore: swaydb.Set[String] = _
  var transactionHashStore: swaydb.Set[String] = _
  var checkpointHashStore: swaydb.Set[String] = _

  @volatile var downloadMode: Boolean = true
  @volatile var downloadInProgress: Boolean = false
  @volatile var generateRandomTX: Boolean = false
  @volatile var formCheckpoints: Boolean = true
  var heartbeatEnabled: Boolean = true

  var lastConfirmationUpdateTime: Long = System.currentTimeMillis()

  def keyPair: KeyPair = nodeConfig.primaryKeyPair

  def publicKeyHash: Int = keyPair.getPublic.hashCode()

  def id: Id = keyPair.getPublic.toId

  def selfAddressStr: String = id.address

  val dummyAddress: String = KeyUtils.makeKeyPair().getPublic.toId.address

  def externalHostString: String = nodeConfig.hostName
<<<<<<< HEAD
  def externlPeerHTTPPort: Int = nodeConfig.peerHttpPort

  def peerRegistrationRequest = PeerRegistrationRequest(externalHostString, externlPeerHTTPPort, id)

=======
  def externalPeerHTTPPort: Int = nodeConfig.peerHttpPort

  def peerRegistrationRequest =
    PeerRegistrationRequest(externalHostString,
                            externalPeerHTTPPort,
                            id,
                            ResourceInfo(
                              diskUsableBytes =
                                new java.io.File(snapshotPath.pathAsString).getUsableSpace
                            ))

  def snapshotPath: File = {
    val f = File(s"tmp/${id.medium}/snapshots")
    f.createDirectoryIfNotExists()
    f
  }
>>>>>>> 628b334c
  var remotes: Seq[InetSocketAddress] = Seq()

  def updateKeyPair(kp: KeyPair): Unit = {
    nodeConfig = nodeConfig.copy(primaryKeyPair = kp)
  }

}<|MERGE_RESOLUTION|>--- conflicted
+++ resolved
@@ -4,12 +4,8 @@
 import java.security.KeyPair
 
 import akka.actor.ActorRef
-<<<<<<< HEAD
-=======
 import better.files.File
->>>>>>> 628b334c
 import constellation._
-import org.constellation.NodeConfig
 import org.constellation.crypto.KeyUtils
 import org.constellation.p2p.PeerRegistrationRequest
 import org.constellation.primitives.Schema._
@@ -19,11 +15,6 @@
 case class LocalNodeConfig(
   externalIP: String
 )
-
-
-case class LocalNodeConfig(
-                            externalIP: String
-                          )
 
 trait NodeData {
 
@@ -54,12 +45,6 @@
   val dummyAddress: String = KeyUtils.makeKeyPair().getPublic.toId.address
 
   def externalHostString: String = nodeConfig.hostName
-<<<<<<< HEAD
-  def externlPeerHTTPPort: Int = nodeConfig.peerHttpPort
-
-  def peerRegistrationRequest = PeerRegistrationRequest(externalHostString, externlPeerHTTPPort, id)
-
-=======
   def externalPeerHTTPPort: Int = nodeConfig.peerHttpPort
 
   def peerRegistrationRequest =
@@ -76,7 +61,6 @@
     f.createDirectoryIfNotExists()
     f
   }
->>>>>>> 628b334c
   var remotes: Seq[InetSocketAddress] = Seq()
 
   def updateKeyPair(kp: KeyPair): Unit = {
