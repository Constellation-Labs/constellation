package org.constellation.primitives

import java.net.InetSocketAddress
import java.security.KeyPair
import akka.actor.ActorRef

import constellation._
<<<<<<< HEAD
import org.constellation.datastore.swaydb.SwayDBDatastore // currently unused
=======
>>>>>>> d367e7b4
import org.constellation.p2p.PeerRegistrationRequest
import org.constellation.primitives.Schema.NodeState.NodeState
import org.constellation.primitives.Schema._
import org.constellation.util.Metrics

/** Self information access to the node. */
trait NodeData {

  // var dbActor : SwayDBDatastore = _ // tmp comment
  var peerManager: ActorRef = _
  var metrics: Metrics = _

  @volatile var downloadMode: Boolean = true
  @volatile var downloadInProgress: Boolean = false
  @volatile var generateRandomTX: Boolean = false
  var heartbeatEnabled: Boolean = true

  var lastConfirmationUpdateTime: Long = System.currentTimeMillis()

  @volatile implicit var keyPair: KeyPair = _

  /** @return The public key hash of this as Int */
  def publicKeyHash: Int = keyPair.getPublic.hashCode()
<<<<<<< HEAD

  /** @return The Id of this as public key wrapper class. */
  def id: Id = Id(keyPair.getPublic.encoded)

  /** @return The return value of pubKeyToAddress. */
  def selfAddress: AddressMetaData = id.address

  /** @return The address of this as a string. */
  def selfAddressStr: String = selfAddress.address
=======
  def id: Id = keyPair.getPublic.toId
  def selfAddressStr: String = id.address
>>>>>>> d367e7b4

  @volatile var nodeState: NodeState = NodeState.PendingDownload

  var externalHostString: String = "127.0.0.1"

  var externlPeerHTTPPort: Int = 9001

<<<<<<< HEAD
  /** @return A peer registration request. */
  def peerRegistrationRequest = PeerRegistrationRequest(externalHostString, externlPeerHTTPPort, id.b58)
=======
  def peerRegistrationRequest = PeerRegistrationRequest(externalHostString, externlPeerHTTPPort, id)
>>>>>>> d367e7b4

  @volatile var externalAddress: Option[InetSocketAddress] = None
  @volatile var apiAddress: Option[InetSocketAddress] = None
  @volatile var tcpAddress: Option[InetSocketAddress] = None

  var remotes: Seq[InetSocketAddress] = Seq()
<<<<<<< HEAD

  /** @return Self. */
  def selfPeer: Signed[Peer] = Peer(id, externalAddress, apiAddress, remotes, externalHostString).signed()
=======
>>>>>>> d367e7b4

  /** Set the key pair. */
  def updateKeyPair(kp: KeyPair): Unit = {
    keyPair = kp
  }

} // end trait NodeData
<|MERGE_RESOLUTION|>--- conflicted
+++ resolved
@@ -2,22 +2,17 @@
 
 import java.net.InetSocketAddress
 import java.security.KeyPair
+
 import akka.actor.ActorRef
-
 import constellation._
-<<<<<<< HEAD
-import org.constellation.datastore.swaydb.SwayDBDatastore // currently unused
-=======
->>>>>>> d367e7b4
 import org.constellation.p2p.PeerRegistrationRequest
 import org.constellation.primitives.Schema.NodeState.NodeState
 import org.constellation.primitives.Schema._
 import org.constellation.util.Metrics
 
-/** Self information access to the node. */
 trait NodeData {
 
-  // var dbActor : SwayDBDatastore = _ // tmp comment
+  // var dbActor : SwayDBDatastore = _
   var peerManager: ActorRef = _
   var metrics: Metrics = _
 
@@ -30,51 +25,25 @@
 
   @volatile implicit var keyPair: KeyPair = _
 
-  /** @return The public key hash of this as Int */
   def publicKeyHash: Int = keyPair.getPublic.hashCode()
-<<<<<<< HEAD
-
-  /** @return The Id of this as public key wrapper class. */
-  def id: Id = Id(keyPair.getPublic.encoded)
-
-  /** @return The return value of pubKeyToAddress. */
-  def selfAddress: AddressMetaData = id.address
-
-  /** @return The address of this as a string. */
-  def selfAddressStr: String = selfAddress.address
-=======
   def id: Id = keyPair.getPublic.toId
   def selfAddressStr: String = id.address
->>>>>>> d367e7b4
 
   @volatile var nodeState: NodeState = NodeState.PendingDownload
 
   var externalHostString: String = "127.0.0.1"
-
   var externlPeerHTTPPort: Int = 9001
 
-<<<<<<< HEAD
-  /** @return A peer registration request. */
-  def peerRegistrationRequest = PeerRegistrationRequest(externalHostString, externlPeerHTTPPort, id.b58)
-=======
   def peerRegistrationRequest = PeerRegistrationRequest(externalHostString, externlPeerHTTPPort, id)
->>>>>>> d367e7b4
 
   @volatile var externalAddress: Option[InetSocketAddress] = None
   @volatile var apiAddress: Option[InetSocketAddress] = None
   @volatile var tcpAddress: Option[InetSocketAddress] = None
 
   var remotes: Seq[InetSocketAddress] = Seq()
-<<<<<<< HEAD
 
-  /** @return Self. */
-  def selfPeer: Signed[Peer] = Peer(id, externalAddress, apiAddress, remotes, externalHostString).signed()
-=======
->>>>>>> d367e7b4
-
-  /** Set the key pair. */
   def updateKeyPair(kp: KeyPair): Unit = {
     keyPair = kp
   }
 
-} // end trait NodeData
+}