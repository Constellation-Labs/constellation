package org.constellation.primitives

import org.constellation.primitives.Schema.{Cell, CellKey, Sheaf}

import scala.collection.SortedSet
import scala.collection.concurrent.TrieMap

class ActiveDAGManager {

  @volatile var activeSheafs: Seq[Sheaf] = Seq()

  implicit val ordering: Ordering[Sheaf] = Ordering.by{ s: Sheaf => -1 * s.totalScore.getOrElse(0D)}

  val cellKeyToCell : TrieMap[CellKey, Cell] = TrieMap()

  // Put into appropriate cell
  def acceptSheaf(sheaf: Sheaf): Unit = {
    activeSheafs :+= sheaf
    if (!cellKeyToCell.contains(sheaf.cellKey)) {
      cellKeyToCell(sheaf.cellKey) = Cell(SortedSet(sheaf))
    } else {
      val cell = cellKeyToCell(sheaf.cellKey)
      cellKeyToCell(sheaf.cellKey) = cell.copy(members = cell.members + sheaf)
    }
  }

  def removeSheaf(sheaf: Sheaf): Unit = {
    cellKeyToCell.get(sheaf.cellKey).foreach{
      c =>
        val newMembers = c.members.filter {_ != sheaf}
        if (newMembers.isEmpty) cellKeyToCell.remove(sheaf.cellKey)
        else {
          cellKeyToCell(sheaf.cellKey) = c.copy(members = newMembers)
        }
    }
    activeSheafs = activeSheafs.filterNot(_ == sheaf)
  }

  def cleanup(height: Int): Unit = {

<<<<<<< HEAD
=======


>>>>>>> 25b85cf9
    // Add stuff in here to cleanup from bundleToSheaf and DB including their sub-bundles.
    val lowHeightSheafs = activeSheafs.filter(j => j.height.get < (height - 2))
    lowHeightSheafs.foreach(removeSheaf)

    var toRemove: Set[Sheaf] = Set()

    cellKeyToCell.foreach{
      case (ck, c) =>
        if (ck.height < (height - 2)) {
          cellKeyToCell.remove(ck)
        }
        if (c.members.size > 10) cellKeyToCell(ck) = c.copy(members =
          SortedSet(c.members.toSeq.zipWithIndex.sorted.filter{_._2 < 5}.map{_._1} : _*))
    }
<<<<<<< HEAD
*/
=======

    //activeSheafs.groupBy(z => z.bundle.ex z.bundle.maxStackDepth)
    
    if (activeSheafs.size > 150) {
      activeSheafs.sortBy(z => -1*z.totalScore.get).zipWithIndex.filter{_._2 > 65}.map{_._1}.foreach{
        removeSheaf
      }
    }


>>>>>>> 25b85cf9
  }

}<|MERGE_RESOLUTION|>--- conflicted
+++ resolved
@@ -38,11 +38,6 @@
 
   def cleanup(height: Int): Unit = {
 
-<<<<<<< HEAD
-=======
-
-
->>>>>>> 25b85cf9
     // Add stuff in here to cleanup from bundleToSheaf and DB including their sub-bundles.
     val lowHeightSheafs = activeSheafs.filter(j => j.height.get < (height - 2))
     lowHeightSheafs.foreach(removeSheaf)
@@ -57,9 +52,7 @@
         if (c.members.size > 10) cellKeyToCell(ck) = c.copy(members =
           SortedSet(c.members.toSeq.zipWithIndex.sorted.filter{_._2 < 5}.map{_._1} : _*))
     }
-<<<<<<< HEAD
-*/
-=======
+
 
     //activeSheafs.groupBy(z => z.bundle.ex z.bundle.maxStackDepth)
     
@@ -69,8 +62,6 @@
       }
     }
 
-
->>>>>>> 25b85cf9
   }
 
 }