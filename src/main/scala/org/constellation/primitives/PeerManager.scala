--- conflicted
+++ resolved
@@ -5,23 +5,20 @@
 import akka.actor.{Actor, ActorSystem}
 import akka.http.scaladsl.model.RemoteAddress
 import akka.stream.ActorMaterializer
-<<<<<<< HEAD
 import org.constellation.primitives.Schema.NodeState.NodeState
 import org.constellation.primitives.Schema.{Id, NodeState}
 import org.constellation.util.APIClient
 import org.constellation.{AddPeerRequest, DAO, HostPort, RemovePeerRequest}
-=======
+
 import com.typesafe.scalalogging.Logger
 import org.constellation.p2p.{PeerAuthSignRequest, PeerRegistrationRequest}
 import org.constellation.primitives.Schema.Id
 import org.constellation.util.{APIClient, HashSignature}
 import org.constellation.{AddPeerRequest, Data}
->>>>>>> 095e1604
 
+case class SetNodeStatus(id: Id, nodeStatus: NodeState)
 import scala.collection.Set
 import scala.concurrent.ExecutionContext
-
-case class SetNodeStatus(id: Id, nodeStatus: NodeState)
 
 
 case class PeerData(
@@ -39,13 +36,9 @@
 
 case object GetPeerInfo
 
-<<<<<<< HEAD
-class PeerManager(dao: DAO)(implicit val materialize: ActorMaterializer) extends Actor {
-=======
-class PeerManager(ipManager: IPManager, dao: Data)(implicit val materialize: ActorMaterializer) extends Actor {
+class PeerManager(ipManager: IPManager, dao: DAO)(implicit val materialize: ActorMaterializer) extends Actor {
 
   val logger = Logger(s"PeerManager")
->>>>>>> 095e1604
 
   override def receive: Receive = active(Map.empty)
 
@@ -53,8 +46,7 @@
 
   def active(peerInfo: Map[Id, PeerData]): Receive = {
 
-<<<<<<< HEAD
-    case RemovePeerRequest(hp, id) =>
+case RemovePeerRequest(hp, id) =>
 
       val updatedPeerInfo = peerInfo.filter { case (pid, d) =>
         val badHost = hp.exists { case HostPort(host, port) => d.client.hostName == host && d.client.apiPort == port }
@@ -78,16 +70,8 @@
           peerInfo + (id -> pd.copy(nodeState = nodeStatus))
       }.getOrElse(peerInfo)
 
-      context become active(updated)
-
-    case a @ AddPeerRequest(host, udpPort, port, id, ns) =>
-      val client = new APIClient()(context.system, materialize).setConnection(host, port)
-=======
-
-
-    case a @ AddPeerRequest(host, udpPort, port, id) =>
-      val client = APIClient(host, port)
->>>>>>> 095e1604
+      context become active(updated)    case a @ AddPeerRequest(host, udpPort, port, id, ns) =>
+      val client =  APIClient(host, port)
 
       client.id = id
       val updatedPeerInfo = peerInfo + (id -> PeerData(a, client, nodeState = ns))
