--- conflicted
+++ resolved
@@ -7,12 +7,8 @@
 import com.github.fge.jsonschema.main.{JsonSchemaFactory, JsonValidator}
 import constellation._
 import org.constellation.DAO
-<<<<<<< HEAD
-import org.constellation.util.{MerkleProof, ProductHash, SignatureBatch}
+import org.constellation.util.{MerkleProof, Signable, SignatureBatch}
 import org.json4s.jackson.JsonMethods.{asJsonNode, parse}
-=======
-import org.constellation.util.{MerkleProof, Signable, SignatureBatch}
->>>>>>> d367e7b4
 
 // Should channelId be associated with a unique keyPair or not?
 case class ChannelMessageData(
@@ -21,16 +17,12 @@
                                channelId: String
                              ) extends Signable
 
-<<<<<<< HEAD
 case class ChannelOpen(
                       jsonSchema: Option[String] = None,
                       allowInvalid: Boolean = true
                       )
 
-case class SignedData[+D <: ProductHash](
-=======
 case class SignedData[+D <: Signable](
->>>>>>> d367e7b4
                                           data: D,
                                           signatures: SignatureBatch
                                         ) extends Signable
