package org.constellation.primitives

import java.util.concurrent.Semaphore

import com.fasterxml.jackson.databind.JsonNode
import com.github.fge.jsonschema.core.report.ProcessingReport
import com.github.fge.jsonschema.main.{JsonSchemaFactory, JsonValidator}
<<<<<<< HEAD
import com.typesafe.scalalogging.Logger
=======
import com.typesafe.scalalogging.{Logger, StrictLogging}
>>>>>>> c58f84cf
import org.json4s.jackson.JsonMethods.{asJsonNode, parse}
import constellation._
import org.constellation.DAO
import org.constellation.util.{MerkleProof, Signable, SignatureBatch}

import scala.concurrent.Future

// Should channelId be associated with a unique keyPair or not?

case class ChannelMessageData(
  message: String,
  previousMessageHash: String,
<<<<<<< HEAD
  channelName: String
) extends Signable with ChannelRequest
=======
  channelId: String
) extends Signable
>>>>>>> c58f84cf

case class SignedData[+D <: Signable](
  data: D,
  signatures: SignatureBatch
) extends Signable

case class ChannelMessageMetadata(
  channelMessage: ChannelMessage,
  blockHash: Option[String] = None,
  snapshotHash: Option[String] = None
)

case class ChannelMetadata(
  channelOpen: ChannelOpen,
  genesisMessageMetadata: ChannelMessageMetadata,
  totalNumMessages: Long = 0L,
  last25MessageHashes: Seq[String] = Seq()
)


case class SingleChannelUIOutput(
                                  channelOpen: ChannelOpen,
                                  totalNumMessages: Long = 0L,
                                  last25MessageHashes: Seq[String] = Seq(),
                                  genesisAddress: String
                                )


case class ChannelMessage(signedMessageData: SignedData[ChannelMessageData])

object ChannelMessage extends StrictLogging {


  val logger = Logger("ChannelMessage")

  def create(message: String, previous: String, channelId: String)(
    implicit dao: DAO
  ): ChannelMessage = {
    val data = ChannelMessageData(message, previous, channelId)
    ChannelMessage(
      SignedData(data, hashSignBatchZeroTyped(data, dao.keyPair))
    )
  }

  def createGenesis(
    channelOpenRequest: ChannelOpen
  )(implicit dao: DAO): Future[ChannelOpenResponse] = {

    logger.info(s"Channel open $channelOpenRequest")

    dao.threadSafeMessageMemPool.selfChannelNameToGenesisMessage
<<<<<<< HEAD
      .get(channelOpenRequest.channelName)
=======
      .get(channelOpenRequest.name)
>>>>>>> c58f84cf
      .map { msg =>
        Future.successful(
          ChannelOpenResponse("Error: channel name already in use", msg.signedMessageData.hash)
        )
      }
      .getOrElse {
<<<<<<< HEAD
        logger.info(s"Channel not in use")

        val genesisMessageStr = channelOpenRequest.json
        val msg = create(genesisMessageStr, Genesis.CoinBaseHash, channelOpenRequest.channelName)
        dao.threadSafeMessageMemPool.selfChannelNameToGenesisMessage(channelOpenRequest.channelName) = msg
        val genesisHashChannelId = msg.signedMessageData.hash
        dao.threadSafeMessageMemPool.selfChannelIdToName(genesisHashChannelId) =
          channelOpenRequest.channelName
=======
        val genesisMessageStr = channelOpenRequest.json
        val msg = create(genesisMessageStr, Genesis.CoinBaseHash, channelOpenRequest.name)
        dao.threadSafeMessageMemPool.selfChannelNameToGenesisMessage(channelOpenRequest.name) = msg
        val genesisHashChannelId = msg.signedMessageData.hash
        dao.threadSafeMessageMemPool.selfChannelIdToName(genesisHashChannelId) =
          channelOpenRequest.name
>>>>>>> c58f84cf
        dao.threadSafeMessageMemPool.put(Seq(msg), overrideLimit = true)
        val semaphore = new Semaphore(1)
        dao.threadSafeMessageMemPool.activeChannels(genesisHashChannelId) = semaphore
        semaphore.acquire()
        Future {
          var retries = 0
          var metadata: Option[ChannelMetadata] = None
          while (retries < 10 && metadata.isEmpty) {
            retries += 1
            Thread.sleep(1000)
            metadata = dao.channelService.get(genesisHashChannelId)
          }
          val response =
            if (metadata.isEmpty) "Timeout awaiting block acceptance"
            else {
              "Success"
            }
<<<<<<< HEAD
          ChannelOpenResponse(response, genesisHashChannelId, channelOpenRequest.jsonSchema)
=======
          ChannelOpenResponse(response, genesisHashChannelId)
>>>>>>> c58f84cf
        }(dao.edgeExecutionContext)
      }
  }

  def createMessages(
    channelSendRequest: ChannelSendRequest
  )(implicit dao: DAO): Future[ChannelSendResponse] = {

    dao.messageService
<<<<<<< HEAD
      .get(channelSendRequest.channelName)
      .map { previousMessage =>
        val previous = previousMessage.channelMessage.signedMessageData.hash

        val messages: Seq[ChannelMessage] = channelSendRequest.messages
          .foldLeft(previous -> Seq[ChannelMessage]()) {
            case ((prvHash, signedMessages), nextMessage) =>
              val nextSigned = create(nextMessage, previous, channelSendRequest.channelName)
=======
      .get(channelSendRequest.channelId)
      .map { previousMessage =>
        val previous = previousMessage.channelMessage.signedMessageData.hash

        val messages = channelSendRequest.messages
          .foldLeft(previous -> Seq[ChannelMessage]()) {
            case ((prvHash, signedMessages), nextMessage) =>
              val nextSigned = create(nextMessage, previous, channelSendRequest.channelId)
>>>>>>> c58f84cf
              nextSigned.signedMessageData.hash -> (signedMessages :+ nextSigned)
          }
          ._2
        dao.threadSafeMessageMemPool.put(messages, overrideLimit = true)
        val semaphore = new Semaphore(1)
<<<<<<< HEAD
        dao.threadSafeMessageMemPool.activeChannels(channelSendRequest.channelName) = semaphore
=======
        dao.threadSafeMessageMemPool.activeChannels(channelSendRequest.channelId) = semaphore
>>>>>>> c58f84cf
        semaphore.acquire()
        Future.successful(
          ChannelSendResponse(
            "Success",
            messages.map { _.signedMessageData.hash }
          )
        )
      }
      .getOrElse(
        Future.successful(
          ChannelSendResponse("Channel not found", Seq())
        )
      )
  }
}

case class ChannelProof(
  channelMessageMetadata: ChannelMessageMetadata,
  // snapshotProof: MerkleProof,
  checkpointProof: MerkleProof,
  checkpointMessageProof: MerkleProof
)

<<<<<<< HEAD
case class ChannelOpenRequest(
                               channelName: String,
                               jsonSchema: Option[String] = None,
                               acceptInvalid: Boolean = true
                             ) extends ChannelRequest
case class ChannelOpen(
                        channelName: String,
                        jsonSchema: Option[String] = None,
                        acceptInvalid: Boolean = true
                      )extends ChannelRequest

case class ChannelOpenResponse(errorMessage: String = "Success", genesisHash: String = "", jsonSchema: Option[String] = None)
=======
case class ChannelOpen(
  name: String,
  jsonSchema: Option[String] = None,
  acceptInvalid: Boolean = true
)
>>>>>>> c58f84cf

case class ChannelOpenResponse(
                                errorMessage: String = "Success",
                                genesisHash: String = ""
                              )

case class ChannelSendRequest(
                               channelName: String,
                               messages: Seq[String]
                             ) extends ChannelRequest
trait ChannelRequest {
  val channelName: String
}

case class ChannelSendRequestRawJson(channelId: String, messages: String)

case class ChannelSendResponse(
  errorMessage: String = "Success",
  messageHashes: Seq[String]
)

case class ChannelSendRequestRawJson(channelId: String, messages: String)

case class ChannelSendResponse(
  errorMessage: String = "Success",
  messageHashes: Seq[String]
)

case class SensorData(
                       temperature: Int,
                       name: String,
                       channelName: String
                     ) extends ChannelRequest

object SensorData {

  val jsonSchema: String = """{
                             |  "title":"Sensors data",
                             |  "type":"object",
                             |  "properties":{
                             |    "temperature": {
                             |      "type": "integer",
                             |      "minimum": -100,
                             |      "maximum": 100
                             |    },
                             |    "name": {
                             |      "type": "string",
                             |      "pattern": "^[A-Z]{4,10}$"
                             |    }
                             |  },
                             |  "required":["temperature", "name"]
                             |}""".stripMargin

  val schema: JsonNode = asJsonNode(parse(jsonSchema))
  val validator: JsonValidator = JsonSchemaFactory.byDefault().getValidator

  def validate(input: String): ProcessingReport =
    validator.validate(schema, asJsonNode(parse(input)))

  //def validate()

}

// TODO: Switch to Parent references?
/*

case class ChannelMessage(
                         oeWithValues: SignedData[ChannelMessageData]
                         )

object ChannelMessage {

  def apply(
             message: String, previous: String, channelId: String, parents: Seq[TypedEdgeHash]
           )(implicit kp: KeyPair): ChannelMessage = {

    val data = ChannelMessageData(message, previous, channelId)
    val oe = ObservationEdge(parents.head, parents(1), Some(TypedEdgeHash(data.hash, EdgeHashType.ChannelMessageDataHash)))
    val soe = constellation.signedObservationEdge(oe)
    ChannelMessage(ObservationEdgeWithValues(
      oe, soe, data
    ))

  }

}
 */<|MERGE_RESOLUTION|>--- conflicted
+++ resolved
@@ -1,16 +1,12 @@
 package org.constellation.primitives
 
 import java.util.concurrent.Semaphore
-
 import com.fasterxml.jackson.databind.JsonNode
 import com.github.fge.jsonschema.core.report.ProcessingReport
 import com.github.fge.jsonschema.main.{JsonSchemaFactory, JsonValidator}
-<<<<<<< HEAD
-import com.typesafe.scalalogging.Logger
-=======
 import com.typesafe.scalalogging.{Logger, StrictLogging}
->>>>>>> c58f84cf
 import org.json4s.jackson.JsonMethods.{asJsonNode, parse}
+
 import constellation._
 import org.constellation.DAO
 import org.constellation.util.{MerkleProof, Signable, SignatureBatch}
@@ -22,13 +18,8 @@
 case class ChannelMessageData(
   message: String,
   previousMessageHash: String,
-<<<<<<< HEAD
   channelName: String
 ) extends Signable with ChannelRequest
-=======
-  channelId: String
-) extends Signable
->>>>>>> c58f84cf
 
 case class SignedData[+D <: Signable](
   data: D,
@@ -61,8 +52,6 @@
 
 object ChannelMessage extends StrictLogging {
 
-
-  val logger = Logger("ChannelMessage")
 
   def create(message: String, previous: String, channelId: String)(
     implicit dao: DAO
@@ -80,18 +69,13 @@
     logger.info(s"Channel open $channelOpenRequest")
 
     dao.threadSafeMessageMemPool.selfChannelNameToGenesisMessage
-<<<<<<< HEAD
       .get(channelOpenRequest.channelName)
-=======
-      .get(channelOpenRequest.name)
->>>>>>> c58f84cf
       .map { msg =>
         Future.successful(
           ChannelOpenResponse("Error: channel name already in use", msg.signedMessageData.hash)
         )
       }
       .getOrElse {
-<<<<<<< HEAD
         logger.info(s"Channel not in use")
 
         val genesisMessageStr = channelOpenRequest.json
@@ -100,14 +84,6 @@
         val genesisHashChannelId = msg.signedMessageData.hash
         dao.threadSafeMessageMemPool.selfChannelIdToName(genesisHashChannelId) =
           channelOpenRequest.channelName
-=======
-        val genesisMessageStr = channelOpenRequest.json
-        val msg = create(genesisMessageStr, Genesis.CoinBaseHash, channelOpenRequest.name)
-        dao.threadSafeMessageMemPool.selfChannelNameToGenesisMessage(channelOpenRequest.name) = msg
-        val genesisHashChannelId = msg.signedMessageData.hash
-        dao.threadSafeMessageMemPool.selfChannelIdToName(genesisHashChannelId) =
-          channelOpenRequest.name
->>>>>>> c58f84cf
         dao.threadSafeMessageMemPool.put(Seq(msg), overrideLimit = true)
         val semaphore = new Semaphore(1)
         dao.threadSafeMessageMemPool.activeChannels(genesisHashChannelId) = semaphore
@@ -125,11 +101,7 @@
             else {
               "Success"
             }
-<<<<<<< HEAD
           ChannelOpenResponse(response, genesisHashChannelId, channelOpenRequest.jsonSchema)
-=======
-          ChannelOpenResponse(response, genesisHashChannelId)
->>>>>>> c58f84cf
         }(dao.edgeExecutionContext)
       }
   }
@@ -139,7 +111,6 @@
   )(implicit dao: DAO): Future[ChannelSendResponse] = {
 
     dao.messageService
-<<<<<<< HEAD
       .get(channelSendRequest.channelName)
       .map { previousMessage =>
         val previous = previousMessage.channelMessage.signedMessageData.hash
@@ -148,26 +119,12 @@
           .foldLeft(previous -> Seq[ChannelMessage]()) {
             case ((prvHash, signedMessages), nextMessage) =>
               val nextSigned = create(nextMessage, previous, channelSendRequest.channelName)
-=======
-      .get(channelSendRequest.channelId)
-      .map { previousMessage =>
-        val previous = previousMessage.channelMessage.signedMessageData.hash
-
-        val messages = channelSendRequest.messages
-          .foldLeft(previous -> Seq[ChannelMessage]()) {
-            case ((prvHash, signedMessages), nextMessage) =>
-              val nextSigned = create(nextMessage, previous, channelSendRequest.channelId)
->>>>>>> c58f84cf
               nextSigned.signedMessageData.hash -> (signedMessages :+ nextSigned)
           }
           ._2
         dao.threadSafeMessageMemPool.put(messages, overrideLimit = true)
         val semaphore = new Semaphore(1)
-<<<<<<< HEAD
         dao.threadSafeMessageMemPool.activeChannels(channelSendRequest.channelName) = semaphore
-=======
-        dao.threadSafeMessageMemPool.activeChannels(channelSendRequest.channelId) = semaphore
->>>>>>> c58f84cf
         semaphore.acquire()
         Future.successful(
           ChannelSendResponse(
@@ -191,7 +148,6 @@
   checkpointMessageProof: MerkleProof
 )
 
-<<<<<<< HEAD
 case class ChannelOpenRequest(
                                channelName: String,
                                jsonSchema: Option[String] = None,
@@ -204,18 +160,6 @@
                       )extends ChannelRequest
 
 case class ChannelOpenResponse(errorMessage: String = "Success", genesisHash: String = "", jsonSchema: Option[String] = None)
-=======
-case class ChannelOpen(
-  name: String,
-  jsonSchema: Option[String] = None,
-  acceptInvalid: Boolean = true
-)
->>>>>>> c58f84cf
-
-case class ChannelOpenResponse(
-                                errorMessage: String = "Success",
-                                genesisHash: String = ""
-                              )
 
 case class ChannelSendRequest(
                                channelName: String,
@@ -224,13 +168,6 @@
 trait ChannelRequest {
   val channelName: String
 }
-
-case class ChannelSendRequestRawJson(channelId: String, messages: String)
-
-case class ChannelSendResponse(
-  errorMessage: String = "Success",
-  messageHashes: Seq[String]
-)
 
 case class ChannelSendRequestRawJson(channelId: String, messages: String)
 
