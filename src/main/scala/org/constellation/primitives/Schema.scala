package org.constellation.primitives


import java.security.PublicKey

import akka.stream.scaladsl.Balance
<<<<<<< HEAD
import org.constellation.p2p.PeerToPeer.Id
import org.constellation.util.{EncodedPublicKey, ProductHash, Signed}
=======
import org.constellation.util.{ProductHash, Signed}
import org.json4s.native.Json
>>>>>>> dda89fd2

import scala.collection.mutable

// This can't be a trait due to serialization issues
object Schema {

  case class UpdateReputation(id: Id, secretReputation: Option[Double], publicReputation: Option[Double])

  // I.e. equivalent to number of sat per btc
  val NormalizationFactor: Long = 1e8.toLong

  case class SendToAddress(
                            address: Address,
                            amount: Long,
                            account: Option[PublicKey] = None,
                            normalized: Boolean = true,
                            oneTimeUse: Boolean = false
                          ) {
    def amountActual: Long = if (normalized) amount * NormalizationFactor else amount
  }

  // TODO: We also need a hash pointer to represent the post-tx counter party signing data, add later
  // TX should still be accepted even if metadata is incorrect, it just serves to help validation rounds.
  case class Address(
                      address: String,
                      balance: Long = 0L,
                      lastValidTransactionHash: Option[String] = None,
                      txHashPool: Seq[String] = Seq(),
                      txHashOverflowPointer: Option[String] = None,
                      oneTimeUse: Boolean = false,
                      depth: Int = 0
                    ) extends ProductHash {
    def normalizedBalance: Long = balance / NormalizationFactor
  }

  case class CounterPartyTXRequest(
                                    dst: Address,
                                    counterParty: Address,
                                    counterPartyAccount: Option[EncodedPublicKey]
                                  ) extends ProductHash

  sealed trait Fiber

  case class TXData(
                     src: Seq[Address],
                     dst: Address,
                     amount: Long,
                     remainder: Option[Address] = None,
                     srcAccount: Option[EncodedPublicKey] = None,
                     dstAccount: Option[EncodedPublicKey] = None,
                     counterPartySigningRequest: Option[Signed[CounterPartyTXRequest]] = None,
                     // ^ this is for extra security where a receiver can confirm a transaction without
                     // revealing it's address key -- requires receiver link dst to counterParty addresses.
                     keyMap: Seq[Int] = Seq(), // for multi-signature transactions
                     confirmationWindowSeconds: Int = 5,
                     genesisTXHash: Option[String] = None,
                     isGenesis: Boolean = false
                     // TODO: Add threshold maps
                   ) extends ProductHash {
    def inverseAmount: Long = -1*amount
  }

  case class TX(tx: Signed[TXData]) extends ProductHash with Fiber {
    def valid: Boolean = {

      // Last key is used for srcAccount when filled out.
      val addressKeys = if (tx.data.srcAccount.nonEmpty) {
        tx.encodedPublicKeys.slice(0, tx.encodedPublicKeys.size - 1)
      } else tx.encodedPublicKeys

      val km = tx.data.keyMap
      val signatureAddresses = if (km.nonEmpty) {
        val store = Array.fill(km.toSet.size)(Seq[PublicKey]())
        km.zipWithIndex.foreach{ case (keyGroupIdx, keyIdx) =>
          store(keyGroupIdx) = store(keyGroupIdx) :+ addressKeys(keyIdx).toPublicKey
        }
        store.map{constellation.pubKeysToAddress}.toSeq
      } else {
        addressKeys.map{_.toPublicKey}.map{constellation.pubKeyToAddress}
      }

      val matchingAccountValid = tx.data.srcAccount.forall(_ == tx.encodedPublicKeys.last)

      val validInputAddresses = signatureAddresses.map{_.address} == tx.data.src.map{_.address}
      validInputAddresses && tx.valid && matchingAccountValid
    }
    def normalizedAmount: Double = tx.data.amount / NormalizationFactor
    def output(outputHash: String): Option[Address] = {
      val d = tx.data
      if (d.dst.address == outputHash) Some(d.dst)
      else if (d.remainder.exists(_.address == outputHash)) d.remainder
      else None
    }
    def pretty: String = s"TX: ${this.short} FROM ${tx.data.src.head.address.slice(0, 5)}" +
      s" TO ${tx.data.dst.address.slice(0, 5)} REMAINDER " +
      s"${tx.data.remainder.map{_.address}.getOrElse("empty").slice(0, 5)} " +
      s"amount ${tx.data.amount}"

    def utxoValid(utxo: mutable.HashMap[String, Long]): Boolean = {
      if (tx.data.isGenesis) !utxo.contains(tx.data.dst.address) else {
        val srcSum = tx.data.src.map {_.address}.flatMap {utxo.get}.sum
        srcSum >= tx.data.amount && valid
      }
    }

    def updateUTXO(UTXO: mutable.HashMap[String, Long]): Unit = {
      val txDat = tx.data
      if (txDat.isGenesis) {
        // UTXO(txDat.src.head.address) = txDat.inverseAmount
        // Move elsewhere ^ too complex.
        UTXO(txDat.dst.address) = txDat.amount
      } else {

        val total = txDat.src.flatMap{s => UTXO.get(s.address)}.sum
        val remainder = total - txDat.amount

        // Empty src balance.
        txDat.src.foreach{
          s =>
            UTXO(s.address) = 0L
        }

        val prevDstBalance = UTXO.getOrElse(txDat.dst.address, 0L)
        UTXO(txDat.dst.address) = prevDstBalance + txDat.amount

        txDat.remainder.foreach{ r =>
          val prv = UTXO.getOrElse(r.address, 0L)
          UTXO(r.address) = prv + remainder
        }

        // Repopulate head src with remainder if no remainder address specified
        if (txDat.remainder.isEmpty && remainder != 0) {
          UTXO(txDat.src.head.address) = remainder
        }

      }
    }
  }

<<<<<<< HEAD
  final case class ConflictDetectedData(detectedOn: TX, conflicts: Seq[TX]) extends ProductHash

  final case class ConflictDetected(conflict: Signed[ConflictDetectedData]) extends ProductHash

  final case class VoteCandidate(tx: TX, gossip: Seq[Gossip[ProductHash]])
=======
  final case class VoteData(accept: Seq[TX], reject: Seq[TX]) extends ProductHash {
    // used to determine what voting round we are talking about
    def voteRoundHash: String = {
      accept.++(reject).sortBy(t => t.hashCode()).map(f => f.hash).mkString("-")
    }
  }
>>>>>>> dda89fd2

  final case class VoteData(accept: Seq[VoteCandidate], reject: Seq[VoteCandidate]) extends ProductHash

  final case class Vote(vote: Signed[VoteData]) extends ProductHash with Fiber

  // Participants are notarized via signatures.
  final case class BundleBlock(
                                parentHash: String,
                                height: Long,
                                txHash: Seq[String]
                              ) extends ProductHash with Fiber

  final case class BundleHash(hash: String) extends Fiber

  final case class BundleData(bundles: Seq[Fiber]) extends ProductHash

  final case class Bundle(
                           bundleData: Signed[BundleData]
                         ) extends ProductHash with Fiber {


    def extractTX: Set[TX] = {
      def process(s: Signed[BundleData]): Set[TX] = {
        val bd = s.data.bundles
        val depths = bd.map {
          case b2: Bundle =>
            process(b2.bundleData)
          case tx: TX => Set(tx)
        }
        depths.reduce(_ ++ _)
      }
      process(bundleData)
    }

    def extractIds: Set[Id] = {
      def process(s: Signed[BundleData]): Set[Id] = {
        val bd = s.data.bundles
        val depths = bd.map {
          case b2: Bundle =>
            b2.bundleData.publicKeys.map{Id}.toSet ++ process(b2.bundleData)
          case _ => Set[Id]()
        }
        depths.reduce(_ ++ _)
      }
      process(bundleData)
    }


    def maxStackDepth: Int = {
      def process(s: Signed[BundleData]): Int = {
        val bd = s.data.bundles
        val depths = bd.map {
          case b2: Bundle =>
            process(b2.bundleData) + 1
          case _ => 0
        }
        depths.max
      }
      process(bundleData) + 1
    }

    def totalNumEvents: Int = {
      def process(s: Signed[BundleData]): Int = {
        val bd = s.data.bundles
        val depths = bd.map {
          case b2: Bundle =>
            process(b2.bundleData) + 1
          case _ => 1
        }
        depths.sum
      }
      process(bundleData) + 1
    }

  }

  case class Gossip[T <: ProductHash](event: Signed[T]) extends ProductHash with Fiber {
    def iter: Seq[Signed[_ >: T <: ProductHash]] = {
      def process[Q <: ProductHash](s: Signed[Q]): Seq[Signed[ProductHash]] = {
        s.data match {
          case Gossip(g) =>
            val res = process(g)
            res :+ g
          case _ => Seq()
        }
      }
      process(event) :+ event
    }
    def stackDepth: Int = {
      def process[Q <: ProductHash](s: Signed[Q]): Int = {
        s.data match {
          case Gossip(g) =>
            process(g) + 1
          case _ => 0
        }
      }
      process(event) + 1
    }

  }

  // TODO: Move other messages here.
  sealed trait InternalCommand

  final case object GetPeersID extends InternalCommand
  final case object GetPeersData extends InternalCommand
  final case object GetUTXO extends InternalCommand
  final case object GetValidTX extends InternalCommand
  final case object GetMemPoolUTXO extends InternalCommand
  final case object ToggleHeartbeat extends InternalCommand
  final case object InternalHeartbeat extends InternalCommand
  final case object InternalBundleHeartbeat extends InternalCommand

  final case class ValidateTransaction(tx: TX) extends InternalCommand

<<<<<<< HEAD
  case class DownloadRequest()

  case class DownloadResponse(validTX: Set[TX], validUTXO: Map[String, Long])

  case class SyncData(validTX: Set[TX], memPoolTX: Set[TX])

  case class MissingTXProof(tx: TX, gossip: Seq[Gossip[ProductHash]])

  case class RequestTXProof(txHash: String)

  case class Metrics(metrics: Map[String, String])


=======
>>>>>>> dda89fd2
}<|MERGE_RESOLUTION|>--- conflicted
+++ resolved
@@ -4,13 +4,10 @@
 import java.security.PublicKey
 
 import akka.stream.scaladsl.Balance
-<<<<<<< HEAD
 import org.constellation.p2p.PeerToPeer.Id
 import org.constellation.util.{EncodedPublicKey, ProductHash, Signed}
-=======
 import org.constellation.util.{ProductHash, Signed}
 import org.json4s.native.Json
->>>>>>> dda89fd2
 
 import scala.collection.mutable
 
@@ -150,20 +147,17 @@
     }
   }
 
-<<<<<<< HEAD
   final case class ConflictDetectedData(detectedOn: TX, conflicts: Seq[TX]) extends ProductHash
 
   final case class ConflictDetected(conflict: Signed[ConflictDetectedData]) extends ProductHash
-
-  final case class VoteCandidate(tx: TX, gossip: Seq[Gossip[ProductHash]])
-=======
   final case class VoteData(accept: Seq[TX], reject: Seq[TX]) extends ProductHash {
     // used to determine what voting round we are talking about
     def voteRoundHash: String = {
       accept.++(reject).sortBy(t => t.hashCode()).map(f => f.hash).mkString("-")
     }
   }
->>>>>>> dda89fd2
+
+  final case class VoteCandidate(tx: TX, gossip: Seq[Gossip[ProductHash]])
 
   final case class VoteData(accept: Seq[VoteCandidate], reject: Seq[VoteCandidate]) extends ProductHash
 
@@ -279,7 +273,6 @@
 
   final case class ValidateTransaction(tx: TX) extends InternalCommand
 
-<<<<<<< HEAD
   case class DownloadRequest()
 
   case class DownloadResponse(validTX: Set[TX], validUTXO: Map[String, Long])
@@ -293,6 +286,4 @@
   case class Metrics(metrics: Map[String, String])
 
 
-=======
->>>>>>> dda89fd2
 }