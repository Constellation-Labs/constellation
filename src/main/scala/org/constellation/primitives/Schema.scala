package org.constellation.primitives

import java.net.InetSocketAddress
import java.security.{KeyPair, PublicKey}

import akka.actor.ActorRef
import cats.kernel.Monoid
import constellation.pubKeyToAddress
import org.constellation.LevelDB.DBPut
import org.constellation.consensus.Consensus.RemoteMessage
import org.constellation.crypto.Base58
import org.constellation.primitives.Schema.EdgeHashType.EdgeHashType
import org.constellation.util._

import scala.collection.{SortedSet, mutable}
import scala.collection.concurrent.TrieMap
import scala.util.Random

// This can't be a trait due to serialization issues
object Schema {

  case class TreeVisual(
                         name: String,
                         parent: String,
                         children: Seq[TreeVisual]
                       )

  case class TransactionQueryResponse(
                                       hash: String,
                                       transaction: Option[Transaction],
                                       inMemPool: Boolean,
                                       inDAG: Boolean,
                                       cbEdgeHash: Option[String]
                                     )

  sealed trait NodeState
  final case object PendingDownload extends NodeState
  final case object Ready extends NodeState

  sealed trait ValidationStatus

  final case object Valid extends ValidationStatus
  final case object MempoolValid extends ValidationStatus
  final case object Unknown extends ValidationStatus
  final case object DoubleSpend extends ValidationStatus

  sealed trait ConfigUpdate

  final case class ReputationUpdates(updates: Seq[UpdateReputation]) extends ConfigUpdate

  case class UpdateReputation(id: Id, secretReputation: Option[Double], publicReputation: Option[Double])

  // I.e. equivalent to number of sat per btc
  val NormalizationFactor: Long = 1e8.toLong

  case class BundleHashQueryResponse(hash: String, sheaf: Option[Sheaf], transactions: Seq[Transaction])

  case class MaxBundleGenesisHashQueryResponse(genesisBundle: Option[Bundle], genesisTX: Option[Transaction], sheaf: Option[Sheaf])

  case class SendToAddress(
                            dst: String,
                            amount: Long,
                            normalized: Boolean = true
                          ) {
    def amountActual: Long = if (normalized) amount * NormalizationFactor else amount
  }

  // TODO: We also need a hash pointer to represent the post-tx counter party signing data, add later
  // TX should still be accepted even if metadata is incorrect, it just serves to help validation rounds.
  case class AddressMetaData(
                              address: String,
                              balance: Long = 0L,
                              lastValidTransactionHash: Option[String] = None,
                              txHashPool: Seq[String] = Seq(),
                              txHashOverflowPointer: Option[String] = None,
                              oneTimeUse: Boolean = false,
                              depth: Int = 0
                            ) extends ProductHash {
    def normalizedBalance: Long = balance / NormalizationFactor
  }

  sealed trait Fiber

  case class TransactionData(
                              src: String,
                              dst: String,
                              amount: Long,
                              salt: Long = Random.nextLong() // To ensure hash uniqueness.
                            ) extends ProductHash with GossipMessage {
    def hashType = "TransactionData"
    def inverseAmount: Long = -1*amount
    def normalizedAmount: Long = amount / NormalizationFactor
    def pretty: String = s"TX: $short FROM: ${src.slice(0, 8)} " +
      s"TO: ${dst.slice(0, 8)} " +
      s"AMOUNT: $normalizedAmount"

    def srcLedgerBalance(ledger: TrieMap[String, Long]): Long = {
      ledger.getOrElse(src, 0)
    }

    def ledgerValid(ledger: TrieMap[String, Long]): Boolean = {
      srcLedgerBalance(ledger) >= amount
    }

    def updateLedger(ledger: TrieMap[String, Long]): Unit = {
      if (ledger.contains(src)) ledger(src) = ledger(src) - amount

      if (ledger.contains(dst)) ledger(dst) = ledger(dst) + amount
      else ledger(dst) = amount
    }

  }

  sealed trait GossipMessage

  // Participants are notarized via signatures.
  final case class BundleBlock(
                                parentHash: String,
                                height: Long,
                                txHash: Seq[String]
                              ) extends ProductHash with Fiber

  final case class BundleHash(hash: String) extends Fiber
  final case class TransactionHash(txHash: String) extends Fiber
  final case class ParentBundleHash(pbHash: String) extends Fiber

  // TODO: Make another bundle data with additional metadata for depth etc.
  final case class BundleData(bundles: Seq[Fiber]) extends ProductHash

  case class RequestBundleData(hash: String) extends GossipMessage
  case class HashRequest(hash: String) extends GossipMessage
  case class BatchHashRequest(hashes: Set[String]) extends GossipMessage

  case class BatchBundleHashRequest(hashes: Set[String]) extends GossipMessage with RemoteMessage
  case class BatchTXHashRequest(hashes: Set[String]) extends GossipMessage with RemoteMessage

  case class UnknownParentHashSyncInfo(
                                        firstRequestTime: Long,
                                        lastRequestTime: Long,
                                        numRequests: Int
                                      )


  /**
    * Our basic set of allowed edge hash types
    */
  object EdgeHashType extends Enumeration {
    type EdgeHashType = Value
    val AddressHash,
    CheckpointDataHash, CheckpointHash,
    TransactionDataHash, TransactionHash,
    ValidationHash = Value
  }

  /**
    * Wrapper for encapsulating a typed hash reference
    * @param hash : String of hashed value
    * @param hashType : Strictly typed from set of allowed edge formats
    */
  case class TypedEdgeHash(hash: String, hashType: EdgeHashType)

  /**
    * Basic edge format for linking two hashes with an optional piece of data attached. Similar to GraphX format.
    * Left is topologically ordered before right
    * @param left : First parent reference in order
    * @param right : Second parent reference
    * @param data : Optional hash reference to attached information
    */
  case class ObservationEdge(
                              left: TypedEdgeHash,
                              right: TypedEdgeHash,
                              data: Option[TypedEdgeHash] = None
                            ) extends ProductHash

  /**
    * Encapsulation for all witness information about a given observation edge.
    * @param signatureBatch : Collection of validation signatures about the edge.
    */
  case class SignedObservationEdge(signatureBatch: SignatureBatch) extends ProductHash {
    def plus(keyPair: KeyPair): SignedObservationEdge = this.copy(signatureBatch = signatureBatch.plus(keyPair))
    def plus(other: SignatureBatch): SignedObservationEdge = this.copy(signatureBatch = signatureBatch.plus(other))
    def plus(other: SignedObservationEdge): SignedObservationEdge = this.copy(signatureBatch = signatureBatch.plus(other.signatureBatch))
    def baseHash: String = signatureBatch.hash
  }

  /**
    * Holder for ledger update information about a transaction
    *
    * @param amount : Quantity to be transferred
    * @param salt : Ensure hash uniqueness
    */
  case class TransactionEdgeData(amount: Long, salt: Long = Random.nextLong()) extends ProductHash

  /**
    * Collection of references to transaction hashes
    * @param hashes : TX edge hashes
    */
  case class CheckpointEdgeData(hashes: Seq[String]) extends ProductHash

  case class ResolvedObservationEdge[L <: ProductHash, R <: ProductHash, +D <: ProductHash]
  (left: L, right: R, data: Option[D] = None)

  case class EdgeCell(members: mutable.SortedSet[EdgeSheaf])

  case class Transaction(edge: Edge[Address, Address, TransactionEdgeData]) {

    def store(dbActor: ActorRef, cbEdgeHash: Option[String] = None, inDAG: Boolean = true): Unit = {
      edge.store(dbActor, Some(TransactionCacheData(this, inDAG = inDAG, cbEdgeHash = cbEdgeHash)))
    }

    def src: Address = edge.resolvedObservationEdge.left
    def dst: Address = edge.resolvedObservationEdge.right

    def signatures: Set[HashSignature] = edge.signedObservationEdge.signatureBatch.signatures

    // TODO: Add proper exception on empty option
    def amount : Long = edge.resolvedObservationEdge.data.get.amount
    def baseHash: String = edge.signedObservationEdge.baseHash
    def hash: String = edge.signedObservationEdge.hash
    def plus(other: Transaction): Transaction = this.copy(
      edge = edge.copy(
        signedObservationEdge = edge.signedObservationEdge.copy(
          signatureBatch =
            edge.signedObservationEdge.signatureBatch.plus(other.edge.signedObservationEdge.signatureBatch)
        )
      )
    )
    def plus(keyPair: KeyPair): Transaction = this.copy(
      edge = edge.copy(
        signedObservationEdge = edge.signedObservationEdge.copy(
          signatureBatch =
            edge.signedObservationEdge.signatureBatch.plus(keyPair)
        )
      )
    )
  }

  case class CheckpointEdge(edge: Edge[SignedObservationEdge, SignedObservationEdge, CheckpointEdgeData]) {
    def plus(other: CheckpointEdge) = this.copy(edge = edge.plus(other.edge))
  }
  case class ValidationEdge(edge: Edge[SignedObservationEdge, SignedObservationEdge, Nothing])

  case class Edge[L <: ProductHash, R <: ProductHash, +D <: ProductHash]
  (
    observationEdge: ObservationEdge,
    signedObservationEdge: SignedObservationEdge,
    resolvedObservationEdge: ResolvedObservationEdge[L,R,D]
  ) {

    def baseHash: String = signedObservationEdge.signatureBatch.hash
    def parentHashes = Seq(observationEdge.left.hash, observationEdge.right.hash)
    def parents = Seq(observationEdge.left, observationEdge.right)

    def store[T <: AnyRef](db: ActorRef, t: Option[T] = None, resolved: Boolean = false): Unit = {
      db ! DBPut(signedObservationEdge.signatureBatch.hash, t.getOrElse(observationEdge))
      db ! DBPut(signedObservationEdge.hash, SignedObservationEdgeCache(signedObservationEdge, resolved))
      storeData(db: ActorRef)
    }

    def storeData(db: ActorRef): Unit = {
      resolvedObservationEdge.data.foreach {
        data =>
          db ! DBPut(data.hash, data)
      }
    }

    def plus(keyPair: KeyPair): Edge[L, R, D] = {
      this.copy(signedObservationEdge = signedObservationEdge.plus(keyPair))
    }

    def plus(other: Edge[_,_,_]): Edge[L, R, D] = {
      this.copy(signedObservationEdge = signedObservationEdge.plus(other.signedObservationEdge))
    }

  }

  case class Address(address: String) extends ProductHash {
    override def hash: String = address
  }

  case class AddressCacheData(
                               balance: Long,
                               reputation: Option[Double] = None,
                               ancestorBalances: Map[String, Long] = Map(),
                               ancestorReputations: Map[String, Long] = Map()
                             )
  // Instead of one balance we need a Map from soe hash to balance and reputation
  // These values should be removed automatically by eviction
  // We can maintain some kind of automatic LRU cache for keeping track of what we want to remove
  // override evict method, and clean up data.
  // We should also mark a given balance / rep as the 'primary' one.

  case class TransactionCacheData(
                                   transaction: Transaction,
                                   inDAG: Boolean = false,
                                   cbEdgeHash: Option[String] = None,
                                   cbForkEdgeHashes: Seq[String] = Seq(),
                                   rxTime: Long = System.currentTimeMillis()
                                 )

  case class CheckpointCacheData(
                                  checkpointBlock: CheckpointBlock,
                                  inDAG: Boolean = false,
                                  resolved: Boolean = false,
                                  resolutionInProgress: Boolean = false,
                                  inMemPool: Boolean = false,
                                  lastResolveAttempt: Long = System.currentTimeMillis(),
                                  rxTime: Long = System.currentTimeMillis() // TODO: Unify common metadata like this
                                )

  case class SignedObservationEdgeCache(signedObservationEdge: SignedObservationEdge, resolved: Boolean = false)

<<<<<<< HEAD
  case class CheckpointBlock(transactions: Seq[Transaction],
                             checkpoint: CheckpointEdge) {
    def hash: String = checkpoint.edge.baseHash
=======

  case class CheckpointBlock(
                              transactions: Seq[Transaction],
                              checkpoint: CheckpointEdge
                                  ) {
>>>>>>> d59a3e1c

    def signatures: Set[HashSignature] = checkpoint.edge.signedObservationEdge.signatureBatch.signatures

    def baseHash: String = checkpoint.edge.baseHash

    def store(db: ActorRef, inDAG: Boolean = false, resolved: Boolean = false): Unit = {
      transactions.foreach { rt =>
        rt.edge.store(db, Some(TransactionCacheData(rt, inDAG = inDAG)))
      }
      checkpoint.edge.store(db, Some(CheckpointCacheData(this, inDAG = inDAG)), resolved)
    }

    def plus(keyPair: KeyPair): CheckpointBlock = {
      this.copy(checkpoint = checkpoint.copy(edge = checkpoint.edge.plus(keyPair)))
    }

    def plus(other: CheckpointBlock): CheckpointBlock = {
      this.copy(checkpoint = checkpoint.plus(other.checkpoint))
    }

  }

  case class EdgeSheaf(
                        signedObservationEdge: SignedObservationEdge,
                        parent: String,
                        height: Long,
                        depth: Int,
                        score: Double
                      )


  case class PeerIPData(canonicalHostName: String, port: Option[Int])

  case class GenesisObservation(
                                 genesis: CheckpointBlock,
                                 initialDistribution: CheckpointBlock,
                                 initialDistribution2: CheckpointBlock
                               )



  // case class UnresolvedEdge(edge: )

  // TODO: Change options to ResolvedBundleMetaData


  /**
    * Local neighborhood data about a bundle
    * @param bundle : The raw bundle as embedded in the chain
    * @param height : Main Chain height
    * @param reputations : Raw heuristic score calculated from previous parent bundle
    * @param totalScore : Total score of entire chain including this bundle
    * @param rxTime : Local node receipt time
    * @param transactionsResolved : Whether or not the transaction hashes have been resolved.
    */
  case class Sheaf(
                    bundle: Bundle,
                    height: Option[Int] = None,
                    reputations: Map[String, Long] = Map(),
                    totalScore: Option[Double] = None,
                    rxTime: Long = System.currentTimeMillis(),
                    transactionsResolved: Boolean = false,
                    parent: Option[Bundle] = None,
                    child: Option[Bundle] = None,
                    pendingChildren: Option[Seq[Bundle]] = None,
                    neighbors: Option[Seq[Sheaf]] = None
                  ) {
    def safeBundle = Option(bundle)
    def isResolved: Boolean = reputations.nonEmpty && transactionsResolved && height.nonEmpty && totalScore.nonEmpty
    def cellKey: CellKey = CellKey(bundle.extractParentBundleHash.pbHash, bundle.maxStackDepth, height.getOrElse(0))
  }

  case class CellKey(hashPointer: String, depth: Int, height: Int)

  case class Cell(members: SortedSet[Sheaf])

  final case class PeerSyncHeartbeat(
                                      maxBundleMeta: Sheaf,
                                      validLedger: Map[String, Long],
                                      id: Id
                                    ) extends GossipMessage with RemoteMessage {
    def safeMaxBundle = Option(maxBundle)
    def maxBundle: Bundle = maxBundleMeta.bundle
  }

  final case class Bundle(
                           bundleData: Signed[BundleData]
                         ) extends ProductHash with Fiber with GossipMessage
    with RemoteMessage {

    def extractTXHash: Set[TransactionHash] = {
      def process(s: Signed[BundleData]): Set[TransactionHash] = {
        val bd = s.data.bundles
        val depths = bd.map {
          case b2: Bundle =>
            process(b2.bundleData)
          case h: TransactionHash => Set(h)
          case _ => Set[TransactionHash]()
        }
        if (depths.nonEmpty) {
          depths.reduce( (s1: Set[TransactionHash], s2: Set[TransactionHash]) => s1 ++ s2)
        } else {
          Set[TransactionHash]()
        }
      }
      process(bundleData)
    }

    val bundleNumber: Long = 0L //Random.nextLong()

    /*
        def extractTreeVisual: TreeVisual = {
          val parentHash = extractParentBundleHash.hash.slice(0, 5)
          def process(s: Signed[BundleData], parent: String): Seq[TreeVisual] = {
            val bd = s.data.bundles
            val depths = bd.map {
              case tx: TX =>
                TreeVisual(s"TX: ${tx.short} amount: ${tx.tx.data.normalizedAmount}", parent, Seq())
              case b2: Bundle =>
                val name = s"Bundle: ${b2.short} numTX: ${b2.extractTX.size}"
                val children = process(b2.bundleData, name)
                TreeVisual(name, parent, children)
              case _ => Seq()
            }
            depths
          }.asInstanceOf[Seq[TreeVisual]]
          val parentName = s"Bundle: $short numTX: ${extractTX.size} node: ${bundleData.id.short} parent: $parentHash"
          val children = process(bundleData, parentName)
          TreeVisual(parentName, "null", children)
        }
    */

    def extractParentBundleHash: ParentBundleHash = {
      def process(s: Signed[BundleData]): ParentBundleHash = {
        val bd = s.data.bundles
        val depths = bd.collectFirst{
          case b2: Bundle =>
            process(b2.bundleData)
          case bh: ParentBundleHash => bh
        }
        depths.get
      }
      process(bundleData)
    }

    def extractBundleHashId: (BundleHash, Id) = {
      def process(s: Signed[BundleData]): (BundleHash, Id) = {
        val bd = s.data.bundles
        val depths = bd.collectFirst{
          case b2: Bundle =>
            process(b2.bundleData)
          case bh: BundleHash => bh -> s.id
        }.get
        depths
      }
      process(bundleData)
    }

    def extractSubBundlesMinSize(minSize: Int = 2) = {
      extractSubBundles.filter{_.maxStackDepth >= minSize}
    }

    def extractSubBundleHashes: Set[String] = {
      def process(s: Signed[BundleData]): Set[String] = {
        val bd = s.data.bundles
        val depths = bd.map {
          case b2: Bundle =>
            Set(b2.hash) ++ process(b2.bundleData)
          case _ => Set[String]()
        }
        depths.reduce(_ ++ _)
      }
      process(bundleData)
    }

    def extractSubBundles: Set[Bundle] = {
      def process(s: Signed[BundleData]): Set[Bundle] = {
        val bd = s.data.bundles
        val depths = bd.map {
          case b2: Bundle =>
            Set(b2) ++ process(b2.bundleData)
          case _ => Set[Bundle]()
        }
        depths.reduce(_ ++ _)
      }
      process(bundleData)
    }

    /*
        def extractTX: Set[TX] = {
          def process(s: Signed[BundleData]): Set[TX] = {
            val bd = s.data.bundles
            val depths = bd.map {
              case b2: Bundle =>
                process(b2.bundleData)
              case tx: TX => Set(tx)
              case _ => Set[TX]()
            }
            if (depths.nonEmpty) {
              depths.reduce(_ ++ _)
            } else {
              Set()
            }
          }
          process(bundleData)
        }
    */

    // Copy this to temp val on class so as not to re-calculate
    def extractIds: Set[Id] = {
      def process(s: Signed[BundleData]): Set[Id] = {
        val bd = s.data.bundles
        val depths = bd.map {
          case b2: Bundle =>
            b2.bundleData.encodedPublicKeys.headOption.map{Id}.toSet ++ process(b2.bundleData)
          case _ => Set[Id]()
        }
        depths.reduce(_ ++ _) ++ s.encodedPublicKeys.headOption.map{Id}.toSet
      }
      process(bundleData)
    }

    def maxStackDepth: Int = {
      def process(s: Signed[BundleData]): Int = {
        val bd = s.data.bundles
        val depths = bd.map {
          case b2: Bundle =>
            process(b2.bundleData) + 1
          case _ => 0
        }
        depths.max
      }
      process(bundleData) + 1
    }

    def totalNumEvents: Int = {
      def process(s: Signed[BundleData]): Int = {
        val bd = s.data.bundles
        val depths = bd.map {
          case b2: Bundle =>
            process(b2.bundleData) + 1
          case _ => 1
        }
        depths.sum
      }
      process(bundleData) + 1
    }

    def roundHash: String = {
      bundleNumber.toString
    }

  }

  final case class Gossip[T <: ProductHash](event: Signed[T]) extends ProductHash with RemoteMessage
    with Fiber
    with GossipMessage {
    def iter: Seq[Signed[_ >: T <: ProductHash]] = {
      def process[Q <: ProductHash](s: Signed[Q]): Seq[Signed[ProductHash]] = {
        s.data match {
          case Gossip(g) =>
            val res = process(g)
            res :+ g
          case _ => Seq()
        }
      }
      process(event) :+ event
    }
    def stackDepth: Int = {
      def process[Q <: ProductHash](s: Signed[Q]): Int = {
        s.data match {
          case Gossip(g) =>
            process(g) + 1
          case _ => 0
        }
      }
      process(event) + 1
    }

  }

  // TODO: Move other messages here.
  sealed trait InternalCommand

  final case object GetPeersID extends InternalCommand
  final case object GetPeersData extends InternalCommand
  final case object GetUTXO extends InternalCommand
  final case object GetValidTX extends InternalCommand
  final case object GetMemPoolUTXO extends InternalCommand
  final case object ToggleHeartbeat extends InternalCommand
  final case object InternalHeartbeat extends InternalCommand
  final case object InternalBundleHeartbeat extends InternalCommand

  final case class ValidateTransaction(tx: Transaction) extends InternalCommand

  trait DownloadMessage

  case class DownloadRequest(time: Long = System.currentTimeMillis()) extends DownloadMessage with RemoteMessage
  case class DownloadResponse(
                               maxBundle: Bundle,
                               genesisBundle: Bundle,
                               genesisTX: Transaction
                             ) extends DownloadMessage with RemoteMessage

  final case class SyncData(validTX: Set[Transaction], memPoolTX: Set[Transaction]) extends GossipMessage with RemoteMessage

  case class MissingTXProof(tx: Transaction, gossip: Seq[Gossip[ProductHash]]) extends GossipMessage with RemoteMessage

  final case class RequestTXProof(txHash: String) extends GossipMessage with RemoteMessage

  case class MetricsResult(metrics: Map[String, String])

  final case class AddPeerFromLocal(address: InetSocketAddress) extends InternalCommand

  case class Peers(peers: Seq[InetSocketAddress])

  case class Id(encodedId: EncodedPublicKey) {
    def short: String = id.toString.slice(15, 20)
    def medium: String = id.toString.slice(15, 25).replaceAll(":", "")
    def address: AddressMetaData = pubKeyToAddress(id)
    def b58: String = Base58.encode(id.getEncoded)
    def id: PublicKey = encodedId.toPublicKey
  }

  case class GetId()

  case class GetBalance(account: PublicKey)

  case class HandShake(
                        originPeer: Signed[Peer],
                        destination: InetSocketAddress,
                        peers: Set[Signed[Peer]] = Set(),
                        requestExternalAddressCheck: Boolean = false
                      ) extends ProductHash

  // These exist because type erasure messes up pattern matching on Signed[T] such that
  // you need a wrapper case class like this
  case class HandShakeMessage(handShake: Signed[HandShake]) extends RemoteMessage
  case class HandShakeResponseMessage(handShakeResponse: Signed[HandShakeResponse]) extends RemoteMessage

  case class HandShakeResponse(
                                original: Signed[HandShake],
                                response: HandShake,
                                lastObservedExternalAddress: Option[InetSocketAddress] = None
                              ) extends ProductHash with RemoteMessage

  case class Peer(
                   id: Id,
                   externalAddress: Option[InetSocketAddress],
                   apiAddress: Option[InetSocketAddress],
                   remotes: Seq[InetSocketAddress] = Seq(),
                   externalHostString: String
                 ) extends ProductHash

  case class LocalPeerData(
                            // initialAddAddress: String
                            //    mostRecentSignedPeer: Signed[Peer],
                            //    updatedPeer: Peer,
                            //    lastRXTime: Long = System.currentTimeMillis(),
                            apiClient: APIClient
                          )

  // Experimental below

  case class CounterPartyTXRequest(
                                    dst: AddressMetaData,
                                    counterParty: AddressMetaData,
                                    counterPartyAccount: Option[EncodedPublicKey]
                                  ) extends ProductHash


  final case class ConflictDetectedData(detectedOn: Transaction, conflicts: Seq[Transaction]) extends ProductHash

  final case class ConflictDetected(conflict: Signed[ConflictDetectedData]) extends ProductHash with GossipMessage

  final case class VoteData(accept: Seq[Transaction], reject: Seq[Transaction]) extends ProductHash {
    // used to determine what voting round we are talking about
    def voteRoundHash: String = {
      accept.++(reject).sortBy(t => t.hashCode()).map(f => f.hash).mkString("-")
    }
  }

  final case class VoteCandidate(tx: Transaction, gossip: Seq[Gossip[ProductHash]])

  final case class VoteDataSimpler(accept: Seq[VoteCandidate], reject: Seq[VoteCandidate]) extends ProductHash

  final case class Vote(vote: Signed[VoteData]) extends ProductHash with Fiber

  case class TransactionSerialized(hash: String, sender: String, receiver: String, amount: Long, signers: Set[String], time: Long)
  case class Node(address: String, host: String, port: Int)

}<|MERGE_RESOLUTION|>--- conflicted
+++ resolved
@@ -310,17 +310,11 @@
 
   case class SignedObservationEdgeCache(signedObservationEdge: SignedObservationEdge, resolved: Boolean = false)
 
-<<<<<<< HEAD
-  case class CheckpointBlock(transactions: Seq[Transaction],
-                             checkpoint: CheckpointEdge) {
-    def hash: String = checkpoint.edge.baseHash
-=======
 
   case class CheckpointBlock(
                               transactions: Seq[Transaction],
                               checkpoint: CheckpointEdge
                                   ) {
->>>>>>> d59a3e1c
 
     def signatures: Set[HashSignature] = checkpoint.edge.signedObservationEdge.signatureBatch.signatures
 
