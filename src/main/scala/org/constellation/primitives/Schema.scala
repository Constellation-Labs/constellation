package org.constellation.primitives

import java.net.InetSocketAddress
import java.security.{KeyPair, PublicKey}

<<<<<<< HEAD
import akka.actor.ActorRef
=======
>>>>>>> 095e1604
import constellation.pubKeyToAddress
import org.constellation.KVDB
import org.constellation.consensus.Consensus.RemoteMessage
import org.constellation.consensus.{MemPool, TipData}
import org.constellation.primitives.Schema.EdgeHashType.EdgeHashType
import org.constellation.util._

import scala.collection.concurrent.TrieMap
import scala.collection.{SortedSet, mutable}
import scala.util.Random

// This can't be a trait due to serialization issues
object Schema {

  case class TreeVisual(
                         name: String,
                         parent: String,
                         children: Seq[TreeVisual]
                       )

  case class TransactionQueryResponse(
                                       hash: String,
                                       transaction: Option[Transaction],
                                       inMemPool: Boolean,
                                       inDAG: Boolean,
                                       cbEdgeHash: Option[String]
                                     )



  object NodeState extends Enumeration {
    type NodeState = Value
    val PendingDownload, DownloadInProgress, DownloadCompleteAwaitingFinalSync, Ready = Value
  }

  sealed trait ValidationStatus

  final case object Valid extends ValidationStatus
  final case object MempoolValid extends ValidationStatus
  final case object Unknown extends ValidationStatus
  final case object DoubleSpend extends ValidationStatus

  sealed trait ConfigUpdate

  final case class ReputationUpdates(updates: Seq[UpdateReputation]) extends ConfigUpdate

  case class UpdateReputation(id: Id, secretReputation: Option[Double], publicReputation: Option[Double])

  // I.e. equivalent to number of sat per btc
  val NormalizationFactor: Long = 1e8.toLong

  case class BundleHashQueryResponse(hash: String, sheaf: Option[Sheaf], transactions: Seq[Transaction])

  case class MaxBundleGenesisHashQueryResponse(genesisBundle: Option[Bundle], genesisTX: Option[Transaction], sheaf: Option[Sheaf])

  case class SendToAddress(
                            dst: String,
                            amount: Long,
                            normalized: Boolean = true
                          ) {
    def amountActual: Long = if (normalized) amount * NormalizationFactor else amount
  }

  // TODO: We also need a hash pointer to represent the post-tx counter party signing data, add later
  // TX should still be accepted even if metadata is incorrect, it just serves to help validation rounds.
  case class AddressMetaData(
                              address: String,
                              balance: Long = 0L,
                              lastValidTransactionHash: Option[String] = None,
                              txHashPool: Seq[String] = Seq(),
                              txHashOverflowPointer: Option[String] = None,
                              oneTimeUse: Boolean = false,
                              depth: Int = 0
                            ) extends ProductHash {
    def normalizedBalance: Long = balance / NormalizationFactor
  }

  sealed trait Fiber

  case class TransactionData(
                              src: String,
                              dst: String,
                              amount: Long,
                              salt: Long = Random.nextLong() // To ensure hash uniqueness.
                            ) extends ProductHash with GossipMessage {
    def hashType = "TransactionData"
    def inverseAmount: Long = -1*amount
    def normalizedAmount: Long = amount / NormalizationFactor
    def pretty: String = s"TX: $short FROM: ${src.slice(0, 8)} " +
      s"TO: ${dst.slice(0, 8)} " +
      s"AMOUNT: $normalizedAmount"

    def srcLedgerBalance(ledger: TrieMap[String, Long]): Long = {
      ledger.getOrElse(src, 0)
    }

    def ledgerValid(ledger: TrieMap[String, Long]): Boolean = {
      srcLedgerBalance(ledger) >= amount
    }

    def updateLedger(ledger: TrieMap[String, Long]): Unit = {
      if (ledger.contains(src)) ledger(src) = ledger(src) - amount

      if (ledger.contains(dst)) ledger(dst) = ledger(dst) + amount
      else ledger(dst) = amount
    }

  }

  sealed trait GossipMessage

  // Participants are notarized via signatures.
  final case class BundleBlock(
                                parentHash: String,
                                height: Long,
                                txHash: Seq[String]
                              ) extends ProductHash with Fiber

  final case class BundleHash(hash: String) extends Fiber
  final case class TransactionHash(txHash: String) extends Fiber
  final case class ParentBundleHash(pbHash: String) extends Fiber

  // TODO: Make another bundle data with additional metadata for depth etc.
  final case class BundleData(bundles: Seq[Fiber]) extends ProductHash

  case class RequestBundleData(hash: String) extends GossipMessage
  case class HashRequest(hash: String) extends GossipMessage
  case class BatchHashRequest(hashes: Set[String]) extends GossipMessage

  case class BatchBundleHashRequest(hashes: Set[String]) extends GossipMessage with RemoteMessage
  case class BatchTXHashRequest(hashes: Set[String]) extends GossipMessage with RemoteMessage

  case class UnknownParentHashSyncInfo(
                                        firstRequestTime: Long,
                                        lastRequestTime: Long,
                                        numRequests: Int
                                      )





  /**
    * Our basic set of allowed edge hash types
    */
  object EdgeHashType extends Enumeration {
    type EdgeHashType = Value
    val AddressHash,
    CheckpointDataHash, CheckpointHash,
    TransactionDataHash, TransactionHash,
    ValidationHash = Value
  }

  /**
    * Wrapper for encapsulating a typed hash reference
    * @param hash : String of hashed value
    * @param hashType : Strictly typed from set of allowed edge formats
    */
  case class TypedEdgeHash(hash: String, hashType: EdgeHashType)

  /**
    * Basic edge format for linking two hashes with an optional piece of data attached. Similar to GraphX format.
    * Left is topologically ordered before right
    * @param left : First parent reference in order
    * @param right : Second parent reference
    * @param data : Optional hash reference to attached information
    */
  case class ObservationEdge(
                              left: TypedEdgeHash,
                              right: TypedEdgeHash,
                              data: Option[TypedEdgeHash] = None
                            ) extends ProductHash

  /**
    * Encapsulation for all witness information about a given observation edge.
    * @param signatureBatch : Collection of validation signatures about the edge.
    */
  case class SignedVertex(signatureBatch: SignatureBatch) extends ProductHash {
    def plus(keyPair: KeyPair): SignedVertex = this.copy(signatureBatch = signatureBatch.plus(keyPair))
    def plus(hs: HashSignature): SignedVertex = this.copy(signatureBatch = signatureBatch.plus(hs))
    def plus(other: SignatureBatch): SignedVertex = this.copy(signatureBatch = signatureBatch.plus(other))
    def plus(other: SignedVertex): SignedVertex = this.copy(signatureBatch = signatureBatch.plus(other.signatureBatch))
    def baseHash: String = signatureBatch.hash
  }

  /**
    * Holder for ledger update information about a transaction
    *
    * @param amount : Quantity to be transferred
    * @param salt : Ensure hash uniqueness
    */
  case class TransactionEdgeData(amount: Long, salt: Long = Random.nextLong()) extends ProductHash

  /**
    * Collection of references to transaction hashes
    * @param hashes : TX edge hashes
    */
  case class CheckpointEdgeData(hashes: Seq[String]) extends ProductHash

  case class ResolvedObservationEdge[L <: ProductHash, R <: ProductHash, +D <: ProductHash]
  (left: L, right: R, data: Option[D] = None)

  case class EdgeCell(members: mutable.SortedSet[EdgeSheaf])

  case class Transaction(edge: Edge[Address, Address, TransactionEdgeData]) {

    def store(dbActor: KVDB, cache: TransactionCacheData): Unit = {
      edge.storeTransactionCacheData(dbActor, {originalCache: TransactionCacheData => cache.plus(originalCache)}, cache)
    }

    def ledgerApplyMemPool(dbActor: KVDB): Unit = {
      dbActor.updateAddressCacheData(
        src.hash,
        { a: AddressCacheData => a.copy(memPoolBalance = a.memPoolBalance - amount)},
        AddressCacheData(0L, 0L) // unused since this address should already exist here
      )
      dbActor.updateAddressCacheData(
        dst.hash,
        { a: AddressCacheData => a.copy(memPoolBalance = a.memPoolBalance + amount)},
        AddressCacheData(0L, 0L) // unused since this address should already exist here
      )
    }

    def ledgerApply(dbActor: KVDB): Unit = {
      dbActor.updateAddressCacheData(
        src.hash,
        { a: AddressCacheData => a.copy(balance = a.balance - amount)},
        AddressCacheData(0L, 0L) // unused since this address should already exist here
      )
      dbActor.updateAddressCacheData(
        dst.hash,
        { a: AddressCacheData => a.copy(balance = a.balance + amount)},
        AddressCacheData(0L, 0L) // unused since this address should already exist here
      )
    }

    def src: Address = edge.resolvedObservationEdge.left
    def dst: Address = edge.resolvedObservationEdge.right

    def signatures: Seq[HashSignature] = edge.signedObservationEdge.signatureBatch.signatures

    // TODO: Add proper exception on empty option
    def amount : Long = edge.resolvedObservationEdge.data.get.amount
    def baseHash: String = edge.signedObservationEdge.baseHash
    def hash: String = edge.signedObservationEdge.hash
    def plus(other: Transaction): Transaction = this.copy(
      edge = edge.plus(other.edge)
    )
    def plus(keyPair: KeyPair): Transaction = this.copy(
      edge = edge.plus(keyPair)
    )

    def validSrcSignature: Boolean = {
      edge.signedObservationEdge.signatureBatch.signatures.exists{ hs =>
        hs.publicKey.address == src.address && hs.valid(edge.signedObservationEdge.signatureBatch.hash)
      }
    }

  }

  case class CheckpointEdge(edge: Edge[SignedVertex, SignedVertex, CheckpointEdgeData]) {
    def plus(other: CheckpointEdge) = this.copy(edge = edge.plus(other.edge))
  }
  case class ValidationEdge(edge: Edge[SignedVertex, SignedVertex, Nothing])

  case class Edge[L <: ProductHash, R <: ProductHash, +D <: ProductHash]
  (
    observationEdge: ObservationEdge,
    signedObservationEdge: SignedVertex,
    resolvedObservationEdge: ResolvedObservationEdge[L,R,D]
  ) {

    def baseHash: String = signedObservationEdge.signatureBatch.hash
    def parentHashes = Seq(observationEdge.left.hash, observationEdge.right.hash)
    def parents = Seq(observationEdge.left, observationEdge.right)

    def storeTransactionCacheData(db: KVDB, update: TransactionCacheData => TransactionCacheData, empty: TransactionCacheData, resolved: Boolean = false): Unit = {
      db.updateTransactionCacheData(signedObservationEdge.baseHash, update, empty)
      db.putSignedObservationEdgeCache(signedObservationEdge.hash, SignedObservationEdgeCache(signedObservationEdge, resolved))
      resolvedObservationEdge.data.foreach {
        data =>
          db.putTransactionEdgeData(data.hash, data.asInstanceOf[TransactionEdgeData])
      }
    }

    def storeCheckpointData(db: KVDB, update: CheckpointCacheData => CheckpointCacheData, empty: CheckpointCacheData, resolved: Boolean = false): Unit = {
      db.updateCheckpointCacheData(signedObservationEdge.baseHash, update, empty)
      db.putSignedObservationEdgeCache(signedObservationEdge.hash, SignedObservationEdgeCache(signedObservationEdge, resolved))
      resolvedObservationEdge.data.foreach {
        data =>
          db.putCheckpointEdgeData(data.hash, data.asInstanceOf[CheckpointEdgeData])
      }
    }

    def plus(keyPair: KeyPair): Edge[L, R, D] = {
      this.copy(signedObservationEdge = signedObservationEdge.plus(keyPair))
    }

    def plus(hs: HashSignature): Edge[L, R, D] = {
      this.copy(signedObservationEdge = signedObservationEdge.plus(hs))
    }

    def plus(other: Edge[_,_,_]): Edge[L, R, D] = {
      this.copy(signedObservationEdge = signedObservationEdge.plus(other.signedObservationEdge))
    }

  }

  case class Address(address: String) extends ProductHash {
    override def hash: String = address
  }

  case class AddressCacheData(
                               balance: Long,
                               memPoolBalance: Long,
                               reputation: Option[Double] = None,
                               ancestorBalances: Map[String, Long] = Map(),
                               ancestorReputations: Map[String, Long] = Map(),
                               recentTransactions: Seq[String] = Seq()
                             ) {

    def plus(previous: AddressCacheData): AddressCacheData = {
      this.copy(
        ancestorBalances =
          ancestorBalances ++ previous.ancestorBalances.filterKeys(k => !ancestorBalances.contains(k)),
        ancestorReputations =
          ancestorReputations ++ previous.ancestorReputations.filterKeys(k => !ancestorReputations.contains(k)),
        recentTransactions =
          recentTransactions ++ previous.recentTransactions.filter(k => !recentTransactions.contains(k))
      )
    }

  }
  // Instead of one balance we need a Map from soe hash to balance and reputation
  // These values should be removed automatically by eviction
  // We can maintain some kind of automatic LRU cache for keeping track of what we want to remove
  // override evict method, and clean up data.
  // We should also mark a given balance / rep as the 'primary' one.

  case class TransactionCacheData(
                                   transaction: Transaction,
                                   valid: Boolean = false,
                                   inMemPool: Boolean = false,
                                   inDAG: Boolean = false,
                                   inDAGByAncestor: Map[String, Boolean] = Map(),
                                   resolved: Boolean = false,
                                   cbBaseHash: Option[String] = None,
                                   cbForkBaseHashes: Set[String] = Set(),
                                   signatureForks : Set[Transaction] = Set(),
                                   rxTime: Long = System.currentTimeMillis()
                                 ) {
    def plus(previous: TransactionCacheData): TransactionCacheData = {
      this.copy(
        inDAGByAncestor = inDAGByAncestor ++ previous.inDAGByAncestor.filterKeys(k => !inDAGByAncestor.contains(k)),
        cbForkBaseHashes = (cbForkBaseHashes ++ previous.cbForkBaseHashes) -- cbBaseHash.map{ s => Set(s)}.getOrElse(Set()),
        signatureForks = (signatureForks ++ previous.signatureForks) - transaction,
        rxTime = previous.rxTime
      )
    }
  }

  case class CheckpointCacheData(
                                  checkpointBlock: CheckpointBlock, // this is the primary tip hash of current state
                                  inDAG: Boolean = false,
                                  resolved: Boolean = false,
                                  resolutionInProgress: Boolean = false,
                                  inMemPool: Boolean = false,
                                  lastResolveAttempt: Option[Long] = None,
                                  rxTime: Long = System.currentTimeMillis(), // TODO: Unify common metadata like this
                                  children: Set[String] = Set(),
                                  forkChildren: Set[String] = Set(),
                                  forkTipHashes: Set[String] = Set(),
                                ) {

    def plus(previous: CheckpointCacheData): CheckpointCacheData = {
      this.copy(
        lastResolveAttempt = lastResolveAttempt.map{t => Some(t)}.getOrElse(previous.lastResolveAttempt),
        rxTime = previous.rxTime
      )
    }

  }

  case class SignedObservationEdgeCache(signedObservationEdge: SignedVertex, resolved: Boolean = false)

  case class CheckpointBlock(
                              transactions: Seq[Transaction],
                              checkpoint: CheckpointEdge
                                  ) {

    def uniqueSignatures: Boolean = signatures.groupBy(_.b58EncodedPublicKey).forall(_._2.size == 1)

    def signedBy(id: Id) : Boolean = witnessIds.contains(id)

    def hashSignaturesOf(id: Id) : Seq[HashSignature] = signatures.filter(_.toId == id)

    def signatureConflict(other: CheckpointBlock): Boolean = {
      signatures.exists{s =>
        other.signatures.exists{ s2 =>
          s.signature != s2.signature && s.b58EncodedPublicKey == s2.b58EncodedPublicKey
        }
      }
    }

    def witnessIds: Seq[Id] = signatures.map{_.toId}

    def signatures: Seq[HashSignature] = checkpoint.edge.signedObservationEdge.signatureBatch.signatures

    def baseHash: String = checkpoint.edge.baseHash

    // TODO: Optimize call, should store this value instead of recalculating every time.
    def soeHash: String = checkpoint.edge.signedObservationEdge.hash

    def store(db: KVDB, cache: CheckpointCacheData, resolved: Boolean): Unit = {
/*
      transactions.foreach { rt =>
        rt.edge.store(db, Some(TransactionCacheData(rt, inDAG = inDAG, resolved = true)))
      }
*/
      checkpoint.edge.storeCheckpointData(db, {prevCache: CheckpointCacheData => cache.plus(prevCache)}, cache, resolved)
    }

    def plus(keyPair: KeyPair): CheckpointBlock = {
      this.copy(checkpoint = checkpoint.copy(edge = checkpoint.edge.plus(keyPair)))
    }

    def plus(hs: HashSignature): CheckpointBlock = {
      this.copy(checkpoint = checkpoint.copy(edge = checkpoint.edge.plus(hs)))
    }

    def plus(other: CheckpointBlock): CheckpointBlock = {
      this.copy(checkpoint = checkpoint.plus(other.checkpoint))
    }

    def resolvedOE: ResolvedObservationEdge[SignedVertex, SignedVertex, CheckpointEdgeData] =
      checkpoint.edge.resolvedObservationEdge

    def parentSOE = Seq(resolvedOE.left, resolvedOE.right)
    def parentSOEHashes = Seq(resolvedOE.left.hash, resolvedOE.right.hash)

    def parentSOEBaseHashes: Seq[String] = parentSOE.map{_.baseHash}

    def soe: SignedVertex = checkpoint.edge.signedObservationEdge

  }

  case class EdgeSheaf(
                        signedObservationEdge: SignedVertex,
                        parent: String,
                        height: Long,
                        depth: Int,
                        score: Double
                      )


  case class PeerIPData(canonicalHostName: String, port: Option[Int])
  case class ValidPeerIPData(canonicalHostName: String, port: Int)

  case class GenesisObservation(
                                 genesis: CheckpointBlock,
                                 initialDistribution: CheckpointBlock,
                                 initialDistribution2: CheckpointBlock
                               ) {

    def notGenesisTips(tips: Seq[CheckpointBlock]): Boolean = {
      !tips.contains(initialDistribution) && !tips.contains(initialDistribution2)
    }
    
    def initialMemPool = MemPool(
      Set(),
      Map(
        initialDistribution.baseHash -> initialDistribution,
        initialDistribution2.baseHash -> initialDistribution2
      ),
      Map(
        initialDistribution.baseHash -> TipData(initialDistribution, 0),
        initialDistribution2.baseHash -> TipData(initialDistribution2, 0)
      )
    )
    
  }



  // case class UnresolvedEdge(edge: )

  // TODO: Change options to ResolvedBundleMetaData


  /**
    * Local neighborhood data about a bundle
    * @param bundle : The raw bundle as embedded in the chain
    * @param height : Main Chain height
    * @param reputations : Raw heuristic score calculated from previous parent bundle
    * @param totalScore : Total score of entire chain including this bundle
    * @param rxTime : Local node receipt time
    * @param transactionsResolved : Whether or not the transaction hashes have been resolved.
    */
  case class Sheaf(
                    bundle: Bundle,
                    height: Option[Int] = None,
                    reputations: Map[String, Long] = Map(),
                    totalScore: Option[Double] = None,
                    rxTime: Long = System.currentTimeMillis(),
                    transactionsResolved: Boolean = false,
                    parent: Option[Bundle] = None,
                    child: Option[Bundle] = None,
                    pendingChildren: Option[Seq[Bundle]] = None,
                    neighbors: Option[Seq[Sheaf]] = None
                  ) {
    def safeBundle = Option(bundle)
    def isResolved: Boolean = reputations.nonEmpty && transactionsResolved && height.nonEmpty && totalScore.nonEmpty
    def cellKey: CellKey = CellKey(bundle.extractParentBundleHash.pbHash, bundle.maxStackDepth, height.getOrElse(0))
  }

  case class CellKey(hashPointer: String, depth: Int, height: Int)

  case class Cell(members: SortedSet[Sheaf])

  final case class PeerSyncHeartbeat(
                                      maxBundleMeta: Sheaf,
                                      validLedger: Map[String, Long],
                                      id: Id
                                    ) extends GossipMessage with RemoteMessage {
    def safeMaxBundle = Option(maxBundle)
    def maxBundle: Bundle = maxBundleMeta.bundle
  }

  final case class Bundle(
                           bundleData: Signed[BundleData]
                         ) extends ProductHash with Fiber with GossipMessage
    with RemoteMessage {

    def extractTXHash: Set[TransactionHash] = {
      def process(s: Signed[BundleData]): Set[TransactionHash] = {
        val bd = s.data.bundles
        val depths = bd.map {
          case b2: Bundle =>
            process(b2.bundleData)
          case h: TransactionHash => Set(h)
          case _ => Set[TransactionHash]()
        }
        if (depths.nonEmpty) {
          depths.reduce( (s1: Set[TransactionHash], s2: Set[TransactionHash]) => s1 ++ s2)
        } else {
          Set[TransactionHash]()
        }
      }
      process(bundleData)
    }

    val bundleNumber: Long = 0L //Random.nextLong()

    /*
        def extractTreeVisual: TreeVisual = {
          val parentHash = extractParentBundleHash.hash.slice(0, 5)
          def process(s: Signed[BundleData], parent: String): Seq[TreeVisual] = {
            val bd = s.data.bundles
            val depths = bd.map {
              case tx: TX =>
                TreeVisual(s"TX: ${tx.short} amount: ${tx.tx.data.normalizedAmount}", parent, Seq())
              case b2: Bundle =>
                val name = s"Bundle: ${b2.short} numTX: ${b2.extractTX.size}"
                val children = process(b2.bundleData, name)
                TreeVisual(name, parent, children)
              case _ => Seq()
            }
            depths
          }.asInstanceOf[Seq[TreeVisual]]
          val parentName = s"Bundle: $short numTX: ${extractTX.size} node: ${bundleData.id.short} parent: $parentHash"
          val children = process(bundleData, parentName)
          TreeVisual(parentName, "null", children)
        }
    */

    def extractParentBundleHash: ParentBundleHash = {
      def process(s: Signed[BundleData]): ParentBundleHash = {
        val bd = s.data.bundles
        val depths = bd.collectFirst{
          case b2: Bundle =>
            process(b2.bundleData)
          case bh: ParentBundleHash => bh
        }
        depths.get
      }
      process(bundleData)
    }

    def extractBundleHashId: (BundleHash, Id) = {
      def process(s: Signed[BundleData]): (BundleHash, Id) = {
        val bd = s.data.bundles
        val depths = bd.collectFirst{
          case b2: Bundle =>
            process(b2.bundleData)
          case bh: BundleHash => bh -> s.id
        }.get
        depths
      }
      process(bundleData)
    }

    def extractSubBundlesMinSize(minSize: Int = 2) = {
      extractSubBundles.filter{_.maxStackDepth >= minSize}
    }

    def extractSubBundleHashes: Set[String] = {
      def process(s: Signed[BundleData]): Set[String] = {
        val bd = s.data.bundles
        val depths = bd.map {
          case b2: Bundle =>
            Set(b2.hash) ++ process(b2.bundleData)
          case _ => Set[String]()
        }
        depths.reduce(_ ++ _)
      }
      process(bundleData)
    }

    def extractSubBundles: Set[Bundle] = {
      def process(s: Signed[BundleData]): Set[Bundle] = {
        val bd = s.data.bundles
        val depths = bd.map {
          case b2: Bundle =>
            Set(b2) ++ process(b2.bundleData)
          case _ => Set[Bundle]()
        }
        depths.reduce(_ ++ _)
      }
      process(bundleData)
    }

    /*
        def extractTX: Set[TX] = {
          def process(s: Signed[BundleData]): Set[TX] = {
            val bd = s.data.bundles
            val depths = bd.map {
              case b2: Bundle =>
                process(b2.bundleData)
              case tx: TX => Set(tx)
              case _ => Set[TX]()
            }
            if (depths.nonEmpty) {
              depths.reduce(_ ++ _)
            } else {
              Set()
            }
          }
          process(bundleData)
        }
    */

    // Copy this to temp val on class so as not to re-calculate
    def extractIds: Set[Id] = {
      def process(s: Signed[BundleData]): Set[Id] = {
        val bd = s.data.bundles
        val depths = bd.map {
          case b2: Bundle =>
            b2.bundleData.encodedPublicKeys.headOption.map{Id}.toSet ++ process(b2.bundleData)
          case _ => Set[Id]()
        }
        depths.reduce(_ ++ _) ++ s.encodedPublicKeys.headOption.map{Id}.toSet
      }
      process(bundleData)
    }

    def maxStackDepth: Int = {
      def process(s: Signed[BundleData]): Int = {
        val bd = s.data.bundles
        val depths = bd.map {
          case b2: Bundle =>
            process(b2.bundleData) + 1
          case _ => 0
        }
        depths.max
      }
      process(bundleData) + 1
    }

    def totalNumEvents: Int = {
      def process(s: Signed[BundleData]): Int = {
        val bd = s.data.bundles
        val depths = bd.map {
          case b2: Bundle =>
            process(b2.bundleData) + 1
          case _ => 1
        }
        depths.sum
      }
      process(bundleData) + 1
    }

    def roundHash: String = {
      bundleNumber.toString
    }

  }

  final case class Gossip[T <: ProductHash](event: Signed[T]) extends ProductHash with RemoteMessage
    with Fiber
    with GossipMessage {
    def iter: Seq[Signed[_ >: T <: ProductHash]] = {
      def process[Q <: ProductHash](s: Signed[Q]): Seq[Signed[ProductHash]] = {
        s.data match {
          case Gossip(g) =>
            val res = process(g)
            res :+ g
          case _ => Seq()
        }
      }
      process(event) :+ event
    }
    def stackDepth: Int = {
      def process[Q <: ProductHash](s: Signed[Q]): Int = {
        s.data match {
          case Gossip(g) =>
            process(g) + 1
          case _ => 0
        }
      }
      process(event) + 1
    }

  }

  // TODO: Move other messages here.
  sealed trait InternalCommand

  final case object GetPeersID extends InternalCommand
  final case object GetPeersData extends InternalCommand
  final case object GetUTXO extends InternalCommand
  final case object GetValidTX extends InternalCommand
  final case object GetMemPoolUTXO extends InternalCommand
  final case object ToggleHeartbeat extends InternalCommand
  final case object InternalHeartbeat extends InternalCommand
  final case object InternalBundleHeartbeat extends InternalCommand

  final case class ValidateTransaction(tx: Transaction) extends InternalCommand

  trait DownloadMessage

  case class DownloadRequest(time: Long = System.currentTimeMillis()) extends DownloadMessage with RemoteMessage
  case class DownloadResponse(
                               maxBundle: Bundle,
                               genesisBundle: Bundle,
                               genesisTX: Transaction
                             ) extends DownloadMessage with RemoteMessage

  final case class SyncData(validTX: Set[Transaction], memPoolTX: Set[Transaction]) extends GossipMessage with RemoteMessage

  case class MissingTXProof(tx: Transaction, gossip: Seq[Gossip[ProductHash]]) extends GossipMessage with RemoteMessage

  final case class RequestTXProof(txHash: String) extends GossipMessage with RemoteMessage

  case class MetricsResult(metrics: Map[String, String])

  final case class AddPeerFromLocal(address: InetSocketAddress) extends InternalCommand

  case class Peers(peers: Seq[InetSocketAddress])

  case class Id(encodedId: EncodedPublicKey) {
    def short: String = id.toString.slice(15, 20)
    def medium: String = id.toString.slice(15, 25).replaceAll(":", "")
    def address: AddressMetaData = pubKeyToAddress(id)
    def b58: String = encodedId.b58Encoded
    def id: PublicKey = encodedId.toPublicKey
  }

  case class GetId()

  case class GetBalance(account: PublicKey)

  case class HandShake(
                        originPeer: Signed[Peer],
                        destination: InetSocketAddress,
                        peers: Set[Signed[Peer]] = Set(),
                        requestExternalAddressCheck: Boolean = false
                      ) extends ProductHash

  // These exist because type erasure messes up pattern matching on Signed[T] such that
  // you need a wrapper case class like this
  case class HandShakeMessage(handShake: Signed[HandShake]) extends RemoteMessage
  case class HandShakeResponseMessage(handShakeResponse: Signed[HandShakeResponse]) extends RemoteMessage

  case class HandShakeResponse(
                                original: Signed[HandShake],
                                response: HandShake,
                                lastObservedExternalAddress: Option[InetSocketAddress] = None
                              ) extends ProductHash with RemoteMessage

  case class Peer(
                   id: Id,
                   externalAddress: Option[InetSocketAddress],
                   apiAddress: Option[InetSocketAddress],
                   remotes: Seq[InetSocketAddress] = Seq(),
                   externalHostString: String
                 ) extends ProductHash

  case class LocalPeerData(
                            // initialAddAddress: String
                            //    mostRecentSignedPeer: Signed[Peer],
                            //    updatedPeer: Peer,
                            //    lastRXTime: Long = System.currentTimeMillis(),
                            apiClient: APIClient
                          )

  // Experimental below

  case class CounterPartyTXRequest(
                                    dst: AddressMetaData,
                                    counterParty: AddressMetaData,
                                    counterPartyAccount: Option[EncodedPublicKey]
                                  ) extends ProductHash


  final case class ConflictDetectedData(detectedOn: Transaction, conflicts: Seq[Transaction]) extends ProductHash

  final case class ConflictDetected(conflict: Signed[ConflictDetectedData]) extends ProductHash with GossipMessage

  final case class VoteData(accept: Seq[Transaction], reject: Seq[Transaction]) extends ProductHash {
    // used to determine what voting round we are talking about
    def voteRoundHash: String = {
      accept.++(reject).sortBy(t => t.hashCode()).map(f => f.hash).mkString("-")
    }
  }

  final case class VoteCandidate(tx: Transaction, gossip: Seq[Gossip[ProductHash]])

  final case class VoteDataSimpler(accept: Seq[VoteCandidate], reject: Seq[VoteCandidate]) extends ProductHash

  final case class Vote(vote: Signed[VoteData]) extends ProductHash with Fiber

  case class TransactionSerialized(hash: String, sender: String, receiver: String, amount: Long, signers: Set[String], time: Long)
  case class Node(address: String, host: String, port: Int)

}<|MERGE_RESOLUTION|>--- conflicted
+++ resolved
@@ -3,10 +3,7 @@
 import java.net.InetSocketAddress
 import java.security.{KeyPair, PublicKey}
 
-<<<<<<< HEAD
 import akka.actor.ActorRef
-=======
->>>>>>> 095e1604
 import constellation.pubKeyToAddress
 import org.constellation.KVDB
 import org.constellation.consensus.Consensus.RemoteMessage
@@ -474,7 +471,7 @@
     def notGenesisTips(tips: Seq[CheckpointBlock]): Boolean = {
       !tips.contains(initialDistribution) && !tips.contains(initialDistribution2)
     }
-    
+
     def initialMemPool = MemPool(
       Set(),
       Map(
@@ -486,7 +483,7 @@
         initialDistribution2.baseHash -> TipData(initialDistribution2, 0)
       )
     )
-    
+
   }
 
 
