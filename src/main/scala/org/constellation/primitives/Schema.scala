--- conflicted
+++ resolved
@@ -3,9 +3,9 @@
 import java.net.InetSocketAddress
 import java.security.{KeyPair, PublicKey}
 import java.time.Instant
+
 import cats.data._
 import cats.implicits._
-
 import constellation.pubKeyToAddress
 import org.constellation.DAO
 import org.constellation.consensus.Consensus.RemoteMessage
@@ -16,32 +16,15 @@
 import scala.collection.concurrent.TrieMap
 import scala.util.Random
 
-/** Transaction protocol Schema.
-  *
-  * ??.
-  */
+// This can't be a trait due to serialization issues
 object Schema {
 
-  /** ??.
-    *
-    * @param name     ... ??.
-    * @param parent   ... ??.
-    * @param children ... ??.
-    */
   case class TreeVisual(
                          name: String,
                          parent: String,
                          children: Seq[TreeVisual]
                        )
 
-  /** ??.
-    *
-    * @param hash        ... identification ??.
-    * @param transaction ... transaction instance or None.
-    * @param inMemPool   ... Whether transaction is in mempool ??.
-    * @param inDAG       ... ??.
-    * @param cbEdgeHash  ... ?? or None ??.
-    */
   case class TransactionQueryResponse(
                                        hash: String,
                                        transaction: Option[Transaction],
@@ -50,81 +33,39 @@
                                        cbEdgeHash: Option[String]
                                      )
 
-  /** NodeState ??. */
+
+
   object NodeState extends Enumeration {
     type NodeState = Value
     val PendingDownload, DownloadInProgress, DownloadCompleteAwaitingFinalSync, Ready = Value
   }
 
-  /** Transaction validation status trait. */
   sealed trait ValidationStatus
 
-  /** A valid validation status. */
   final case object Valid extends ValidationStatus
-
-  /** A mempool-valid validation status. */
   final case object MempoolValid extends ValidationStatus
-
-  /** A status of unknown validity. */
   final case object Unknown extends ValidationStatus
-
-  /** A double spending validation status. */
   final case object DoubleSpend extends ValidationStatus
 
-  /** Configuration update trait. */
   sealed trait ConfigUpdate
 
-  /** Update to reputation ??.
-    *
-    * @param updates ... Set of reputation making for the update ??.
-    * @todo Confusing naming conventions.
-    */
   final case class ReputationUpdates(updates: Seq[UpdateReputation]) extends ConfigUpdate
 
-  /** Update to reputation ??.
-    *
-    * @param id               ... Identification ??.
-    * @param secretReputation ... Non-public/Local reputation value ??.
-    * @param publicReputation ... Public reputation value.
-    * @todo Confusing naming conventions.
-    */
   case class UpdateReputation(id: Id, secretReputation: Option[Double], publicReputation: Option[Double])
 
-  /** Set up multiplication factor.
-    *
-    * This corresponds to the digits after the dot.
-    * The value of 8 is the same as there are 'satoshis' in a BTC.
-    */
+  // I.e. equivalent to number of sat per btc
   val NormalizationFactor: Long = 1e8.toLong
 
-  /** ??.
-    *
-    * @param dst        ... Receiver destination.
-    * @param amount     ... Transaction amount.
-    * @param normalized ... Whether to normalize ??.
-    */
   case class SendToAddress(
                             dst: String,
                             amount: Long,
                             normalized: Boolean = true
                           ) {
-
-    /** @return Renormalized amount. */
     def amountActual: Long = if (normalized) amount * NormalizationFactor else amount
   }
 
-  /** Account meta data ??.
-    *
-    * @param address                  ... Accounts addresses string.
-    * @param balance                  ... Account balance.
-    * @param lastValidTransactionHash ... Last valid transaction on account or None.
-    * @param txHashPool               ... Sequence of transaction hashes.
-    * @param txHashOverflowPointer    ... ??.
-    * @param oneTimeUse               ... ??.
-    * @param depth                    ... ??.
-    * @todo We also need a hash pointer to represent the post-tx counter party signing data, add later.
-    * @todo TX should still be accepted even if metadata is incorrect, it just serves to help validation rounds.
-    */
+  // TODO: We also need a hash pointer to represent the post-tx counter party signing data, add later
+  // TX should still be accepted even if metadata is incorrect, it just serves to help validation rounds.
   case class AddressMetaData(
                               address: String,
                               balance: Long = 0L,
@@ -134,155 +75,77 @@
                               oneTimeUse: Boolean = false,
                               depth: Int = 0
                             ) extends ProductHash {
-
-    /** @return The NormalizationFactor-renormalized balance. */
     def normalizedBalance: Long = balance / NormalizationFactor
   }
 
-  /** Fiber trait ??. */
   sealed trait Fiber
 
-  /** Transaction data.
-    *
-    * @param src    ... Source of transaction.
-    * @param dst    ... Destination of transaction.
-    * @param amount ... Transaction amount.
-    * @param salt   ... Integer io ensure hash uniqueness.
-    */
   case class TransactionData(
                               src: String,
                               dst: String,
                               amount: Long,
-                              salt: Long = Random.nextLong()
+                              salt: Long = Random.nextLong() // To ensure hash uniqueness.
                             ) extends ProductHash with GossipMessage {
-
-    /** @return "TransactionData" string. */
     def hashType = "TransactionData"
-
-    /** @return The multiplicative inverse of the transaction amount. */
-    def inverseAmount: Long = -1 * amount
-
-    /** @return The NormalizationFactor-normalized transaction amount. */
+    def inverseAmount: Long = -1*amount
     def normalizedAmount: Long = amount / NormalizationFactor
-
-    /** @return The pretty-printed transaction data. */
     def pretty: String = s"TX: $short FROM: ${src.slice(0, 8)} " +
       s"TO: ${dst.slice(0, 8)} " +
       s"AMOUNT: $normalizedAmount"
 
-    /** Computes the balance of the source ledger.
-      *
-      * @param ledger ... A ledger ??.
-      * @return The input-ledgers balance or 0.
-      */
     def srcLedgerBalance(ledger: TrieMap[String, Long]): Long = {
       ledger.getOrElse(src, 0)
     }
 
-    /** Computes the validitify of the source ledger with respect to the transaction.
-      *
-      * @param ledger ... A ledger ??.
-      * @return Whether the source ledgers balances equals or exceeds the transaction amount.
-      */
     def ledgerValid(ledger: TrieMap[String, Long]): Boolean = {
       srcLedgerBalance(ledger) >= amount
     }
 
-    /** Updates the ledgers balances.
-      *
-      * @param ledger ... ??.
-      */
     def updateLedger(ledger: TrieMap[String, Long]): Unit = {
       if (ledger.contains(src)) ledger(src) = ledger(src) - amount
+
       if (ledger.contains(dst)) ledger(dst) = ledger(dst) + amount
       else ledger(dst) = amount
     }
 
-  } // end case class TransactionData
-
-  /** Gossip message trait. */
+  }
+
   sealed trait GossipMessage
 
-  /** BundleBlock ??.
-    *
-    * @param parentHash ... Hash of the parent.
-    * @param height     ... Height of the chain ??.
-    * @param txHash     ... Sequence of transaction hashes ??.
-    */
+  // Participants are notarized via signatures.
   final case class BundleBlock(
                                 parentHash: String,
                                 height: Long,
                                 txHash: Seq[String]
                               ) extends ProductHash with Fiber
 
-  /** Bundle hash ??.
-    *
-    * @param hash ... Hash as string.
-    */
   final case class BundleHash(hash: String) extends Fiber
-
-  /** Transaction hash ??.
-    *
-    * @param hash ... Hash as string.
-    */
   final case class TransactionHash(txHash: String) extends Fiber
-
-  /** Parent bundle hash ??.
-    *
-    * @param pbHash ... Parent bundle hash as string.
-    */
   final case class ParentBundleHash(pbHash: String) extends Fiber
 
-  /** Bundle data ??.
-    *
-    * @param bundles ... A sequence of fibers.
-    * @todo TODO: Make another bundle data with additional metadata for depth etc.
-    */
+  // TODO: Make another bundle data with additional metadata for depth etc.
   final case class BundleData(bundles: Seq[Fiber]) extends ProductHash
 
-  /** Request bundle data ??.
-    *
-    * @param hash ... Hash as string.
-    */
   case class RequestBundleData(hash: String) extends GossipMessage
-
-  /** Hash request ??.
-    *
-    * @param hash ... Hash as string.
-    */
   case class HashRequest(hash: String) extends GossipMessage
-
-  /** Batch hash request ??.
-    *
-    * @param hash ... Hash as string.
-    */
   case class BatchHashRequest(hashes: Set[String]) extends GossipMessage
 
-  /** Batch bundle hash request ??.
-    *
-    * @param hashes ... Set of hashes as strings.
-    */
   case class BatchBundleHashRequest(hashes: Set[String]) extends GossipMessage with RemoteMessage
-
-  /** Batch transaction hash request ??.
-    *
-    * @param hashes ... Set of hashes as strings.
-    */
   case class BatchTXHashRequest(hashes: Set[String]) extends GossipMessage with RemoteMessage
 
-  /** Unknown parent hash sync information ??.
-    *
-    * @param firstRequestTime ... Time of first request ??.
-    * @param lastRequestTime  ... Time of last request ??.
-    * @param numRequests      ... Number of requests ??.
-    */
   case class UnknownParentHashSyncInfo(
                                         firstRequestTime: Long,
                                         lastRequestTime: Long,
                                         numRequests: Int
                                       )
 
-  /** Edge hash type. */
+
+
+
+
+  /**
+    * Our basic set of allowed edge hash types
+    */
   object EdgeHashType extends Enumeration {
     type EdgeHashType = Value
     val AddressHash,
@@ -291,27 +154,21 @@
     ValidationHash, BundleDataHash, ChannelMessageDataHash = Value
   }
 
-  /** Bundle edge data ??.
-    *
-    * @param rank   ... ??.
-    * @param hashes ... Sequence of hashes as strings ??.
-    */
   case class BundleEdgeData(rank: Double, hashes: Seq[String])
 
-  /** Wrapper for encapsulating a typed hash reference.
-    *
-    * @param hash     ... String of hashed value.
-    * @param hashType ... Strictly typed from set of allowed edge formats.
+  /**
+    * Wrapper for encapsulating a typed hash reference
+    * @param hash : String of hashed value
+    * @param hashType : Strictly typed from set of allowed edge formats
     */
   case class TypedEdgeHash(hash: String, hashType: EdgeHashType)
 
-  /** Basic edge format for linking two hashes with an optional piece of data attached.
-    *
-    * Similar to GraphX format. Left is topologically ordered before right.
-    *
-    * @param left  ... First parent reference in order.
-    * @param right ... Second parent reference.
-    * @param data  ... Optional hash reference to attached information.
+  /**
+    * Basic edge format for linking two hashes with an optional piece of data attached. Similar to GraphX format.
+    * Left is topologically ordered before right
+    * @param left : First parent reference in order
+    * @param right : Second parent reference
+    * @param data : Optional hash reference to attached information
     */
   case class ObservationEdge(
                               left: TypedEdgeHash,
@@ -319,89 +176,43 @@
                               data: Option[TypedEdgeHash] = None
                             ) extends ProductHash
 
-  /** Encapsulation for all witness information about a given observation edge.
-    *
-    * @param signatureBatch ... Collection of validation signatures about the edge.
+  /**
+    * Encapsulation for all witness information about a given observation edge.
+    * @param signatureBatch : Collection of validation signatures about the edge.
     */
   case class SignedObservationEdge(signatureBatch: SignatureBatch) extends ProductHash {
-
-    /** Add elements in a key pair.
-      *
-      * @param keyPair ... pair of keys.
-      * @return Value of key pair addition.
-      */
     def plus(keyPair: KeyPair): SignedObservationEdge = this.copy(signatureBatch = signatureBatch.plus(keyPair))
-
-    /** Apply signatureBatch plus method to a hash signature.
-      *
-      * @param hs ... A hash signature.
-      * @return A signed observation edge ??.
-      */
     def plus(hs: HashSignature): SignedObservationEdge = this.copy(signatureBatch = signatureBatch.plus(hs))
-
-    /** Apply signatureBatch plus method to a signature batch.
-      *
-      * @param other ... A signature batch.
-      * @return A signed observation edge ??.
-      */
     def plus(other: SignatureBatch): SignedObservationEdge = this.copy(signatureBatch = signatureBatch.plus(other))
-
-    /** Apply signatureBatch plus method to a signed observation edge.
-      *
-      * @param other ... A signed observation edge.
-      * @return A signed observation edge ??.
-      */
     def plus(other: SignedObservationEdge): SignedObservationEdge = this.copy(signatureBatch = signatureBatch.plus(other.signatureBatch))
-
-    /** @return The hash of the signature batch. */
     def baseHash: String = signatureBatch.hash
-
-  } // end case class SignedObservationEdge
-
-  /** Holder for ledger update information about a transaction.
+  }
+
+  /**
+    * Holder for ledger update information about a transaction
     *
-    * @param amount ... Quantity to be transferred.
-    * @param salt   ... Ensure hash uniqueness.
+    * @param amount : Quantity to be transferred
+    * @param salt : Ensure hash uniqueness
     */
   case class TransactionEdgeData(amount: Long, salt: Long = Random.nextLong()) extends ProductHash
 
-  /** Collection of references to transaction hashes.
-    *
-    * @param hashes   ... Transaction edge hashes.
-    * @param messages ... Channel messages.
+  /**
+    * Collection of references to transaction hashes
+    * @param hashes : TX edge hashes
     */
   case class CheckpointEdgeData(hashes: Seq[String], messages: Seq[ChannelMessage] = Seq()) extends ProductHash
 
-  /** Collection of references to transaction hashes.
-    *
-    * @tparam L ... A ProductHash type.
-    * @tparam R ... A ProductHash type.
-    * @tparam D ... A ProductHash type.
-    * @param left  ... Type L input.
-    * @param right ... Type R input.
-    * @param data  ... Type D option.
-    */
   case class ResolvedObservationEdge[L <: ProductHash, R <: ProductHash, +D <: ProductHash]
   (left: L, right: R, data: Option[D] = None)
 
-  /** Transaction from edge.
-    *
-    * @param edge ... An address-address-transactionEdgeData type edge.
-    */
   case class Transaction(edge: Edge[Address, Address, TransactionEdgeData]) {
 
-    /** Stores cache in DAO.
-      *
-      * @todo Remove tmp comment.
-      */
     def store(cache: TransactionCacheData)(implicit dao: DAO): Unit = {
-      //edge.storeTransactionCacheData({originalCache: TransactionCacheData => cache.plus(originalCache)}, cache) // tmp comment
+      //edge.storeTransactionCacheData({originalCache: TransactionCacheData => cache.plus(originalCache)}, cache)
       dao.transactionService.put(this.hash, cache)
     }
 
-    /* // tmp comment
-    /** ledgerApplyMemPool */
-    def ledgerApplyMemPool(dbActor: Datastore): Unit = {
+    /*def ledgerApplyMemPool(dbActor: Datastore): Unit = {
       dbActor.updateAddressCacheData(
         src.hash,
         { a: AddressCacheData => a.copy(memPoolBalance = a.memPoolBalance - amount)},
@@ -412,145 +223,80 @@
         { a: AddressCacheData => a.copy(memPoolBalance = a.memPoolBalance + amount)},
         AddressCacheData(0L, 0L) // unused since this address should already exist here
       )
-    }
-    */
-
-    /** Updates the DAO ??.
-      *
-      * @param dao ... Data access object.
-      */
+    }*/
+
     def ledgerApply()(implicit dao: DAO): Unit = {
       dao.addressService.update(
         src.hash,
-        { a: AddressCacheData => a.copy(balance = a.balance - amount) },
+        { a: AddressCacheData => a.copy(balance = a.balance - amount)},
         AddressCacheData(0L, 0L) // unused since this address should already exist here
       )
       dao.addressService.update(
         dst.hash,
-        { a: AddressCacheData => a.copy(balance = a.balance + amount) },
+        { a: AddressCacheData => a.copy(balance = a.balance + amount)},
         AddressCacheData(amount, 0L) // unused since this address should already exist here
       )
     }
 
-    /** Updates the DAO ??.
-      *
-      * @param dao ... Data access object.
-      */
     def ledgerApplySnapshot()(implicit dao: DAO): Unit = {
       dao.addressService.update(
         src.hash,
-        { a: AddressCacheData => a.copy(balanceByLatestSnapshot = a.balanceByLatestSnapshot - amount) },
+        { a: AddressCacheData => a.copy(balanceByLatestSnapshot = a.balanceByLatestSnapshot - amount)},
         AddressCacheData(0L, 0L) // unused since this address should already exist here
       )
       dao.addressService.update(
         dst.hash,
-        { a: AddressCacheData => a.copy(balanceByLatestSnapshot = a.balanceByLatestSnapshot + amount) },
+        { a: AddressCacheData => a.copy(balanceByLatestSnapshot = a.balanceByLatestSnapshot + amount)},
         AddressCacheData(amount, 0L) // unused since this address should already exist here
       )
     }
 
-    /** @return Source of resolved observation edge. */
     def src: Address = edge.resolvedObservationEdge.left
-
-    /** @return Destination of resolved observation edge. */
     def dst: Address = edge.resolvedObservationEdge.right
 
-    /** @return Batch signatures. */
     def signatures: Seq[HashSignature] = edge.signedObservationEdge.signatureBatch.signatures
 
-    /** Getter for amount.
-      *
-      * @return Amount.
-      * @todo Add proper exception on empty option.
-      */
-    def amount: Long = edge.resolvedObservationEdge.data.get.amount
-
-    /** @return Base hash. */
+    // TODO: Add proper exception on empty option
+    def amount : Long = edge.resolvedObservationEdge.data.get.amount
     def baseHash: String = edge.signedObservationEdge.baseHash
-
-    /** @return Hash. */
     def hash: String = edge.signedObservationEdge.hash
-
-    /** Uses plus method of edge on transaction.
-      *
-      * @param other ... A transaction.
-      * @return Addition of edge data in other ??.
-      **/
     def plus(other: Transaction): Transaction = this.copy(
       edge = edge.plus(other.edge)
     )
-
-    /** Uses plus method of edge on keyPair.
-      *
-      * @param keyPair ... A key pair.
-      * @return Addition of elements of key pair.
-      */
     def plus(keyPair: KeyPair): Transaction = this.copy(
       edge = edge.plus(keyPair)
     )
 
-    /** @return Whether transaction data is valid. */
     def valid: Boolean = validSrcSignature &&
       dst.address.nonEmpty &&
       dst.address.length > 30 &&
       dst.address.startsWith("DAG") &&
       amount > 0
 
-    /** @return Whether the source signature is valid. */
     def validSrcSignature: Boolean = {
-      edge.signedObservationEdge.signatureBatch.signatures.exists { hs =>
+      edge.signedObservationEdge.signatureBatch.signatures.exists{ hs =>
         hs.publicKey.address == src.address && hs.valid(edge.signedObservationEdge.signatureBatch.hash)
       }
     }
 
-  } // end case class Transaction
-
-  /** Checkpoint edge ??.
-    *
-    * @param edge ... An edge of type SignedObservationEdge-SignedObservationEdge-CheckpointEdgeData ??.
-    */
+  }
+
   case class CheckpointEdge(edge: Edge[SignedObservationEdge, SignedObservationEdge, CheckpointEdgeData]) {
-
-    /** Uses plus method of edge on a Checkpoint edge.
-      *
-      * @param other ... A checkpoint edge.
-      * @return Addition of edge data in other ??.
-      **/
     def plus(other: CheckpointEdge) = this.copy(edge = edge.plus(other.edge))
   }
-
-  /** Validation edge ??.
-    *
-    * @param edge ... An edge of type SignedObservationEdge-SignedObservationEdge-Nothing ??.
-    */
   case class ValidationEdge(edge: Edge[SignedObservationEdge, SignedObservationEdge, Nothing])
 
-  /** Edge ??.
-    *
-    * @tparam L ... A ProductHash type.
-    * @tparam R ... A ProductHash type.
-    * @tparam D ... A ProductHash type.
-    * @param observationEdge         ... edge ??.
-    * @param signedObservationEdge   ... edge ??.
-    * @param resolvedObservationEdge ... edge of type depending on L, R and D.
-    */
   case class Edge[L <: ProductHash, R <: ProductHash, +D <: ProductHash]
   (
     observationEdge: ObservationEdge,
     signedObservationEdge: SignedObservationEdge,
-    resolvedObservationEdge: ResolvedObservationEdge[L, R, D]
+    resolvedObservationEdge: ResolvedObservationEdge[L,R,D]
   ) {
 
-    // TODO: See documentation for class above in this file.
     def baseHash: String = signedObservationEdge.signatureBatch.hash
-
-    // TODO: See documentation for class above in this file.
     def parentHashes = Seq(observationEdge.left.hash, observationEdge.right.hash)
-
-    // TODO: See documentation for class above in this file.
     def parents = Seq(observationEdge.left, observationEdge.right)
 
-    // TODO: See documentation for class above in this file.
     def storeTransactionCacheData(db: Datastore, update: TransactionCacheData => TransactionCacheData, empty: TransactionCacheData, resolved: Boolean = false): Unit = {
       db.updateTransactionCacheData(signedObservationEdge.baseHash, update, empty)
       db.putSignedObservationEdgeCache(signedObservationEdge.hash, SignedObservationEdgeCache(signedObservationEdge, resolved))
@@ -560,7 +306,6 @@
       }
     }
 
-    // TODO: See documentation for class above in this file.
     def storeCheckpointData(db: Datastore, update: CheckpointCacheData => CheckpointCacheData, empty: CheckpointCacheData, resolved: Boolean = false): Unit = {
       db.updateCheckpointCacheData(signedObservationEdge.baseHash, update, empty)
       db.putSignedObservationEdgeCache(signedObservationEdge.hash, SignedObservationEdgeCache(signedObservationEdge, resolved))
@@ -570,31 +315,24 @@
       }
     }
 
-    // TODO: See documentation for class above in this file.
     def plus(keyPair: KeyPair): Edge[L, R, D] = {
       this.copy(signedObservationEdge = signedObservationEdge.plus(keyPair))
     }
 
-    // TODO: See documentation for class above in this file.
     def plus(hs: HashSignature): Edge[L, R, D] = {
       this.copy(signedObservationEdge = signedObservationEdge.plus(hs))
     }
 
-    // TODO: See documentation for class above in this file.
-    def plus(other: Edge[_, _, _]): Edge[L, R, D] = {
+    def plus(other: Edge[_,_,_]): Edge[L, R, D] = {
       this.copy(signedObservationEdge = signedObservationEdge.plus(other.signedObservationEdge))
     }
 
-  } // end case class Edge
-
-  // TODO: See documentation for class above in this file.
+  }
+
   case class Address(address: String) extends ProductHash {
-
-    // TODO: See documentation for class above in this file.
     override def hash: String = address
   }
 
-  // TODO: See documentation for class above in this file.
   case class AddressCacheData(
                                balance: Long,
                                memPoolBalance: Long,
@@ -605,7 +343,6 @@
                                balanceByLatestSnapshot: Long = 0L
                              ) {
 
-    // TODO: See documentation for class above in this file.
     def plus(previous: AddressCacheData): AddressCacheData = {
       this.copy(
         ancestorBalances =
@@ -613,21 +350,17 @@
         ancestorReputations =
           ancestorReputations ++ previous.ancestorReputations.filterKeys(k => !ancestorReputations.contains(k))
         //recentTransactions =
-        //  recentTransactions ++ previous.recentTransactions.filter(k => !recentTransactions.contains(k)) // tmp comment
-      )
-    }
-
-  }
-
-  /* // tmp comment
+        //  recentTransactions ++ previous.recentTransactions.filter(k => !recentTransactions.contains(k))
+      )
+    }
+
+  }
   // Instead of one balance we need a Map from soe hash to balance and reputation
   // These values should be removed automatically by eviction
   // We can maintain some kind of automatic LRU cache for keeping track of what we want to remove
   // override evict method, and clean up data.
   // We should also mark a given balance / rep as the 'primary' one.
-  */
-
-  // TODO: See documentation for class above in this file.
+
   case class TransactionCacheData(
                                    transaction: Transaction,
                                    valid: Boolean = false,
@@ -637,25 +370,21 @@
                                    resolved: Boolean = false,
                                    cbBaseHash: Option[String] = None,
                                    cbForkBaseHashes: Set[String] = Set(),
-                                   signatureForks: Set[Transaction] = Set(),
+                                   signatureForks : Set[Transaction] = Set(),
                                    rxTime: Long = System.currentTimeMillis()
                                  ) {
-
-    // TODO: See documentation for class above in this file.
     def plus(previous: TransactionCacheData): TransactionCacheData = {
       this.copy(
         inDAGByAncestor = inDAGByAncestor ++ previous.inDAGByAncestor.filterKeys(k => !inDAGByAncestor.contains(k)),
-        cbForkBaseHashes = (cbForkBaseHashes ++ previous.cbForkBaseHashes) -- cbBaseHash.map { s => Set(s) }.getOrElse(Set()),
+        cbForkBaseHashes = (cbForkBaseHashes ++ previous.cbForkBaseHashes) -- cbBaseHash.map{ s => Set(s)}.getOrElse(Set()),
         signatureForks = (signatureForks ++ previous.signatureForks) - transaction,
         rxTime = previous.rxTime
       )
     }
   }
 
-  // TODO: See documentation for class above in this file.
   case class Height(min: Long, max: Long)
 
-  // TODO: See documentation for class above in this file.
   case class CommonMetadata(
                              valid: Boolean = true,
                              inDAG: Boolean = false,
@@ -666,204 +395,143 @@
                              rxTime: Long = System.currentTimeMillis(), // TODO: Unify common metadata like this
                            )
 
-  // TODO: Separate cache with metadata vs what is stored in snapshot. // tmp comment
-
-  // TODO: See documentation for class above in this file.
+  // TODO: Separate cache with metadata vs what is stored in snapshot.
   case class CheckpointCacheData(
                                   checkpointBlock: Option[CheckpointBlock] = None,
-                                  //         metadata: CommonMetadata = CommonMetadata(), // tmp comment
-                                  //         children: Set[String] = Set(), // tmp comment
+                         //         metadata: CommonMetadata = CommonMetadata(),
+                         //         children: Set[String] = Set(),
                                   height: Option[Height] = None
                                 ) {
-    /*
-        // TODO: See documentation for class above in this file.
-        def plus(previous: CheckpointCacheData): CheckpointCacheData = {
-          this.copy(
-            lastResolveAttempt = lastResolveAttempt.map{t => Some(t)}.getOrElse(previous.lastResolveAttempt),
-            rxTime = previous.rxTime
-          )
-        }
-    */
-  }
-
-  // TODO: See documentation for class above in this file.
+/*
+
+    def plus(previous: CheckpointCacheData): CheckpointCacheData = {
+      this.copy(
+        lastResolveAttempt = lastResolveAttempt.map{t => Some(t)}.getOrElse(previous.lastResolveAttempt),
+        rxTime = previous.rxTime
+      )
+    }
+*/
+
+  }
+
   case class SignedObservationEdgeCache(signedObservationEdge: SignedObservationEdge, resolved: Boolean = false)
 
-  // TODO: See documentation for class above in this file.
   sealed trait CheckpointBlockValidation {
-
-    // TODO: See documentation for class above in this file.
     def errorMessage: String
   }
 
-  // TODO: See documentation for class above in this file.
   case class EmptySignatures() extends CheckpointBlockValidation {
-
-    // TODO: See documentation for class above in this file.
     def errorMessage: String = "CheckpointBlock has no signatures"
   }
 
-  // TODO: See documentation for class above in this file.
+
   case class InvalidSignature(signature: String) extends CheckpointBlockValidation {
-
-    // TODO: See documentation for class above in this file.
     def errorMessage: String = s"CheckpointBlock includes signature=$signature which is invalid"
   }
 
-  // TODO: See documentation for class above in this file.
   object InvalidSignature {
-
-    // TODO: See documentation for class above in this file.
     def apply(s: HashSignature) = new InvalidSignature(s.signature)
   }
 
-  // TODO: See documentation for class above in this file.
+
   case class InvalidTransaction(txHash: String) extends CheckpointBlockValidation {
-
-    // TODO: See documentation for class above in this file.
     def errorMessage: String = s"CheckpointBlock includes transaction=$txHash which is invalid"
   }
 
-  // TODO: See documentation for class above in this file.
   object InvalidTransaction {
-
-    // TODO: See documentation for class above in this file.
     def apply(t: Transaction) = new InvalidTransaction(t.hash)
   }
 
-  // TODO: See documentation for class above in this file.
+
   case class DuplicatedTransaction(txHash: String) extends CheckpointBlockValidation {
-
-    // TODO: See documentation for class above in this file.
     def errorMessage: String = s"CheckpointBlock includes duplicated transaction=$txHash"
   }
 
-  // TODO: See documentation for class above in this file.
   object DuplicatedTransaction {
-
-    // TODO: See documentation for class above in this file.
     def apply(t: Transaction) = new DuplicatedTransaction(t.hash)
   }
 
-  // TODO: See documentation for class above in this file.
+
   case class NoAddressCacheFound(txHash: String) extends CheckpointBlockValidation {
-
-    // TODO: See documentation for class above in this file.
     def errorMessage: String = s"CheckpointBlock includes transaction=$txHash which has no address cache"
   }
 
-  // TODO: See documentation for class above in this file.
   object NoAddressCacheFound {
-
-    // TODO: See documentation for class above in this file.
     def apply(t: Transaction) = new NoAddressCacheFound(t.hash)
   }
 
-  // TODO: See documentation for class above in this file.
+
   case class InsufficientBalance(address: String) extends CheckpointBlockValidation {
-
-    // TODO: See documentation for class above in this file.
     def errorMessage: String = s"CheckpointBlock includes transaction from address=$address which has insufficient balance"
   }
 
-  // TODO: See documentation for class above in this file.
   object InsufficientBalance {
-
-    // TODO: See documentation for class above in this file.
     def apply(t: Transaction) = new InsufficientBalance(t.src.address)
   }
 
-  // TODO: pass also a transaction metadata // tmp comment
-
-  // TODO: See documentation for class above in this file.
+
+  // TODO: pass also a transaction metadata
   case class InternalInconsistency(cbHash: String) extends CheckpointBlockValidation {
-
-    // TODO: See documentation for class above in this file.
     def errorMessage: String = s"CheckpointBlock=$cbHash includes transaction/s which has insufficient balance"
   }
 
-  // TODO: See documentation for class above in this file.
   object InternalInconsistency {
-
-    // TODO: See documentation for class above in this file.
     def apply(cb: CheckpointBlock) = new InternalInconsistency(cb.baseHash)
   }
 
-  // TODO: See documentation for class above in this file.
   sealed trait CheckpointBlockValidatorNel {
 
     type ValidationResult[A] = ValidatedNel[CheckpointBlockValidation, A]
 
-    // TODO: See documentation for class above in this file.
     def validateTransactionIntegrity(t: Transaction): ValidationResult[Transaction] =
       if (t.valid) t.validNel else InvalidTransaction(t).invalidNel
 
-    // TODO: See documentation for class above in this file.
     def validateSourceAddressCache(t: Transaction)(implicit dao: DAO): ValidationResult[Transaction] =
       dao.addressService
         .get(t.src.address)
         .fold[ValidationResult[Transaction]](NoAddressCacheFound(t).invalidNel)(_ => t.validNel)
 
-    // TODO: See documentation for class above in this file.
     def validateTransaction(t: Transaction)(implicit dao: DAO): ValidationResult[Transaction] =
       validateTransactionIntegrity(t)
         .product(validateSourceAddressCache(t))
         .map(_ => t)
 
-    // TODO: See documentation for class above in this file.
     def validateTransactions(t: Iterable[Transaction])(implicit dao: DAO): ValidationResult[List[Transaction]] =
       t.toList.map(validateTransaction(_).map(List(_))).combineAll
 
-    // TODO: See documentation for class above in this file.
     def validateDuplicatedTransactions(t: Iterable[Transaction]): ValidationResult[List[Transaction]] = {
       val diff = t.toList.diff(t.toSet.toList)
 
       if (diff.isEmpty) {
         t.toList.validNel
       } else {
-
-        // TODO: See documentation for class above in this file.
         def toError(t: Transaction): ValidationResult[Transaction] = DuplicatedTransaction(t).invalidNel
 
         diff.map(toError(_).map(List(_))).combineAll
       }
     }
 
-    // TODO: See documentation for class above in this file.
     def validateSignatureIntegrity(s: HashSignature, baseHash: String): ValidationResult[HashSignature] =
       if (s.valid(baseHash)) s.validNel else InvalidSignature(s).invalidNel
 
-    // TODO: See documentation for class above in this file.
     def validateSignature(s: HashSignature, baseHash: String): ValidationResult[HashSignature] =
       validateSignatureIntegrity(s, baseHash)
         .map(_ => s)
 
-    // TODO: See documentation for class above in this file.
     def validateSignatures(s: Iterable[HashSignature], baseHash: String): ValidationResult[List[HashSignature]] =
       s.toList.map(validateSignature(_, baseHash).map(List(_))).combineAll
 
-    // TODO: See documentation for class above in this file.
     def validateEmptySignatures(s: Iterable[HashSignature]): ValidationResult[List[HashSignature]] =
       if (s.nonEmpty) s.toList.validNel else EmptySignatures().invalidNel
 
-    // TODO: See documentation for class above in this file.
     def validateSourceAddressBalances(
-<<<<<<< HEAD
-                                       t: Iterable[Transaction],
-                                       balanceAccessFunction: AddressCacheData => Long,
-                                     )(implicit dao: DAO): ValidationResult[List[Transaction]] = {
-
-      // TODO: See documentation for class above in this file.
-=======
       t: Iterable[Transaction]
     )(implicit dao: DAO): ValidationResult[List[Transaction]] = {
->>>>>>> ae5fa3fa
       def lookup(key: String) = dao.addressService
         .get(key)
         .map(_.balance)
         .getOrElse(0L)
 
-      // TODO: See documentation for class above in this file.
       def validateBalance(address: String, t: Iterable[Transaction]): ValidationResult[List[Transaction]] = {
         val diff = lookup(address) - t.map(_.amount).sum
 
@@ -879,7 +547,6 @@
 
     type AddressBalance = Map[String, Long]
 
-    // TODO: See documentation for class above in this file.
     def getParents(c: CheckpointBlock)(implicit dao: DAO): List[CheckpointBlock] =
       c.parentSOEBaseHashes
         .toList
@@ -888,13 +555,11 @@
         .sequence[Option, CheckpointBlock]
         .getOrElse(List())
 
-    // TODO: See documentation for class above in this file.
     def isInSnapshot(c: CheckpointBlock)(implicit dao: DAO): Boolean =
       dao.threadSafeTipService
         .acceptedCBSinceSnapshot
         .contains(c.baseHash)
 
-    // TODO: See documentation for class above in this file.
     def getSummaryBalance(c: CheckpointBlock)(implicit dao: DAO): AddressBalance = {
       val spend = c.transactions
         .groupBy(_.src.address)
@@ -907,23 +572,18 @@
       spend |+| received
     }
 
-    /*
-        // TODO: See documentation for class above in this file.
-        def getSnapshotBalances(implicit dao: DAO): AddressBalance =
-          dao.threadSafeTipService
-            .getSnapshotInfo()
-            .addressCacheData
-            .mapValues(_.balanceByLatestSnapshot)
-    */
-
-    // TODO: See documentation for class above in this file.
+/*
+    def getSnapshotBalances(implicit dao: DAO): AddressBalance =
+      dao.threadSafeTipService
+        .getSnapshotInfo()
+        .addressCacheData
+        .mapValues(_.balanceByLatestSnapshot)
+*/
+
     def validateDiff(a: (String, Long))(implicit dao: DAO): Boolean = a match {
-      case (hash, diff) => dao.addressService.get(hash).map {
-        _.balanceByLatestSnapshot
-      }.getOrElse(0L) + diff >= 0
-    }
-
-    // TODO: See documentation for class above in this file.
+      case (hash, diff) => dao.addressService.get(hash).map{_.balanceByLatestSnapshot}.getOrElse(0L) + diff >= 0
+    }
+
     def validateCheckpointBlockTree(cb: CheckpointBlock)(implicit dao: DAO): Ior[NonEmptyList[CheckpointBlockValidation], AddressBalance] =
       if (isInSnapshot(cb)) Map.empty[String, Long].rightIor
       else
@@ -938,7 +598,6 @@
             else
               Ior.both(NonEmptyList.of(InternalInconsistency(cb)), diffs))
 
-    // TODO: See documentation for class above in this file.
     implicit def validateTreeToValidated(v: Ior[NonEmptyList[CheckpointBlockValidation], AddressBalance]): ValidationResult[AddressBalance] =
       v match {
         case Ior.Right(a) => a.validNel
@@ -946,19 +605,7 @@
         case Ior.Both(a, _) => a.invalid
       }
 
-    // TODO: See documentation for class above in this file.
     def validateCheckpointBlock(
-<<<<<<< HEAD
-                                 cb: CheckpointBlock,
-                                 balanceAccessFunction: AddressCacheData => Long,
-                               )(implicit dao: DAO): ValidationResult[CheckpointBlock] = {
-      val preTreeResult =
-        validateEmptySignatures(cb.signatures)
-          .product(validateSignatures(cb.signatures, cb.baseHash))
-          .product(validateTransactions(cb.transactions))
-          .product(validateDuplicatedTransactions(cb.transactions))
-          .product(validateSourceAddressBalances(cb.transactions, balanceAccessFunction))
-=======
       cb: CheckpointBlock
     )(implicit dao: DAO): ValidationResult[CheckpointBlock] = {
       val preTreeResult =
@@ -967,26 +614,21 @@
         .product(validateTransactions(cb.transactions))
         .product(validateDuplicatedTransactions(cb.transactions))
         .product(validateSourceAddressBalances(cb.transactions))
->>>>>>> ae5fa3fa
 
       val postTreeIgnoreEmptySnapshot = if (dao.threadSafeTipService.lastSnapshotHeight == 0) preTreeResult
       else preTreeResult.product(validateCheckpointBlockTree(cb))
 
       postTreeIgnoreEmptySnapshot.map(_ => cb)
     }
-
-  } // end sealed trait CheckpointBlockValidatorNel
-
-  // TODO: See documentation for class above in this file.
+  }
+
   object CheckpointBlockValidatorNel extends CheckpointBlockValidatorNel
 
-  // TODO: See documentation for class above in this file.
   case class CheckpointBlock(
-                              transactions: Seq[Transaction],
-                              checkpoint: CheckpointEdge
-                            ) {
-
-    // TODO: See documentation for class above in this file.
+    transactions: Seq[Transaction],
+    checkpoint: CheckpointEdge
+  ) {
+
     def calculateHeight()(implicit dao: DAO): Option[Height] = {
 
       val parents = parentSOEBaseHashes.map {
@@ -997,14 +639,8 @@
         None
       } else {
 
-        val parents2 = parents.map {
-          _.get
-        }
-        val heights = parents2.map {
-          _.height.map {
-            _.max
-          }
-        }
+        val parents2 = parents.map {_.get}
+        val heights = parents2.map {_.height.map{_.max}}
 
         val nonEmptyHeights = heights.flatten
         if (nonEmptyHeights.isEmpty) None else {
@@ -1016,14 +652,8 @@
         None
       } else {
 
-        val parents2 = parents.map {
-          _.get
-        }
-        val heights = parents2.map {
-          _.height.map {
-            _.min
-          }
-        }
+        val parents2 = parents.map {_.get}
+        val heights = parents2.map {_.height.map{_.min}}
 
         val nonEmptyHeights = heights.flatten
         if (nonEmptyHeights.isEmpty) None else {
@@ -1031,8 +661,8 @@
         }
       }
 
-      val height = maxHeight.flatMap { max =>
-        minHeight.map {
+      val height = maxHeight.flatMap{ max =>
+        minHeight.map{
           min =>
             Height(min, max)
         }
@@ -1042,20 +672,10 @@
 
     }
 
-    // TODO: See documentation for class above in this file.
     def transactionsValid: Boolean = transactions.nonEmpty && transactions.forall(_.valid)
 
-<<<<<<< HEAD
-    // TODO: Return checkpoint validation status for more info rather than just a boolean // tmp comment
-
-    // TODO: See documentation for class above in this file.
-    def simpleValidation(
-                          balanceAccessFunction: AddressCacheData => Long = (a: AddressCacheData) => a.balance
-                        )(implicit dao: DAO): Boolean = {
-=======
     // TODO: Return checkpoint validation status for more info rather than just a boolean
     def simpleValidation()(implicit dao: DAO): Boolean = {
->>>>>>> ae5fa3fa
 
       val validation = CheckpointBlockValidatorNel.validateCheckpointBlock(
         CheckpointBlock(transactions, checkpoint)
@@ -1067,208 +687,136 @@
         dao.metricsManager ! IncrementMetric("checkpointValidationFailure")
       }
 
-      // TODO: Return Validation instead of Boolean // tmp comment
-
+      // TODO: Return Validation instead of Boolean
       validation.isValid
     }
 
-    // TODO: See documentation for class above in this file.
     def uniqueSignatures: Boolean = signatures.groupBy(_.b58EncodedPublicKey).forall(_._2.size == 1)
 
-    // TODO: See documentation for class above in this file.
-    def signedBy(id: Id): Boolean = witnessIds.contains(id)
-
-    // TODO: See documentation for class above in this file.
-    def hashSignaturesOf(id: Id): Seq[HashSignature] = signatures.filter(_.toId == id)
-
-    // TODO: See documentation for class above in this file.
+    def signedBy(id: Id) : Boolean = witnessIds.contains(id)
+
+    def hashSignaturesOf(id: Id) : Seq[HashSignature] = signatures.filter(_.toId == id)
+
     def signatureConflict(other: CheckpointBlock): Boolean = {
-      signatures.exists { s =>
-        other.signatures.exists { s2 =>
+      signatures.exists{s =>
+        other.signatures.exists{ s2 =>
           s.signature != s2.signature && s.b58EncodedPublicKey == s2.b58EncodedPublicKey
         }
       }
     }
 
-    // TODO: See documentation for class above in this file.
-    def witnessIds: Seq[Id] = signatures.map {
-      _.toId
-    }
-
-    // TODO: See documentation for class above in this file.
+    def witnessIds: Seq[Id] = signatures.map{_.toId}
+
     def signatures: Seq[HashSignature] = checkpoint.edge.signedObservationEdge.signatureBatch.signatures
 
-    // TODO: See documentation for class above in this file.
     def baseHash: String = checkpoint.edge.baseHash
 
-    // TODO: See documentation for class above in this file.
     def validSignatures: Boolean = signatures.forall(_.valid(baseHash))
 
-    // TODO: Optimize call, should store this value instead of recalculating every time. // tmp comment
-
-    // TODO: See documentation for class above in this file.
+    // TODO: Optimize call, should store this value instead of recalculating every time.
     def soeHash: String = checkpoint.edge.signedObservationEdge.hash
 
-    // TODO: See documentation for class above in this file.
     def store(cache: CheckpointCacheData)(implicit dao: DAO): Unit = {
-      /* // tmp comment
+      /*
             transactions.foreach { rt =>
               rt.edge.store(db, Some(TransactionCacheData(rt, inDAG = inDAG, resolved = true)))
             }
       */
-
-      // checkpoint.edge.storeCheckpointData(db, {prevCache: CheckpointCacheData => cache.plus(prevCache)}, cache, resolved) // tmp comment
-
+     // checkpoint.edge.storeCheckpointData(db, {prevCache: CheckpointCacheData => cache.plus(prevCache)}, cache, resolved)
       dao.checkpointService.put(baseHash, cache)
-    }
-
-    // TODO: See documentation for class above in this file.
+
+    }
+
     def plus(keyPair: KeyPair): CheckpointBlock = {
       this.copy(checkpoint = checkpoint.copy(edge = checkpoint.edge.plus(keyPair)))
     }
 
-    // TODO: See documentation for class above in this file.
     def plus(hs: HashSignature): CheckpointBlock = {
       this.copy(checkpoint = checkpoint.copy(edge = checkpoint.edge.plus(hs)))
     }
 
-    // TODO: See documentation for class above in this file.
     def plus(other: CheckpointBlock): CheckpointBlock = {
       this.copy(checkpoint = checkpoint.plus(other.checkpoint))
     }
 
-<<<<<<< HEAD
-    // TODO: See documentation for class above in this file.
-=======
     def +(other: CheckpointBlock): CheckpointBlock = {
       this.copy(checkpoint = checkpoint.plus(other.checkpoint))
     }
 
->>>>>>> ae5fa3fa
     def resolvedOE: ResolvedObservationEdge[SignedObservationEdge, SignedObservationEdge, CheckpointEdgeData] =
       checkpoint.edge.resolvedObservationEdge
 
-    // TODO: See documentation for class above in this file.
     def parentSOE = Seq(resolvedOE.left, resolvedOE.right)
-
-    // TODO: See documentation for class above in this file.
     def parentSOEHashes = Seq(resolvedOE.left.hash, resolvedOE.right.hash)
 
-    // TODO: See documentation for class above in this file.
     def parentSOEBaseHashes: Seq[String] = parentSOE.map(h => if (h == null) "" else h.baseHash)
 
-    // TODO: See documentation for class above in this file.
     def soe: SignedObservationEdge = checkpoint.edge.signedObservationEdge
 
-  } // end case class CheckpointBlock
-
-  // TODO: See documentation for class above in this file.
+  }
+
   case class PeerIPData(canonicalHostName: String, port: Option[Int])
-
-  // TODO: See documentation for class above in this file.
   case class ValidPeerIPData(canonicalHostName: String, port: Int)
 
-  // TODO: See documentation for class above in this file.
   case class GenesisObservation(
                                  genesis: CheckpointBlock,
                                  initialDistribution: CheckpointBlock,
                                  initialDistribution2: CheckpointBlock
                                ) {
 
-    // TODO: See documentation for class above in this file.
     def notGenesisTips(tips: Seq[CheckpointBlock]): Boolean = {
       !tips.contains(initialDistribution) && !tips.contains(initialDistribution2)
     }
 
   }
 
-  // case class UnresolvedEdge(edge: ) // tmp comment
-
-  // TODO: Change options to ResolvedBundleMetaData // tmp comment
-
-  // TODO: Move other messages here. // tmp comment
-
-  // TODO: See documentation for class above in this file.
+
+
+  // case class UnresolvedEdge(edge: )
+
+  // TODO: Change options to ResolvedBundleMetaData
+
+
+  // TODO: Move other messages here.
   sealed trait InternalCommand
 
-  // TODO: See documentation for class above in this file.
   final case object GetPeersID extends InternalCommand
-
-  // TODO: See documentation for class above in this file.
   final case object GetPeersData extends InternalCommand
-
-  // TODO: See documentation for class above in this file.
   final case object GetUTXO extends InternalCommand
-
-  // TODO: See documentation for class above in this file.
   final case object GetValidTX extends InternalCommand
-
-  // TODO: See documentation for class above in this file.
   final case object GetMemPoolUTXO extends InternalCommand
-
-  // TODO: See documentation for class above in this file.
   final case object ToggleHeartbeat extends InternalCommand
 
   // TODO: Add round to internalheartbeat, would be better than replicating it all over the place
 
-  // TODO: See documentation for class above in this file.
   case class InternalHeartbeat(round: Long = 0L)
 
-  // TODO: See documentation for class above in this file.
   final case object InternalBundleHeartbeat extends InternalCommand
 
-  // TODO: See documentation for class above in this file.
   final case class ValidateTransaction(tx: Transaction) extends InternalCommand
 
-  // TODO: See documentation for class above in this file.
   trait DownloadMessage
 
-  // TODO: See documentation for class above in this file.
   case class DownloadRequest(time: Long = System.currentTimeMillis()) extends DownloadMessage with RemoteMessage
 
-  // TODO: See documentation for class above in this file.
   final case class SyncData(validTX: Set[Transaction], memPoolTX: Set[Transaction]) extends GossipMessage with RemoteMessage
 
-  // TODO: See documentation for class above in this file.
   final case class RequestTXProof(txHash: String) extends GossipMessage with RemoteMessage
 
-  // TODO: See documentation for class above in this file.
   case class MetricsResult(metrics: Map[String, String])
 
-  // TODO: See documentation for class above in this file.
   final case class AddPeerFromLocal(address: InetSocketAddress) extends InternalCommand
 
-  // TODO: See documentation for class above in this file.
   case class Peers(peers: Seq[InetSocketAddress])
 
-  // TODO: See documentation for class above in this file.
-
-  /** Wrapper class for the public key.
-    *
-    * Gives access to associated public key and address.
-    *
-    * @param encodedId ... Underlying public key.
-    */
   case class Id(encodedId: EncodedPublicKey) {
-
-    // TODO: See documentation for class above in this file.
     def short: String = id.toString.slice(15, 20)
-
-    // TODO: See documentation for class above in this file.
     def medium: String = id.toString.slice(15, 25).replaceAll(":", "")
-
-    // TODO: See documentation for class above in this file.
     def address: AddressMetaData = pubKeyToAddress(id)
-
-    /** @return The base 58 encoded variant of the private key. */
     def b58: String = encodedId.b58Encoded
-
-    /** @return The public key. */
     def id: PublicKey = encodedId.toPublicKey
-
-  }
-
-  // TODO: See documentation for class above in this file.
+  }
+
   case class HandShake(
                         originPeer: Signed[Peer],
                         destination: InetSocketAddress,
@@ -1276,25 +824,17 @@
                         requestExternalAddressCheck: Boolean = false
                       ) extends ProductHash
 
-  /* // tmp coment
-  These exist because type erasure messes up pattern matching on Signed[T] such that
-  you need a wrapper case class like this
-  */
-
-  // TODO: See documentation for class above in this file.
+  // These exist because type erasure messes up pattern matching on Signed[T] such that
+  // you need a wrapper case class like this
   case class HandShakeMessage(handShake: Signed[HandShake]) extends RemoteMessage
-
-  // TODO: See documentation for class above in this file.
   case class HandShakeResponseMessage(handShakeResponse: Signed[HandShakeResponse]) extends RemoteMessage
 
-  // TODO: See documentation for class above in this file.
   case class HandShakeResponse(
                                 original: Signed[HandShake],
                                 response: HandShake,
                                 lastObservedExternalAddress: Option[InetSocketAddress] = None
                               ) extends ProductHash with RemoteMessage
 
-  // TODO: See documentation for class above in this file.
   case class Peer(
                    id: Id,
                    externalAddress: Option[InetSocketAddress],
@@ -1303,76 +843,43 @@
                    externalHostString: String
                  ) extends ProductHash
 
-  // TODO: See documentation for class above in this file.
-  /** @todo: Remove tmp comment. */
   case class LocalPeerData(
-                            // initialAddAddress: String // tmp comment
-                            //    mostRecentSignedPeer: Signed[Peer], // tmp comment
-                            //    updatedPeer: Peer, // tmp comment
-                            //    lastRXTime: Long = System.currentTimeMillis(), // tmp comment
+                            // initialAddAddress: String
+                            //    mostRecentSignedPeer: Signed[Peer],
+                            //    updatedPeer: Peer,
+                            //    lastRXTime: Long = System.currentTimeMillis(),
                             apiClient: APIClient
                           )
 
-  // Experimental below // tmp comment
-
-  // TODO: See documentation for class above in this file.
+  // Experimental below
+
   case class CounterPartyTXRequest(
                                     dst: AddressMetaData,
                                     counterParty: AddressMetaData,
                                     counterPartyAccount: Option[EncodedPublicKey]
                                   ) extends ProductHash
 
-  // TODO: See documentation for class above in this file.
+
   final case class ConflictDetectedData(detectedOn: Transaction, conflicts: Seq[Transaction]) extends ProductHash
 
-  // TODO: See documentation for class above in this file.
   final case class ConflictDetected(conflict: Signed[ConflictDetectedData]) extends ProductHash with GossipMessage
 
-  // TODO: See documentation for class above in this file.
   final case class VoteData(accept: Seq[Transaction], reject: Seq[Transaction]) extends ProductHash {
-
-    // used to determine what voting round we are talking about // tmp comment
-
-    // TODO: See documentation for class above in this file.
+    // used to determine what voting round we are talking about
     def voteRoundHash: String = {
       accept.++(reject).sortBy(t => t.hashCode()).map(f => f.hash).mkString("-")
     }
   }
 
-  // TODO: See documentation for class above in this file.
   final case class Vote(vote: Signed[VoteData]) extends ProductHash with Fiber
 
-  /** Wrapper for serialized transaction case class.
-    *
-    * @param hash     ... ? string.
-    * @param sender   ... Sender identifier.
-    * @param receiver ... Receiver identifier.
-    * @param amount   ... Transaction amount.
-    * @param signers  ... Set of signer identifiers.
-    * @param time     ... Timestamp.
-    */
-  case class TransactionSerialized(hash: String, sender: String, receiver: String,
-                                   amount: Long, signers: Set[String], time: Long)
-
-  /** Wrapper for serialized transaction companion object. */
+  case class TransactionSerialized(hash: String, sender: String, receiver: String, amount: Long, signers: Set[String], time: Long)
   object TransactionSerialized {
-
-    /** Apply method.
-      *
-      * @param tx ... Transaction to be wrapped into an TransactionSerialized instance.
-      * @return Serialized transaction.
-      */
     def apply(tx: Transaction): TransactionSerialized =
       new TransactionSerialized(tx.hash, tx.src.address, tx.dst.address, tx.amount,
         tx.signatures.map(_.address).toSet, Instant.now.getEpochSecond)
   }
 
-  /** Node case class.
-    *
-    * @param address ... Address string.
-    * @param host    ... Host identifier.
-    * @param port    ... Port number integer.
-    */
   case class Node(address: String, host: String, port: Int)
 
-} // end object Schema+}