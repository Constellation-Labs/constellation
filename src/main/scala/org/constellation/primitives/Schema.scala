package org.constellation.primitives


import java.net.InetSocketAddress
import java.security.PublicKey

<<<<<<< HEAD
import akka.stream.scaladsl.Balance
import org.constellation.consensus
=======
import constellation.pubKeyToAddress
import org.constellation.crypto.Base58
import org.constellation.util.EncodedPublicKey
>>>>>>> 84a8b70a
import org.constellation.util.{ProductHash, Signed}

import scala.collection.concurrent.TrieMap

// This can't be a trait due to serialization issues
object Schema {

  case class TransactionQueryResponse(
                                     hash: String,
                                     tx: Option[TX],
                                     observed: Boolean,
                                     inMemPool: Boolean,
                                     confirmed: Boolean,
                                     numGossipChains: Int,
                                     gossipStackDepths: Seq[Int],
                                     gossip: Seq[Gossip[ProductHash]]
                                     )

  sealed trait NodeState
  final case object PendingDownload extends NodeState
  final case object Ready extends NodeState

  sealed trait ValidationStatus

  final case object Valid extends ValidationStatus
  final case object MempoolValid extends ValidationStatus
  final case object DoubleSpend extends ValidationStatus


  sealed trait ConfigUpdate

  final case class ReputationUpdates(updates: Seq[UpdateReputation]) extends ConfigUpdate

  case class UpdateReputation(id: Id, secretReputation: Option[Double], publicReputation: Option[Double])

  // I.e. equivalent to number of sat per btc
  val NormalizationFactor: Long = 1e8.toLong

  case class SendToAddress(
                            address: Address,
                            amount: Long,
                            account: Option[PublicKey] = None,
                            normalized: Boolean = true,
                            oneTimeUse: Boolean = false,
                            useNodeKey: Boolean = true
                          ) {
    def amountActual: Long = if (normalized) amount * NormalizationFactor else amount
  }

<<<<<<< HEAD
  // TODO: Revisit - need more indices here
  case class AddressVertexCache(
                         up: Option[TX],
                         down: Option[TX] = None // Not present for genesis
                         )




  // TODO: We also need a hash pointer to represent the post-tx counter party signing data, add later
  case class Address(
                      address: String,
                      balance: Long = 0L,
                      txHash: Seq[String] = Seq(),
                      txHashOverflowPointer: Option[String] = None,
                      oneTimeUse: Boolean = false
=======
  // TODO: We also need a hash pointer to represent the post-tx counter party signing data, add later
  // TX should still be accepted even if metadata is incorrect, it just serves to help validation rounds.
  case class Address(
                      address: String,
                      balance: Long = 0L,
                      lastValidTransactionHash: Option[String] = None,
                      txHashPool: Seq[String] = Seq(),
                      txHashOverflowPointer: Option[String] = None,
                      oneTimeUse: Boolean = false,
                      depth: Int = 0
>>>>>>> 84a8b70a
                    ) extends ProductHash {
    def normalizedBalance: Long = balance / NormalizationFactor
  }

  case class CounterPartyTXRequest(
                                    dst: Address,
                                    counterParty: Address,
                                    counterPartyAccount: Option[EncodedPublicKey]
                                  ) extends ProductHash

<<<<<<< HEAD

  trait Event
  case object SyncChain extends Event
  case object Sleep extends Event

  trait NodeState
  case object Online extends NodeState
  case object Offline extends NodeState

  case class TXData(
                 src: Seq[Address],
                 dst: Address,
                 amount: Long,
                 remainder: Option[Address] = None,
                 srcAccount: Option[PublicKey] = None,
                 dstAccount: Option[PublicKey] = None,
                 counterPartySigningRequest: Option[Signed[CounterPartyTXRequest]] = None,
                 // ^ this is for extra security where a receiver can confirm a transaction without
                 // revealing it's address key -- requires receiver link dst to counterParty addresses.
                 keyMap: Seq[Int] = Seq(), // for multi-signature transactions
                 confirmationWindowSeconds: Int = 5,
                 genesisTXHash: Option[String] = None,
                 isGenesis: Boolean = false
               ) extends ProductHash {
=======
  sealed trait Fiber

  case class TXData(
                     src: Seq[Address],
                     dst: Address,
                     amount: Long,
                     remainder: Option[Address] = None,
                     srcAccount: Option[EncodedPublicKey] = None,
                     dstAccount: Option[EncodedPublicKey] = None,
                     counterPartySigningRequest: Option[Signed[CounterPartyTXRequest]] = None,
                     // ^ this is for extra security where a receiver can confirm a transaction without
                     // revealing it's address key -- requires receiver link dst to counterParty addresses.
                     keyMap: Seq[Int] = Seq(), // for multi-signature transactions
                     confirmationWindowSeconds: Int = 5,
                     genesisTXHash: Option[String] = None,
                     isGenesis: Boolean = false
                     // TODO: Add threshold maps
                   ) extends ProductHash {
>>>>>>> 84a8b70a
    def inverseAmount: Long = -1*amount
  }

<<<<<<< HEAD
  case class TX(tx: Signed[TXData]) extends ProductHash with Event {
=======
  case class TX(tx: Signed[TXData]) extends ProductHash with Fiber {
>>>>>>> 84a8b70a
    def valid: Boolean = {

      // Last key is used for srcAccount when filled out.
      val addressKeys = if (tx.data.srcAccount.nonEmpty) {
        tx.encodedPublicKeys.slice(0, tx.encodedPublicKeys.size - 1)
      } else tx.encodedPublicKeys

      val km = tx.data.keyMap
      val signatureAddresses = if (km.nonEmpty) {
        val store = Array.fill(km.toSet.size)(Seq[PublicKey]())
        km.zipWithIndex.foreach{ case (keyGroupIdx, keyIdx) =>
          store(keyGroupIdx) = store(keyGroupIdx) :+ addressKeys(keyIdx).toPublicKey
        }
        store.map{constellation.pubKeysToAddress}.toSeq
      } else {
        addressKeys.map{_.toPublicKey}.map{constellation.pubKeyToAddress}
      }

      val matchingAccountValid = tx.data.srcAccount.forall(_ == tx.encodedPublicKeys.last)

      val validInputAddresses = signatureAddresses.map{_.address} == tx.data.src.map{_.address}
      validInputAddresses && tx.valid && matchingAccountValid
    }
    def normalizedAmount: Double = tx.data.amount / NormalizationFactor
    def output(outputHash: String): Option[Address] = {
      val d = tx.data
      if (d.dst.address == outputHash) Some(d.dst)
      else if (d.remainder.exists(_.address == outputHash)) d.remainder
      else None
    }
    def pretty: String = s"TX: ${this.short} FROM ${tx.data.src.head.address.slice(0, 5)}" +
      s" TO ${tx.data.dst.address.slice(0, 5)} REMAINDER " +
      s"${tx.data.remainder.map{_.address}.getOrElse("empty").slice(0, 5)} " +
      s"amount ${tx.data.amount}"

    def ledgerValid(ledger: TrieMap[String, Long]): Boolean = {
      if (tx.data.isGenesis) !ledger.contains(tx.data.dst.address) else {
        val srcSum = tx.data.src.map {_.address}.flatMap {ledger.get}.sum
        srcSum >= tx.data.amount && valid
      }
    }

    def updateLedger(ledger: TrieMap[String, Long]): Unit = {
      val txDat = tx.data
      if (txDat.isGenesis) {
        // UTXO(txDat.src.head.address) = txDat.inverseAmount
        // Move elsewhere ^ too complex.
        ledger(txDat.dst.address) = txDat.amount
      } else {

        val total = txDat.src.flatMap{s => ledger.get(s.address)}.sum
        val remainder = total - txDat.amount

        // Empty src balance.
        txDat.src.foreach{
          s =>
            ledger(s.address) = 0L
        }

        val prevDstBalance = ledger.getOrElse(txDat.dst.address, 0L)
        ledger(txDat.dst.address) = prevDstBalance + txDat.amount

        txDat.remainder.foreach{ r =>
          val prv = ledger.getOrElse(r.address, 0L)
          ledger(r.address) = prv + remainder
        }

        // Repopulate head src with remainder if no remainder address specified
        if (txDat.remainder.isEmpty && remainder != 0) {
          ledger(txDat.src.head.address) = remainder
        }

      }
    }
  }

  sealed trait GossipMessage

  final case class ConflictDetectedData(detectedOn: TX, conflicts: Seq[TX]) extends ProductHash

  final case class ConflictDetected(conflict: Signed[ConflictDetectedData]) extends ProductHash with GossipMessage

  final case class VoteData(accept: Seq[TX], reject: Seq[TX]) extends ProductHash {
    // used to determine what voting round we are talking about
    def voteRoundHash: String = {
      accept.++(reject).sortBy(t => t.hashCode()).map(f => f.hash).mkString("-")
    }
  }

<<<<<<< HEAD

  final case class BundleData(
                               bundles: Seq[Event],
                               overflowHashPointer: Option[String] = None
                             ) extends ProductHash

  final case class Bundle(
                           bundles: Signed[BundleData],
                           bundleData: Option[TXData] = None
                         ) extends ProductHash with Event {

    def maxStackDepth: Int = {
      def process(s: Signed[BundleData]): Int = {
        val bd = s.data
        val depths = bd.bundles.map {
          case b2: Bundle =>
            process(b2.bundles) + 1
=======
  final case class VoteCandidate(tx: TX, gossip: Seq[Gossip[ProductHash]])

  final case class VoteDataSimpler(accept: Seq[VoteCandidate], reject: Seq[VoteCandidate]) extends ProductHash

  final case class Vote(vote: Signed[VoteData]) extends ProductHash with Fiber

  // Participants are notarized via signatures.
  final case class BundleBlock(
                                parentHash: String,
                                height: Long,
                                txHash: Seq[String]
                              ) extends ProductHash with Fiber

  final case class BundleHash(hash: String) extends Fiber

  final case class BundleData(bundles: Seq[Fiber]) extends ProductHash

  final case class BestBundle(bundle: Option[Bundle], lastBestBundle: Bundle) extends GossipMessage

  final case class Bundle(
                           bundleData: Signed[BundleData]
                         ) extends ProductHash with Fiber with GossipMessage {


    def extractTX: Set[TX] = {
      def process(s: Signed[BundleData]): Set[TX] = {
        val bd = s.data.bundles
        val depths = bd.map {
          case b2: Bundle =>
            process(b2.bundleData)
          case tx: TX => Set(tx)
          case _ => Set[TX]()
        }
        depths.reduce(_ ++ _)
      }
      process(bundleData)
    }

    def extractIds: Set[Id] = {
      def process(s: Signed[BundleData]): Set[Id] = {
        val bd = s.data.bundles
        val depths = bd.map {
          case b2: Bundle =>
            b2.bundleData.publicKeys.map{Id}.toSet ++ process(b2.bundleData)
          case _ => Set[Id]()
        }
        depths.reduce(_ ++ _)
      }
      process(bundleData)
    }

    def maxStackDepth: Int = {
      def process(s: Signed[BundleData]): Int = {
        val bd = s.data.bundles
        val depths = bd.map {
          case b2: Bundle =>
            process(b2.bundleData) + 1
>>>>>>> 84a8b70a
          case _ => 0
        }
        depths.max
      }
<<<<<<< HEAD
      process(bundles) + 1
=======
      process(bundleData) + 1
>>>>>>> 84a8b70a
    }

    def totalNumEvents: Int = {
      def process(s: Signed[BundleData]): Int = {
<<<<<<< HEAD
        val bd = s.data
        val depths = bd.bundles.map {
          case b2: Bundle =>
            process(b2.bundles) + 1
=======
        val bd = s.data.bundles
        val depths = bd.map {
          case b2: Bundle =>
            process(b2.bundleData) + 1
>>>>>>> 84a8b70a
          case _ => 1
        }
        depths.sum
      }
<<<<<<< HEAD
      process(bundles) + 1
    }


  }

//case class SingleBundle(
//                         bundles: Signed[BundleData],
//                         bundleData: Option[TXData] = None
//                       ) extends Bundle(bundles, bundleData) {
//  assert(bundles.signatures.size == 1)
//}

  case class Gossip[T <: ProductHash](event: Signed[T]) extends ProductHash {
=======
      process(bundleData) + 1
    }

  }


  final case class Gossip[T <: ProductHash](event: Signed[T]) extends ProductHash
    with Fiber
    with GossipMessage {
>>>>>>> 84a8b70a
    def iter: Seq[Signed[_ >: T <: ProductHash]] = {
      def process[Q <: ProductHash](s: Signed[Q]): Seq[Signed[ProductHash]] = {
        s.data match {
          case Gossip(g) =>
            val res = process(g)
            res :+ g
          case _ => Seq()
        }
      }
      process(event) :+ event
    }
    def stackDepth: Int = {
      def process[Q <: ProductHash](s: Signed[Q]): Int = {
        s.data match {
          case Gossip(g) =>
            process(g) + 1
          case _ => 0
        }
      }
      process(event) + 1
    }

  }

  // TODO: Move other messages here.
  sealed trait InternalCommand

  final case object GetPeersID extends InternalCommand
  final case object GetPeersData extends InternalCommand
  final case object GetUTXO extends InternalCommand
  final case object GetValidTX extends InternalCommand
  final case object GetMemPoolUTXO extends InternalCommand
  final case object ToggleHeartbeat extends InternalCommand
  final case object InternalHeartbeat extends InternalCommand
  final case object InternalBundleHeartbeat extends InternalCommand

  final case class ValidateTransaction(tx: TX) extends InternalCommand

  sealed trait DownloadMessage

  case class DownloadRequest() extends DownloadMessage
  case class DownloadResponse(validTX: Set[TX], validUTXO: Map[String, Long]) extends DownloadMessage

  final case class SyncData(validTX: Set[TX], memPoolTX: Set[TX]) extends GossipMessage

  case class MissingTXProof(tx: TX, gossip: Seq[Gossip[ProductHash]]) extends GossipMessage

  final case class RequestTXProof(txHash: String) extends GossipMessage

  case class Metrics(metrics: Map[String, String])

  final case class AddPeerFromLocal(address: InetSocketAddress) extends InternalCommand


  case class Peers(peers: Seq[InetSocketAddress])

  case class Id(id: PublicKey) {
    def short: String = id.toString.slice(15, 20)
    def medium: String = id.toString.slice(15, 25).replaceAll(":", "")
    def address: Address = pubKeyToAddress(id)
    def b58 = Base58.encode(id.getEncoded)
  }


  case class GetId()

  case class GetBalance(account: PublicKey)

  case class HandShake(
                        originPeer: Signed[Peer],
                        requestExternalAddressCheck: Boolean = false
                        //           peers: Seq[Signed[Peer]],
                        //          destination: Option[InetSocketAddress] = None
                      ) extends ProductHash

  // These exist because type erasure messes up pattern matching on Signed[T] such that
  // you need a wrapper case class like this
  case class HandShakeMessage(handShake: Signed[HandShake])
  case class HandShakeResponseMessage(handShakeResponse: Signed[HandShakeResponse])

  case class HandShakeResponse(
                                //                   original: Signed[HandShake],
                                response: HandShake,
                                detectedRemote: InetSocketAddress
                              ) extends ProductHash

  case class Peer(
                   id: Id,
                   externalAddress: InetSocketAddress,
                   remotes: Set[InetSocketAddress] = Set(),
                   apiAddress: InetSocketAddress = null
                 ) extends ProductHash


}<|MERGE_RESOLUTION|>--- conflicted
+++ resolved
@@ -4,14 +4,9 @@
 import java.net.InetSocketAddress
 import java.security.PublicKey
 
-<<<<<<< HEAD
-import akka.stream.scaladsl.Balance
-import org.constellation.consensus
-=======
 import constellation.pubKeyToAddress
 import org.constellation.crypto.Base58
 import org.constellation.util.EncodedPublicKey
->>>>>>> 84a8b70a
 import org.constellation.util.{ProductHash, Signed}
 
 import scala.collection.concurrent.TrieMap
@@ -20,14 +15,14 @@
 object Schema {
 
   case class TransactionQueryResponse(
-                                     hash: String,
-                                     tx: Option[TX],
-                                     observed: Boolean,
-                                     inMemPool: Boolean,
-                                     confirmed: Boolean,
-                                     numGossipChains: Int,
-                                     gossipStackDepths: Seq[Int],
-                                     gossip: Seq[Gossip[ProductHash]]
+                                       hash: String,
+                                       tx: Option[TX],
+                                       observed: Boolean,
+                                       inMemPool: Boolean,
+                                       confirmed: Boolean,
+                                       numGossipChains: Int,
+                                       gossipStackDepths: Seq[Int],
+                                       gossip: Seq[Gossip[ProductHash]]
                                      )
 
   sealed trait NodeState
@@ -61,24 +56,6 @@
     def amountActual: Long = if (normalized) amount * NormalizationFactor else amount
   }
 
-<<<<<<< HEAD
-  // TODO: Revisit - need more indices here
-  case class AddressVertexCache(
-                         up: Option[TX],
-                         down: Option[TX] = None // Not present for genesis
-                         )
-
-
-
-
-  // TODO: We also need a hash pointer to represent the post-tx counter party signing data, add later
-  case class Address(
-                      address: String,
-                      balance: Long = 0L,
-                      txHash: Seq[String] = Seq(),
-                      txHashOverflowPointer: Option[String] = None,
-                      oneTimeUse: Boolean = false
-=======
   // TODO: We also need a hash pointer to represent the post-tx counter party signing data, add later
   // TX should still be accepted even if metadata is incorrect, it just serves to help validation rounds.
   case class Address(
@@ -89,7 +66,6 @@
                       txHashOverflowPointer: Option[String] = None,
                       oneTimeUse: Boolean = false,
                       depth: Int = 0
->>>>>>> 84a8b70a
                     ) extends ProductHash {
     def normalizedBalance: Long = balance / NormalizationFactor
   }
@@ -100,32 +76,6 @@
                                     counterPartyAccount: Option[EncodedPublicKey]
                                   ) extends ProductHash
 
-<<<<<<< HEAD
-
-  trait Event
-  case object SyncChain extends Event
-  case object Sleep extends Event
-
-  trait NodeState
-  case object Online extends NodeState
-  case object Offline extends NodeState
-
-  case class TXData(
-                 src: Seq[Address],
-                 dst: Address,
-                 amount: Long,
-                 remainder: Option[Address] = None,
-                 srcAccount: Option[PublicKey] = None,
-                 dstAccount: Option[PublicKey] = None,
-                 counterPartySigningRequest: Option[Signed[CounterPartyTXRequest]] = None,
-                 // ^ this is for extra security where a receiver can confirm a transaction without
-                 // revealing it's address key -- requires receiver link dst to counterParty addresses.
-                 keyMap: Seq[Int] = Seq(), // for multi-signature transactions
-                 confirmationWindowSeconds: Int = 5,
-                 genesisTXHash: Option[String] = None,
-                 isGenesis: Boolean = false
-               ) extends ProductHash {
-=======
   sealed trait Fiber
 
   case class TXData(
@@ -144,15 +94,10 @@
                      isGenesis: Boolean = false
                      // TODO: Add threshold maps
                    ) extends ProductHash {
->>>>>>> 84a8b70a
     def inverseAmount: Long = -1*amount
   }
 
-<<<<<<< HEAD
-  case class TX(tx: Signed[TXData]) extends ProductHash with Event {
-=======
   case class TX(tx: Signed[TXData]) extends ProductHash with Fiber {
->>>>>>> 84a8b70a
     def valid: Boolean = {
 
       // Last key is used for srcAccount when filled out.
@@ -242,25 +187,6 @@
     }
   }
 
-<<<<<<< HEAD
-
-  final case class BundleData(
-                               bundles: Seq[Event],
-                               overflowHashPointer: Option[String] = None
-                             ) extends ProductHash
-
-  final case class Bundle(
-                           bundles: Signed[BundleData],
-                           bundleData: Option[TXData] = None
-                         ) extends ProductHash with Event {
-
-    def maxStackDepth: Int = {
-      def process(s: Signed[BundleData]): Int = {
-        val bd = s.data
-        val depths = bd.bundles.map {
-          case b2: Bundle =>
-            process(b2.bundles) + 1
-=======
   final case class VoteCandidate(tx: TX, gossip: Seq[Gossip[ProductHash]])
 
   final case class VoteDataSimpler(accept: Seq[VoteCandidate], reject: Seq[VoteCandidate]) extends ProductHash
@@ -318,51 +244,23 @@
         val depths = bd.map {
           case b2: Bundle =>
             process(b2.bundleData) + 1
->>>>>>> 84a8b70a
           case _ => 0
         }
         depths.max
       }
-<<<<<<< HEAD
-      process(bundles) + 1
-=======
       process(bundleData) + 1
->>>>>>> 84a8b70a
     }
 
     def totalNumEvents: Int = {
       def process(s: Signed[BundleData]): Int = {
-<<<<<<< HEAD
-        val bd = s.data
-        val depths = bd.bundles.map {
-          case b2: Bundle =>
-            process(b2.bundles) + 1
-=======
         val bd = s.data.bundles
         val depths = bd.map {
           case b2: Bundle =>
             process(b2.bundleData) + 1
->>>>>>> 84a8b70a
           case _ => 1
         }
         depths.sum
       }
-<<<<<<< HEAD
-      process(bundles) + 1
-    }
-
-
-  }
-
-//case class SingleBundle(
-//                         bundles: Signed[BundleData],
-//                         bundleData: Option[TXData] = None
-//                       ) extends Bundle(bundles, bundleData) {
-//  assert(bundles.signatures.size == 1)
-//}
-
-  case class Gossip[T <: ProductHash](event: Signed[T]) extends ProductHash {
-=======
       process(bundleData) + 1
     }
 
@@ -372,7 +270,6 @@
   final case class Gossip[T <: ProductHash](event: Signed[T]) extends ProductHash
     with Fiber
     with GossipMessage {
->>>>>>> 84a8b70a
     def iter: Seq[Signed[_ >: T <: ProductHash]] = {
       def process[Q <: ProductHash](s: Signed[Q]): Seq[Signed[ProductHash]] = {
         s.data match {
