package org.constellation.primitives

import java.security.KeyPair

import cats.data.{Ior, NonEmptyList, ValidatedNel}
import cats.implicits._
import constellation.signedObservationEdge
import org.constellation.primitives.Schema._
import org.constellation.util.HashSignature
import org.constellation.{DAO, PeerMetadata}

case class CheckpointBlock(
  transactions: Seq[Transaction],
  checkpoint: CheckpointEdge,
  messages: Seq[ChannelMessage] = Seq(),
  notifications: Seq[PeerNotification] = Seq()
) {

  def storeSOE()(implicit dao: DAO): Unit = {
    dao.soeService.putSync(soeHash, SignedObservationEdgeCache(soe, resolved = true))
  }

  def calculateHeight()(implicit dao: DAO): Option[Height] = {

    val parents = parentSOEBaseHashes.map {
      dao.checkpointService.get
    }

    val maxHeight = if (parents.exists(_.isEmpty)) {
      None
    } else {

      val parents2 = parents.map { _.get }
      val heights = parents2.map { _.height.map { _.max } }

      val nonEmptyHeights = heights.flatten
      if (nonEmptyHeights.isEmpty) None
      else {
        Some(nonEmptyHeights.max + 1)
      }
    }

    val minHeight = if (parents.exists(_.isEmpty)) {
      None
    } else {

      val parents2 = parents.map { _.get }
      val heights = parents2.map { _.height.map { _.min } }

      val nonEmptyHeights = heights.flatten
      if (nonEmptyHeights.isEmpty) None
      else {
        Some(nonEmptyHeights.min + 1)
      }
    }

    val height = maxHeight.flatMap { max =>
      minHeight.map { min =>
        Height(min, max)
      }
    }

    height

  }

  def transactionsValid(implicit dao: DAO): Boolean = transactions.nonEmpty && transactions.forall(_.valid)

  // TODO: Return checkpoint validation status for more info rather than just a boolean

  def simpleValidation()(implicit dao: DAO): Boolean = {

    val validation = CheckpointBlockValidatorNel.validateCheckpointBlock(
      CheckpointBlock(transactions, checkpoint)
    )

    if (validation.isValid) {
      dao.metrics.incrementMetric("checkpointValidationSuccess")
    } else {
      dao.metrics.incrementMetric("checkpointValidationFailure")
    }

    // TODO: Return Validation instead of Boolean
    validation.isValid
  }

  def uniqueSignatures: Boolean = signatures.groupBy(_.id).forall(_._2.size == 1)

  def signedBy(id: Id): Boolean = witnessIds.contains(id)

  def hashSignaturesOf(id: Id): Seq[HashSignature] = signatures.filter(_.id == id)

  def signatureConflict(other: CheckpointBlock): Boolean = {
    signatures.exists { s =>
      other.signatures.exists { s2 =>
        s.signature != s2.signature && s.id == s2.id
      }
    }
  }

  def witnessIds: Seq[Id] = signatures.map { _.id }

  def signatures: Seq[HashSignature] =
    checkpoint.edge.signedObservationEdge.signatureBatch.signatures

  def baseHash: String = checkpoint.edge.baseHash

  def validSignatures: Boolean = signatures.forall(_.valid(baseHash))

  // TODO: Optimize call, should store this value instead of recalculating every time.

  def soeHash: String = checkpoint.edge.signedObservationEdge.hash

  def store(cache: CheckpointCacheData)(implicit dao: DAO): Unit = {
    /*
          transactions.foreach { rt =>
            rt.edge.store(db, Some(TransactionCacheData(rt, inDAG = inDAG, resolved = true)))
          }
     */
    // checkpoint.edge.storeCheckpointData(db, {prevCache: CheckpointCacheData => cache.plus(prevCache)}, cache, resolved)
<<<<<<< HEAD
    dao.checkpointService.memPool.put(baseHash, cache)
=======
    dao.checkpointService.memPool.put(baseHash, cache).unsafeRunSync()
>>>>>>> 628b334c
    dao.recentBlockTracker.put(cache)

  }

  def plus(keyPair: KeyPair): CheckpointBlock = {
    this.copy(checkpoint = checkpoint.copy(edge = checkpoint.edge.withSignatureFrom(keyPair)))
  }

  def plus(hs: HashSignature): CheckpointBlock = {
    this.copy(checkpoint = checkpoint.copy(edge = checkpoint.edge.withSignature(hs)))
  }

  def plus(other: CheckpointBlock): CheckpointBlock = {
    this.copy(checkpoint = checkpoint.plus(other.checkpoint))
  }

  def +(other: CheckpointBlock): CheckpointBlock = {
    this.copy(checkpoint = checkpoint.plus(other.checkpoint))
  }

  def parentSOE: Seq[TypedEdgeHash] = checkpoint.edge.parents

  def parentSOEHashes: Seq[String] = checkpoint.edge.parentHashes

  def parentSOEBaseHashes()(implicit dao: DAO): Seq[String] =
    parentSOEHashes.flatMap { dao.soeService.getSync }.map { _.signedObservationEdge.baseHash }

  def soe: SignedObservationEdge = checkpoint.edge.signedObservationEdge

}

object CheckpointBlock {

  def createCheckpointBlockSOE(
    transactions: Seq[Transaction],
    tips: Seq[SignedObservationEdge],
    messages: Seq[ChannelMessage] = Seq.empty,
    peers: Seq[PeerNotification] = Seq.empty
  )(implicit keyPair: KeyPair): CheckpointBlock = {
    createCheckpointBlock(transactions, tips.map { t =>
      TypedEdgeHash(t.hash, EdgeHashType.CheckpointHash)
    }, messages, peers)
  }

  def createCheckpointBlock(
    transactions: Seq[Transaction],
    tips: Seq[TypedEdgeHash],
    messages: Seq[ChannelMessage] = Seq.empty,
    peers: Seq[PeerNotification] = Seq.empty
  )(implicit keyPair: KeyPair): CheckpointBlock = {

    val checkpointEdgeData =
      CheckpointEdgeData(transactions.map { _.hash }.sorted, messages.map {
        _.signedMessageData.hash
      })

    val observationEdge = ObservationEdge(
      tips.toList,
      TypedEdgeHash(checkpointEdgeData.hash, EdgeHashType.CheckpointDataHash)
    )

    val soe = signedObservationEdge(observationEdge)(keyPair)

    val checkpointEdge = CheckpointEdge(
      Edge(observationEdge, soe, checkpointEdgeData)
    )

    CheckpointBlock(transactions, checkpointEdge, messages, peers)
  }

}

sealed trait CheckpointBlockValidation {

  def errorMessage: String
}

case class EmptySignatures() extends CheckpointBlockValidation {

  def errorMessage: String = "CheckpointBlock has no signatures"
}

case class InvalidSignature(signature: String) extends CheckpointBlockValidation {

  def errorMessage: String = s"CheckpointBlock includes signature=$signature which is invalid"
}

object InvalidSignature {

  def apply(s: HashSignature) = new InvalidSignature(s.signature)
}

case class InvalidTransaction(txHash: String) extends CheckpointBlockValidation {

  def errorMessage: String = s"CheckpointBlock includes transaction=$txHash which is invalid"
}

object InvalidTransaction {

  def apply(t: Transaction) = new InvalidTransaction(t.hash)
}

case class DuplicatedTransaction(txHash: String) extends CheckpointBlockValidation {

  def errorMessage: String = s"CheckpointBlock includes duplicated transaction=$txHash"
}

object DuplicatedTransaction {

  def apply(t: Transaction) = new DuplicatedTransaction(t.hash)
}

case class NoAddressCacheFound(txHash: String) extends CheckpointBlockValidation {

  def errorMessage: String =
    s"CheckpointBlock includes transaction=$txHash which has no address cache"
}

object NoAddressCacheFound {

  def apply(t: Transaction) = new NoAddressCacheFound(t.hash)
}

case class InsufficientBalance(address: String) extends CheckpointBlockValidation {

  def errorMessage: String =
    s"CheckpointBlock includes transaction from address=$address which has insufficient balance"
}

object InsufficientBalance {

  def apply(t: Transaction) = new InsufficientBalance(t.src.address)
}

// TODO: pass also a transaction metadata

case class InternalInconsistency(cbHash: String) extends CheckpointBlockValidation {

  def errorMessage: String =
    s"CheckpointBlock=$cbHash includes transaction/s which has insufficient balance"
}

object InternalInconsistency {

  def apply(cb: CheckpointBlock) = new InternalInconsistency(cb.baseHash)
}

sealed trait CheckpointBlockValidatorNel {

  type ValidationResult[A] = ValidatedNel[CheckpointBlockValidation, A]

  def validateTransactionIntegrity(t: Transaction)(implicit dao: DAO): ValidationResult[Transaction] =
    if (t.valid) t.validNel else InvalidTransaction(t).invalidNel

  def validateSourceAddressCache(t: Transaction)(implicit dao: DAO): ValidationResult[Transaction] =
    dao.addressService
      .getSync(t.src.address)
      .fold[ValidationResult[Transaction]](NoAddressCacheFound(t).invalidNel)(_ => t.validNel)

  def validateTransaction(t: Transaction)(implicit dao: DAO): ValidationResult[Transaction] =
    validateTransactionIntegrity(t)
      .product(validateSourceAddressCache(t))
      .map(_ => t)

  def validateTransactions(
    t: Iterable[Transaction]
  )(implicit dao: DAO): ValidationResult[List[Transaction]] =
    t.toList.map(validateTransaction(_).map(List(_))).combineAll

  def validateDuplicatedTransactions(
    t: Iterable[Transaction]
  ): ValidationResult[List[Transaction]] = {
    val diff = t.toList.diff(t.toSet.toList)

    if (diff.isEmpty) {
      t.toList.validNel
    } else {

      def toError(t: Transaction): ValidationResult[Transaction] =
        DuplicatedTransaction(t).invalidNel

      diff.map(toError(_).map(List(_))).combineAll
    }
  }

  def validateSignatureIntegrity(s: HashSignature,
                                 baseHash: String): ValidationResult[HashSignature] =
    if (s.valid(baseHash)) s.validNel else InvalidSignature(s).invalidNel

  def validateSignature(s: HashSignature, baseHash: String): ValidationResult[HashSignature] =
    validateSignatureIntegrity(s, baseHash)
      .map(_ => s)

  def validateSignatures(s: Iterable[HashSignature],
                         baseHash: String): ValidationResult[List[HashSignature]] =
    s.toList.map(validateSignature(_, baseHash).map(List(_))).combineAll

  def validateEmptySignatures(s: Iterable[HashSignature]): ValidationResult[List[HashSignature]] =
    if (s.nonEmpty) s.toList.validNel else EmptySignatures().invalidNel

  def validateSourceAddressBalances(
    t: Iterable[Transaction]
  )(implicit dao: DAO): ValidationResult[List[Transaction]] = {

    def lookup(key: String) =
      dao.addressService
        .getSync(key)
        .map(_.balance)
        .getOrElse(0L)

    def validateBalance(address: String,
                        t: Iterable[Transaction]): ValidationResult[List[Transaction]] = {
      val diff = lookup(address) - t.map(_.amount).sum

      if (diff >= 0L) t.toList.validNel else InsufficientBalance(address).invalidNel
    }

    t.toList
      .groupBy(_.src.address)
      .map(a => validateBalance(a._1, a._2))
      .toList
      .combineAll
  }

  type AddressBalance = Map[String, Long]

  def getParents(c: CheckpointBlock)(implicit dao: DAO): List[CheckpointBlock] =
    c.parentSOEBaseHashes.toList
      .map(dao.checkpointService.get)
      .map(_.flatMap(_.checkpointBlock))
      .sequence[Option, CheckpointBlock]
      .getOrElse(List())

  def isInSnapshot(c: CheckpointBlock)(implicit dao: DAO): Boolean =
    dao.threadSafeSnapshotService.acceptedCBSinceSnapshot
      .contains(c.baseHash)

  def getSummaryBalance(c: CheckpointBlock)(implicit dao: DAO): AddressBalance = {
    val spend = c.transactions
      .groupBy(_.src.address)
      .mapValues(_.map(-_.amount).sum)

    val received = c.transactions
      .groupBy(_.dst.address)
      .mapValues(_.map(_.amount).sum)

    spend |+| received
  }

  def validateDiff(a: (String, Long))(implicit dao: DAO): Boolean = a match {
    case (hash, diff) =>
      dao.addressService.getSync(hash).map { _.balanceByLatestSnapshot }.getOrElse(0L) + diff >= 0
  }

  def validateCheckpointBlockTree(
    cb: CheckpointBlock
  )(implicit dao: DAO): Ior[NonEmptyList[CheckpointBlockValidation], AddressBalance] =
    if (isInSnapshot(cb)) Map.empty[String, Long].rightIor
    else
      getParents(cb)
        .map(validateCheckpointBlockTree)
        .foldLeft(Map.empty[String, Long].rightIor[NonEmptyList[CheckpointBlockValidation]])(
          (result, d) => result.combine(d)
        )
        .map(getSummaryBalance(cb) |+| _)
        .flatMap(
          diffs =>
            if (diffs.forall(validateDiff))
              diffs.rightIor
            else
              Ior.both(NonEmptyList.of(InternalInconsistency(cb)), diffs)
        )

  implicit def validateTreeToValidated(
    v: Ior[NonEmptyList[CheckpointBlockValidation], AddressBalance]
  ): ValidationResult[AddressBalance] =
    v match {
      case Ior.Right(a)   => a.validNel
      case Ior.Left(a)    => a.invalid
      case Ior.Both(a, _) => a.invalid
    }

  def validateCheckpointBlock(
    cb: CheckpointBlock
  )(implicit dao: DAO): ValidationResult[CheckpointBlock] = {
    val preTreeResult =
      validateEmptySignatures(cb.signatures)
        .product(validateSignatures(cb.signatures, cb.baseHash))
        .product(validateTransactions(cb.transactions))
        .product(validateDuplicatedTransactions(cb.transactions))
        .product(validateSourceAddressBalances(cb.transactions))

    val postTreeIgnoreEmptySnapshot =
      if (dao.threadSafeSnapshotService.lastSnapshotHeight == 0) preTreeResult
      else preTreeResult.product(validateCheckpointBlockTree(cb))

    postTreeIgnoreEmptySnapshot.map(_ => cb)
  }
}

object CheckpointBlockValidatorNel extends CheckpointBlockValidatorNel<|MERGE_RESOLUTION|>--- conflicted
+++ resolved
@@ -118,11 +118,7 @@
           }
      */
     // checkpoint.edge.storeCheckpointData(db, {prevCache: CheckpointCacheData => cache.plus(prevCache)}, cache, resolved)
-<<<<<<< HEAD
-    dao.checkpointService.memPool.put(baseHash, cache)
-=======
     dao.checkpointService.memPool.put(baseHash, cache).unsafeRunSync()
->>>>>>> 628b334c
     dao.recentBlockTracker.put(cache)
 
   }
