--- conflicted
+++ resolved
@@ -32,17 +32,4 @@
           queryMissingResolutionData(missingParentHash, cb.signatures.map{_.toId}.toSet)
           resolveNotifierCallbacks(missingParentHash) = Seq(cb)
       }
-<<<<<<< HEAD
-
-  def hashToSignedObservationEdgeCache(hash: String): Future[Option[SignedObservationEdgeCache]] = {
-    implicit val timeout: Timeout = Timeout(5, TimeUnit.SECONDS)
-    (dbActor ? DBGet(hash)).mapTo[Option[SignedObservationEdgeCache]]
-  }
-
-  def hashToCheckpointCacheData(hash: String) = {
-    implicit val timeout: Timeout = Timeout(5, TimeUnit.SECONDS)
-    (dbActor ? DBGet(hash)).mapTo[Option[CheckpointCacheData]]
-  }
-=======
->>>>>>> 14dd155a
 }