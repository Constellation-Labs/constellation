--- conflicted
+++ resolved
@@ -10,30 +10,7 @@
 
   val CoinBaseHash = "coinbase"
 
-<<<<<<< HEAD
-  def acceptGenesis(b: Bundle, tx: TransactionV1): Unit = {
-    storeTransaction(tx)
-    genesisBundle = Some(b)
-    val md = Sheaf(b, Some(0), Map(b.extractIds.head.b58 -> 1L), Some(1000), transactionsResolved = true)
-    storeBundle(md)
-    maxBundleMetaData = Some(md)
-    b.extractTX.foreach(acceptTransaction)
-    totalNumValidBundles += 1
-    val gtx = b.extractTX.head
-    last100ValidBundleMetaData = Seq(md)
-    gtx.txData.data.updateLedger(memPoolLedger)
-  }
-
-  def createGenesis(tx: TransactionV1): Unit = {
-    downloadMode = false
-    acceptGenesis(Bundle(BundleData(Seq(ParentBundleHash("coinbase"), TransactionHash(tx.hash))).signed()), tx)
-  }
-
-
-  def createDistribution(ids: Seq[Id], genesisSOE: SignedObservationEdge): CheckpointBlock = {
-=======
   def createDistribution(ids: Seq[Id], genesisSOE: SignedObservationEdge) = {
->>>>>>> d99ed7b8
 
     val distr = ids.map{ id =>
       createTransaction(selfAddressStr, id.address.address, 1e6.toLong, keyPair)
