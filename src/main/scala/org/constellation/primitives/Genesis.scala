--- conflicted
+++ resolved
@@ -4,41 +4,16 @@
 import constellation._
 import org.constellation.LevelDB.DBPut
 
-<<<<<<< HEAD
-trait Genesis extends NodeData with EdgeDAO {
+import scala.collection.concurrent.TrieMap
+
+trait Genesis extends NodeData with Ledger with BundleDataExt with EdgeDAO {
 
   val CoinBaseHash = "coinbase"
-
-=======
-import scala.collection.concurrent.TrieMap
-
-trait Genesis extends NodeData with Ledger with TransactionExt with BundleDataExt with EdgeDAO {
-
-  val CoinBaseHash = "coinbase"
-
-  def acceptGenesis(b: Bundle, tx: TransactionV1): Unit = {
-    storeTransaction(tx)
-    genesisBundle = Some(b)
-    val md = Sheaf(b, Some(0), Map(b.extractIds.head.b58 -> 1L), Some(1000), transactionsResolved = true)
-    storeBundle(md)
-    maxBundleMetaData = Some(md)
-    b.extractTX.foreach(acceptTransaction)
-    totalNumValidBundles += 1
-    val gtx = b.extractTX.head
-    last100ValidBundleMetaData = Seq(md)
-    gtx.txData.data.updateLedger(memPoolLedger)
-  }
-
-  def createGenesis(tx: TransactionV1): Unit = {
-    downloadMode = false
-    acceptGenesis(Bundle(BundleData(Seq(ParentBundleHash("coinbase"), TransactionHash(tx.hash))).signed()), tx)
-  }
-
 
   def createDistribution(ids: Seq[Id], genesisSOE: SignedObservationEdge) = {
 
     val distr = ids.map{ id =>
-      createTransactionSafeBatchOE(selfAddressStr, id.address.address, 1e6.toLong, keyPair)
+      createTransaction(selfAddressStr, id.address.address, 1e6.toLong, keyPair)
     }
 
     val distrCB = CheckpointEdgeData(distr.map{_.edge.signedObservationEdge.signatureBatch.hash})
@@ -58,10 +33,8 @@
     val distrCBO = CheckpointBlock(distr, CheckpointEdge(distrRED))
 
     distrCBO
-
   }
 
->>>>>>> d59a3e1c
   /**
     * Build genesis tips and example distribution among initial nodes
     * @param ids: Initial node public keys
@@ -95,35 +68,10 @@
 
     val genesisCBO = CheckpointBlock(Seq(redTXGenesisResolved), CheckpointEdge(redGenesis))
 
-<<<<<<< HEAD
-    val distr = ids.toSeq.map{ id =>
-      createTransaction(selfAddressStr, id.address.address, 1e6.toLong, keyPair)
-    }
-
-    val distrCB = CheckpointEdgeData(distr.map{_.edge.signedObservationEdge.signatureBatch.hash})
-
-    val distrOE = ObservationEdge(
-      TypedEdgeHash(genTXHash, EdgeHashType.TransactionHash),
-      TypedEdgeHash(soe.signatureBatch.hash, EdgeHashType.CheckpointHash),
-      data = Some(TypedEdgeHash(distrCB.hash, EdgeHashType.CheckpointDataHash))
-    )
-
-    val distrSOE = signedObservationEdge(distrOE)
-
-    val distrROE = ResolvedObservationEdge(soe, soe, Some(distrCB))
-
-    val distrRED = Edge(distrOE, distrSOE, distrROE)
-
-    val distrCBO = CheckpointBlock(distr, CheckpointEdge(distrRED))
-
-    GenesisObservation(genesisCBO, distrCBO)
-=======
     val distr1CBO = createDistribution(ids.toSeq, soe)
     val distr2CBO = createDistribution(ids.toSeq, soe)
 
     GenesisObservation(genesisCBO, distr1CBO, distr2CBO)
-
->>>>>>> d59a3e1c
   }
 
   def acceptGenesis(go: GenesisObservation): Unit = {
