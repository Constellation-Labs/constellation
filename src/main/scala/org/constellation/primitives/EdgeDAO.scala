package org.constellation.primitives

import java.util.concurrent.Executors

import akka.actor.ActorRef
import org.constellation.primitives.Schema._

import scala.collection.concurrent.TrieMap
import scala.concurrent.{ExecutionContext, ExecutionContextExecutor}

trait EdgeDAO {

  var genesisObservation: Option[GenesisObservation] = None
  val maxWidth = 30
  val minCheckpointFormationThreshold = 100
  val minTXSignatureThreshold = 3
  val minCBSignatureThreshold = 3
  val maxUniqueTXSize = 500
  val maxNumSignaturesPerTX = 20


<<<<<<< HEAD
  val transactionMemPool : TrieMap[String, Transaction] = TrieMap()
=======
  @volatile var transactionMemPool: Seq[Transaction] = Seq()

  val transactionMemPoolMultiWitness : TrieMap[String, Transaction] = TrieMap()
>>>>>>> 5767b7d4
  val checkpointMemPool : TrieMap[String, CheckpointBlock] = TrieMap()

  // TODO: temp
  val confirmedCheckpoints: TrieMap[String, CheckpointBlock] = TrieMap()

  @volatile var transactionMemPoolThresholdMet: Set[String] = Set()

  // Map from checkpoint hash to number of times used as a tip (number of children)
<<<<<<< HEAD
  val checkpointMemPoolThresholdMet: TrieMap[String, Int] = TrieMap()
=======
  val checkpointMemPoolThresholdMet: TrieMap[String, (CheckpointBlock, Int)] = TrieMap()
>>>>>>> 5767b7d4



  val resolveNotifierCallbacks: TrieMap[String, Seq[CheckpointBlock]] = TrieMap()

  val edgeExecutionContext: ExecutionContextExecutor =
<<<<<<< HEAD
    ExecutionContext.fromExecutor(Executors.newFixedThreadPool(200))
=======
    ExecutionContext.fromExecutor(Executors.newFixedThreadPool(20))
>>>>>>> 5767b7d4

  def canCreateCheckpoint: Boolean = {
    transactionMemPool.size >= minCheckpointFormationThreshold && checkpointMemPoolThresholdMet.size >= 2
  }

  def reuseTips: Boolean = checkpointMemPoolThresholdMet.size < maxWidth


<<<<<<< HEAD
=======
  // Temporary to get peer data for tx hash partitioning
  @volatile var peerInfo: Map[Id, PeerData] = Map()

>>>>>>> 5767b7d4

}<|MERGE_RESOLUTION|>--- conflicted
+++ resolved
@@ -18,14 +18,10 @@
   val maxUniqueTXSize = 500
   val maxNumSignaturesPerTX = 20
 
-
-<<<<<<< HEAD
-  val transactionMemPool : TrieMap[String, Transaction] = TrieMap()
-=======
   @volatile var transactionMemPool: Seq[Transaction] = Seq()
 
   val transactionMemPoolMultiWitness : TrieMap[String, Transaction] = TrieMap()
->>>>>>> 5767b7d4
+
   val checkpointMemPool : TrieMap[String, CheckpointBlock] = TrieMap()
 
   // TODO: temp
@@ -34,22 +30,14 @@
   @volatile var transactionMemPoolThresholdMet: Set[String] = Set()
 
   // Map from checkpoint hash to number of times used as a tip (number of children)
-<<<<<<< HEAD
-  val checkpointMemPoolThresholdMet: TrieMap[String, Int] = TrieMap()
-=======
   val checkpointMemPoolThresholdMet: TrieMap[String, (CheckpointBlock, Int)] = TrieMap()
->>>>>>> 5767b7d4
-
 
 
   val resolveNotifierCallbacks: TrieMap[String, Seq[CheckpointBlock]] = TrieMap()
 
   val edgeExecutionContext: ExecutionContextExecutor =
-<<<<<<< HEAD
-    ExecutionContext.fromExecutor(Executors.newFixedThreadPool(200))
-=======
+
     ExecutionContext.fromExecutor(Executors.newFixedThreadPool(20))
->>>>>>> 5767b7d4
 
   def canCreateCheckpoint: Boolean = {
     transactionMemPool.size >= minCheckpointFormationThreshold && checkpointMemPoolThresholdMet.size >= 2
@@ -57,12 +45,7 @@
 
   def reuseTips: Boolean = checkpointMemPoolThresholdMet.size < maxWidth
 
-
-<<<<<<< HEAD
-=======
   // Temporary to get peer data for tx hash partitioning
   @volatile var peerInfo: Map[Id, PeerData] = Map()
 
->>>>>>> 5767b7d4
-
 }