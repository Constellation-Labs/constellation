package org.constellation.primitives

import java.util.concurrent.{Executors, Semaphore, TimeUnit}

import cats.implicits._
import akka.util.Timeout
import com.typesafe.scalalogging.StrictLogging
import org.constellation.consensus.EdgeProcessor.acceptCheckpoint
import org.constellation.consensus._
import org.constellation.primitives.Schema._
import org.constellation.primitives.storage._
import org.constellation.util.Metrics
import org.constellation.{DAO, NodeConfig, ProcessingConfig}
import org.constellation.primitives.storage.{SnapshotsMidDbStorage, _}
import org.constellation.{DAO, ProcessingConfig}

import scala.collection.concurrent.TrieMap
import scala.concurrent.{ExecutionContext, ExecutionContextExecutor}
<<<<<<< HEAD
=======
import scala.util.Try
>>>>>>> 628b334c

class ThreadSafeTXMemPool() {

  private var transactions = Seq[Transaction]()

  def pull(minCount: Int): Option[Seq[Transaction]] = this.synchronized {
    if (transactions.size > minCount) {
      val (left, right) = transactions.splitAt(minCount)
      transactions = right
      Some(left)
    } else None
  }

  def pullUpTo(minCount: Int): Seq[Transaction] = this.synchronized {
    val (left, right) = transactions.splitAt(minCount)
    transactions = right
    left
  }

  def batchPutDebug(txs: Seq[Transaction]): Boolean = this.synchronized {
    transactions ++= txs
    true
  }

  def put(transaction: Transaction, overrideLimit: Boolean = false)(implicit dao: DAO): Boolean =
    this.synchronized {
      val notContained = !transactions.contains(transaction)

      if (notContained) {
        if (overrideLimit) {
          // Prepend in front to process user TX first before random ones
          transactions = Seq(transaction) ++ transactions

        } else if (transactions.size < dao.processingConfig.maxMemPoolSize) {
          transactions :+= transaction
        }
      }
      notContained
    }

  def unsafeCount: Int = transactions.size

}

class ThreadSafeMessageMemPool() extends StrictLogging {

  private var messages = Seq[Seq[ChannelMessage]]()

  val activeChannels: TrieMap[String, Semaphore] = TrieMap()

  val selfChannelNameToGenesisMessage: TrieMap[String, ChannelMessage] = TrieMap()
  val selfChannelIdToName: TrieMap[String, String] = TrieMap()

  val messageHashToSendRequest: TrieMap[String, ChannelSendRequest] = TrieMap()

  def release(messages: Seq[ChannelMessage]): Unit = {
    messages.foreach { m =>
      activeChannels.get(m.signedMessageData.data.channelId).foreach {
        _.release()
      }

    }
  }

  // TODO: Fix
  def pull(minCount: Int = 1): Option[Seq[ChannelMessage]] = this.synchronized {
    /*if (messages.size >= minCount) {
      val (left, right) = messages.splitAt(minCount)
      messages = right
      Some(left.flatten)
    } else None*/
    val flat = messages.flatten
    messages = Seq()
    if (flat.isEmpty) None else {
      logger.info(s"Pulled messages from mempool: ${flat.map{_.signedMessageData.hash}}")
      Some(flat)
    }
  }

  def batchPutDebug(messagesToAdd: Seq[ChannelMessage]): Boolean = this.synchronized {
    //messages ++= messagesToAdd
    true
  }

  def put(message: Seq[ChannelMessage],
          overrideLimit: Boolean = false)(implicit dao: DAO): Boolean = this.synchronized {
    val notContained = !messages.contains(message)

    if (notContained) {
      if (overrideLimit) {
        // Prepend in front to process user TX first before random ones
        messages = Seq(message) ++ messages

      } else if (messages.size < dao.processingConfig.maxMemPoolSize) {
        messages :+= message
      }
    }
    notContained
  }

  def unsafeCount: Int = messages.size

}

import constellation._

class ThreadSafeSnapshotService(concurrentTipService: ConcurrentTipService) {

  implicit val timeout: Timeout = Timeout(15, TimeUnit.SECONDS)

  var acceptedCBSinceSnapshot: Seq[String] = Seq()
  private var snapshot: Snapshot = Snapshot.snapshotZero

  def tips: Map[String, TipData] = concurrentTipService.toMap

  def getSnapshotInfo()(implicit dao: DAO): SnapshotInfo = this.synchronized(
    SnapshotInfo(
      snapshot,
      acceptedCBSinceSnapshot,
      lastSnapshotHeight = lastSnapshotHeight,
      snapshotHashes = dao.snapshotHashes,
      addressCacheData = dao.addressService.toMapSync(),
      tips = concurrentTipService.toMap,
      snapshotCache = snapshot.checkpointBlocks.flatMap { dao.checkpointService.get }
    )
  )

  var totalNumCBsInShapshots = 0L

  // ONLY TO BE USED BY DOWNLOAD COMPLETION CALLER

  def setSnapshot(latestSnapshotInfo: SnapshotInfo)(implicit dao: DAO): Unit = this.synchronized {
    snapshot = latestSnapshotInfo.snapshot
    lastSnapshotHeight = latestSnapshotInfo.lastSnapshotHeight
    concurrentTipService.set(latestSnapshotInfo.tips)

    // Below may not be necessary, just a sanity check
    acceptedCBSinceSnapshot = latestSnapshotInfo.acceptedCBSinceSnapshot
    latestSnapshotInfo.addressCacheData.foreach {
      case (k, v) =>
        dao.addressService.putSync(k, v)
    }

    latestSnapshotInfo.snapshotCache.foreach { h =>
      dao.metrics.incrementMetric("checkpointAccepted")
<<<<<<< HEAD
      dao.checkpointService.memPool.put(h.checkpointBlock.get.baseHash, h)
=======
      dao.checkpointService.memPool.putSync(h.checkpointBlock.get.baseHash, h)
>>>>>>> 628b334c
      h.checkpointBlock.get.storeSOE()
      h.checkpointBlock.get.transactions.foreach { _ =>
        dao.metrics.incrementMetric("transactionAccepted")
      }
    }

    latestSnapshotInfo.acceptedCBSinceSnapshotCache.foreach { h =>
<<<<<<< HEAD
      dao.checkpointService.memPool.put(h.checkpointBlock.get.baseHash, h)
=======
      dao.checkpointService.memPool.putSync(h.checkpointBlock.get.baseHash, h)
>>>>>>> 628b334c
      h.checkpointBlock.get.storeSOE()
      dao.metrics.incrementMetric("checkpointAccepted")
      h.checkpointBlock.get.transactions.foreach { _ =>
        dao.metrics.incrementMetric("transactionAccepted")
      }
    }

    dao.metrics.updateMetric(
      "acceptCBCacheMatchesAcceptedSize",
      (latestSnapshotInfo.acceptedCBSinceSnapshot.size == latestSnapshotInfo.acceptedCBSinceSnapshotCache.size).toString
    )

  }

  // TODO: Read from lastSnapshot in DB optionally, assign elsewhere
  var lastSnapshotHeight = 0

  var syncBuffer: Seq[CheckpointCacheData] = Seq()

  def syncBufferAccept(cb: CheckpointCacheData)(implicit dao: DAO): Unit = {
    syncBuffer :+= cb
    dao.metrics.updateMetric("syncBufferSize", syncBuffer.size.toString)
  }

  def attemptSnapshot()(implicit dao: DAO): Unit = this.synchronized {

    if (acceptedCBSinceSnapshot.size > dao.processingConfig.maxAcceptedCBHashesInMemory) {
      acceptedCBSinceSnapshot = acceptedCBSinceSnapshot.slice(0, 100)
      dao.metrics.incrementMetric("memoryExceeded_acceptedCBSinceSnapshot")
      dao.metrics.updateMetric("acceptedCBSinceSnapshot", acceptedCBSinceSnapshot.size.toString)
    }

    val facilMap = dao.readyPeers(NodeType.Full).filter {
      case (_, pd) =>
        // TODO: Is this still necessary?
        pd.peerMetadata.timeAdded < (System.currentTimeMillis() - dao.processingConfig.minPeerTimeAddedSeconds * 1000)
    }

    if (dao.nodeState == NodeState.Ready && acceptedCBSinceSnapshot.nonEmpty) {

<<<<<<< HEAD
      val minTipHeight = concurrentTipService.getMinTipHeight()
=======
      val minTipHeight = Try{concurrentTipService.getMinTipHeight()}.getOrElse(0L)
>>>>>>> 628b334c
      dao.metrics.updateMetric("minTipHeight", minTipHeight.toString)

      val nextHeightInterval = lastSnapshotHeight + dao.processingConfig.snapshotHeightInterval

      val canSnapshot = minTipHeight > (nextHeightInterval + dao.processingConfig.snapshotHeightDelayInterval)
      if (!canSnapshot) {
        dao.metrics.incrementMetric("snapshotHeightIntervalConditionNotMet")
      } else {

        val maybeDatas = acceptedCBSinceSnapshot.map(dao.checkpointService.get)

        val blocksWithinHeightInterval = maybeDatas.filter {
          _.exists(_.height.exists { h =>
            h.min > lastSnapshotHeight && h.min <= nextHeightInterval
          })
        }

        if (blocksWithinHeightInterval.isEmpty) {
          dao.metrics.incrementMetric("snapshotNoBlocksWithinHeightInterval")
        } else {

          val blockCaches = blocksWithinHeightInterval.map {
            _.get
          }

          val hashesForNextSnapshot = blockCaches.map {
            _.checkpointBlock.get.baseHash
          }.sorted
          val nextSnapshot = Snapshot(snapshot.hash, hashesForNextSnapshot)

          // TODO: Make this a future and have it not break the unit test
          // Also make the db puts blocking, may help for different issue
          if (snapshot != Snapshot.snapshotZero) {
            dao.metrics.incrementMetric("snapshotCount")

            // Write snapshot to file
            tryWithMetric(
              {
                val maybeBlocks = snapshot.checkpointBlocks.map {
                  dao.checkpointService.get
                }
                if (maybeBlocks.exists(_.exists(_.checkpointBlock.isEmpty))) {
                  // TODO : This should never happen, if it does we need to reset the node state and redownload
                  dao.metrics.incrementMetric("snapshotWriteToDiskMissingData")
                }
                val flatten = maybeBlocks.flatten.sortBy(_.checkpointBlock.map {
                  _.baseHash
                })
                Snapshot.writeSnapshot(StoredSnapshot(snapshot, flatten))
                // dao.dbActor.kvdb.put("latestSnapshot", snapshot)
              },
              "snapshotWriteToDisk"
            )

            Snapshot.acceptSnapshot(snapshot)
            dao.snapshotService.midDb.put(snapshot.hash, snapshot)
            dao.checkpointService.memPool.remove(snapshot.checkpointBlocks.toSet)

            totalNumCBsInShapshots += snapshot.checkpointBlocks.size
            dao.metrics.updateMetric("totalNumCBsInShapshots", totalNumCBsInShapshots.toString)
            dao.metrics.updateMetric("lastSnapshotHash", snapshot.hash)
          }

          // TODO: Verify from file
          /*
        if (snapshot.lastSnapshot != Snapshot.snapshotZeroHash && snapshot.lastSnapshot != "") {

          val lastSnapshotVerification = File(dao.snapshotPath, snapshot.lastSnapshot).read
          if (lastSnapshotVerification.isEmpty) {
            dao.metrics.incrementMetric("snapshotVerificationFailed")
          } else {
            dao.metrics.incrementMetric("snapshotVerificationCount")
            if (
              !lastSnapshotVerification.get.checkpointBlocks.map {
                dao.checkpointService.memPool.getSync
              }.forall(_.exists(_.checkpointBlock.nonEmpty))
            ) {
              dao.metrics.incrementMetric("snapshotCBVerificationFailed")
            } else {
              dao.metrics.incrementMetric("snapshotCBVerificationCount")
            }

          }
        }
           */

          lastSnapshotHeight = nextHeightInterval
          snapshot = nextSnapshot
          acceptedCBSinceSnapshot =
            acceptedCBSinceSnapshot.filterNot(hashesForNextSnapshot.contains)
          dao.metrics.updateMetric("acceptedCBSinceSnapshot", acceptedCBSinceSnapshot.size.toString)
          dao.metrics.updateMetric("lastSnapshotHeight", lastSnapshotHeight.toString)
          dao.metrics.updateMetric(
            "nextSnapshotHeight",
            (lastSnapshotHeight + dao.processingConfig.snapshotHeightInterval).toString
          )
        }
      }
    }
  }

  // TODO: Synchronize only on values modified by this, same for other functions

  def accept(checkpointCacheData: CheckpointCacheData)(implicit dao: DAO): Unit =
    this.synchronized {

      if (dao.checkpointService.contains(
            checkpointCacheData.checkpointBlock
              .map {
                _.baseHash
              }
              .getOrElse("")
          )) {

        dao.metrics.incrementMetric("checkpointAcceptBlockAlreadyStored")

      } else {

        tryWithMetric(acceptCheckpoint(checkpointCacheData), "acceptCheckpoint")
        checkpointCacheData.checkpointBlock.foreach { checkpointBlock =>
          concurrentTipService.update(checkpointBlock)
          if (acceptedCBSinceSnapshot.contains(checkpointBlock.baseHash)) {
            dao.metrics.incrementMetric("checkpointAcceptedButAlreadyInAcceptedCBSinceSnapshot")
          } else {
            acceptedCBSinceSnapshot = acceptedCBSinceSnapshot :+ checkpointBlock.baseHash
            dao.metrics.updateMetric("acceptedCBSinceSnapshot",
                                     acceptedCBSinceSnapshot.size.toString)
          }
        }

      }
    }

}

trait EdgeDAO {

  var metrics: Metrics

  @volatile var nodeConfig : NodeConfig

  def processingConfig: ProcessingConfig = nodeConfig.processingConfig

  private val blockFormationLock: Any = new Object()

  private[this] var _blockFormationInProgress: Boolean = false

  def blockFormationInProgress: Boolean = blockFormationLock.synchronized { _blockFormationInProgress }

  def blockFormationInProgress_=(value: Boolean): Unit = blockFormationLock.synchronized {
    _blockFormationInProgress = value
    metrics.updateMetric("blockFormationInProgress", blockFormationInProgress.toString)
  }

  // TODO: Put on Id keyed datastore (address? potentially) with other metadata
  val publicReputation: TrieMap[Id, Double] = TrieMap()
  val secretReputation: TrieMap[Id, Double] = TrieMap()

  val otherNodeScores: TrieMap[Id, TrieMap[Id, Double]] = TrieMap()

  var transactionService: TransactionService = _
  var checkpointService: CheckpointService = _
  var snapshotService: SnapshotService = _

  val acceptedTransactionService = new AcceptedTransactionService(
    5000 //processingConfig.transactionLRUMaxSize
  )

  val addressService = new AddressService(
    5000
    // processingConfig.addressLRUMaxSize
  )
  val messageService = new MessageService()
  val channelService = new ChannelService()
  val soeService = new SOEService()

  val recentBlockTracker = new RecentDataTracker[CheckpointCacheData](200)

  val threadSafeTXMemPool = new ThreadSafeTXMemPool()
  lazy val concurrentTipService: ConcurrentTipService = new TrieBasedTipService(processingConfig.maxActiveTipsAllowedInMemory,
                                                     processingConfig.maxWidth,
                                                     processingConfig.numFacilitatorPeers,
                                                     processingConfig.minPeerTimeAddedSeconds)

  val threadSafeMessageMemPool = new ThreadSafeMessageMemPool()
  lazy val threadSafeSnapshotService = new ThreadSafeSnapshotService(concurrentTipService)

  var genesisBlock: Option[CheckpointBlock] = None
  var genesisObservation: Option[GenesisObservation] = None

  def maxWidth: Int = processingConfig.maxWidth

  def minCheckpointFormationThreshold: Int = processingConfig.minCheckpointFormationThreshold
  def maxTXInBlock: Int = processingConfig.maxTXInBlock

  def minCBSignatureThreshold: Int = processingConfig.numFacilitatorPeers

  val resolveNotifierCallbacks: TrieMap[String, Seq[CheckpointBlock]] = TrieMap()

  val edgeExecutionContext: ExecutionContextExecutor =
    ExecutionContext.fromExecutor(Executors.newWorkStealingPool(8))

  // val peerAPIExecutionContext: ExecutionContextExecutor =
  //   ExecutionContext.fromExecutor(Executors.newWorkStealingPool(40))

  val apiClientExecutionContext: ExecutionContextExecutor = edgeExecutionContext
  //  ExecutionContext.fromExecutor(Executors.newWorkStealingPool(40))

  val signatureExecutionContext: ExecutionContextExecutor =
    ExecutionContext.fromExecutor(Executors.newWorkStealingPool(8))

  val finishedExecutionContext: ExecutionContextExecutor =
    ExecutionContext.fromExecutor(Executors.newWorkStealingPool(8))

<<<<<<< HEAD
=======

>>>>>>> 628b334c

  def pullTransactions(minimumCount: Int = minCheckpointFormationThreshold): Option[Seq[Transaction]] =  {
    threadSafeTXMemPool.pull(minimumCount)
  }

  def pullMessages(minimumCount: Int): Option[Seq[ChannelMessage]] = {
    threadSafeMessageMemPool.pull(minimumCount)
  }

}<|MERGE_RESOLUTION|>--- conflicted
+++ resolved
@@ -16,10 +16,7 @@
 
 import scala.collection.concurrent.TrieMap
 import scala.concurrent.{ExecutionContext, ExecutionContextExecutor}
-<<<<<<< HEAD
-=======
 import scala.util.Try
->>>>>>> 628b334c
 
 class ThreadSafeTXMemPool() {
 
@@ -165,11 +162,7 @@
 
     latestSnapshotInfo.snapshotCache.foreach { h =>
       dao.metrics.incrementMetric("checkpointAccepted")
-<<<<<<< HEAD
-      dao.checkpointService.memPool.put(h.checkpointBlock.get.baseHash, h)
-=======
       dao.checkpointService.memPool.putSync(h.checkpointBlock.get.baseHash, h)
->>>>>>> 628b334c
       h.checkpointBlock.get.storeSOE()
       h.checkpointBlock.get.transactions.foreach { _ =>
         dao.metrics.incrementMetric("transactionAccepted")
@@ -177,11 +170,7 @@
     }
 
     latestSnapshotInfo.acceptedCBSinceSnapshotCache.foreach { h =>
-<<<<<<< HEAD
-      dao.checkpointService.memPool.put(h.checkpointBlock.get.baseHash, h)
-=======
       dao.checkpointService.memPool.putSync(h.checkpointBlock.get.baseHash, h)
->>>>>>> 628b334c
       h.checkpointBlock.get.storeSOE()
       dao.metrics.incrementMetric("checkpointAccepted")
       h.checkpointBlock.get.transactions.foreach { _ =>
@@ -222,11 +211,7 @@
 
     if (dao.nodeState == NodeState.Ready && acceptedCBSinceSnapshot.nonEmpty) {
 
-<<<<<<< HEAD
-      val minTipHeight = concurrentTipService.getMinTipHeight()
-=======
       val minTipHeight = Try{concurrentTipService.getMinTipHeight()}.getOrElse(0L)
->>>>>>> 628b334c
       dao.metrics.updateMetric("minTipHeight", minTipHeight.toString)
 
       val nextHeightInterval = lastSnapshotHeight + dao.processingConfig.snapshotHeightInterval
@@ -441,10 +426,7 @@
   val finishedExecutionContext: ExecutionContextExecutor =
     ExecutionContext.fromExecutor(Executors.newWorkStealingPool(8))
 
-<<<<<<< HEAD
-=======
-
->>>>>>> 628b334c
+
 
   def pullTransactions(minimumCount: Int = minCheckpointFormationThreshold): Option[Seq[Transaction]] =  {
     threadSafeTXMemPool.pull(minimumCount)
