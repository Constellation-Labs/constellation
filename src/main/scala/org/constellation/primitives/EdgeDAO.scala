package org.constellation.primitives

import java.util.concurrent.{Executors, Semaphore, TimeUnit}
import akka.util.Timeout
import com.twitter.storehaus.cache.MutableLRUCache

import org.constellation.consensus.EdgeProcessor.acceptCheckpoint
import org.constellation.consensus._
import org.constellation.primitives.Schema._
import org.constellation.{DAO, ProcessingConfig}

import scala.collection.concurrent.TrieMap
import scala.collection.mutable
import scala.concurrent.{ExecutionContext, ExecutionContextExecutor}
import scala.util.Random

/** Mempool handler. */
class ThreadSafeTXMemPool() {

  private var transactions = Seq[Transaction]()

  // doc
  def pull(minCount: Int): Option[Seq[Transaction]] = this.synchronized {
    if (transactions.size > minCount) {
      val (left, right) = transactions.splitAt(minCount)
      transactions = right
      Some(left)
    } else None
  }

  // doc
  def batchPutDebug(txs: Seq[Transaction]): Boolean = this.synchronized {
    transactions ++= txs
    true
  }

  /** Adds a transaction. */
  def put(transaction: Transaction, overrideLimit: Boolean = false)(implicit dao: DAO): Boolean = this.synchronized {
    val notContained = !transactions.contains(transaction)

    if (notContained) {
      if (overrideLimit) {
        // Prepend in front to process user TX first before random ones
        transactions = Seq(transaction) ++ transactions

      } else if (transactions.size < dao.processingConfig.maxMemPoolSize) {
        transactions :+= transaction
      }
    }
    notContained
  }

  /** @return The number of transactions. */
  def unsafeCount: Int = transactions.size

} // ThreadSafeTXMemPool

// doc
class ThreadSafeMessageMemPool() {

  private var messages = Seq[Seq[ChannelMessage]]()

  val activeChannels: TrieMap[String, Semaphore] = TrieMap()

<<<<<<< HEAD
  // doc
  def pull(minCount: Int): Option[Seq[ChannelMessage]] = this.synchronized {
=======
  val messageHashToSendRequest: TrieMap[String, ChannelSendRequest] = TrieMap()

  def pull(minCount: Int): Option[Seq[ChannelMessage]] = this.synchronized{
>>>>>>> ae5fa3fa
    if (messages.size > minCount) {
      val (left, right) = messages.splitAt(minCount)
      messages = right
      Some(left.flatten)
    } else None
  }

<<<<<<< HEAD
  // doc
  def batchPutDebug(messagesToAdd: Seq[ChannelMessage]): Boolean = this.synchronized {
    messages ++= messagesToAdd
    true
  }

  // doc
  def put(message: ChannelMessage, overrideLimit: Boolean = false)(implicit dao: DAO): Boolean = this.synchronized {
=======
  def batchPutDebug(messagesToAdd: Seq[ChannelMessage]) : Boolean = this.synchronized{
    //messages ++= messagesToAdd
    true
  }

  def put(message: Seq[ChannelMessage], overrideLimit: Boolean = false)(implicit dao: DAO): Boolean = this.synchronized{
>>>>>>> ae5fa3fa
    val notContained = !messages.contains(message)

    if (notContained) {
      if (overrideLimit) {
        // Prepend in front to process user TX first before random ones
        messages = Seq(message) ++ messages

      } else if (messages.size < dao.processingConfig.maxMemPoolSize) {
        messages :+= message
      }
    }
    notContained
  }

  // doc
  def unsafeCount: Int = messages.size

} // ThreadSafeMessageMemPool

import constellation._

// doc
class ThreadSafeTipService() {

  implicit val timeout: Timeout = Timeout(15, TimeUnit.SECONDS)

  private var thresholdMetCheckpoints: Map[String, TipData] = Map()
  var acceptedCBSinceSnapshot: Seq[String] = Seq()
  private var facilitators: Map[Id, PeerData] = Map()
  private var snapshot: Snapshot = Snapshot.snapshotZero

  // doc
  def tips: Map[String, TipData] = thresholdMetCheckpoints

  // doc
  def getSnapshotInfo()(implicit dao: DAO): SnapshotInfo = this.synchronized(
    SnapshotInfo(
      snapshot,
      acceptedCBSinceSnapshot,
      lastSnapshotHeight = lastSnapshotHeight,
      snapshotHashes = dao.snapshotHashes,
      addressCacheData = dao.addressService.toMap(),
      tips = thresholdMetCheckpoints,
      snapshotCache = snapshot.checkpointBlocks.flatMap {
        dao.checkpointService.get
      }
    )
  )

  var totalNumCBsInShapshots = 0L

  // ONLY TO BE USED BY DOWNLOAD COMPLETION CALLER

  // doc
  def setSnapshot(latestSnapshotInfo: SnapshotInfo)(implicit dao: DAO): Unit = this.synchronized {
    snapshot = latestSnapshotInfo.snapshot
    lastSnapshotHeight = latestSnapshotInfo.lastSnapshotHeight
    thresholdMetCheckpoints = latestSnapshotInfo.tips

    // Below may not be necessary, just a sanity check
    acceptedCBSinceSnapshot = latestSnapshotInfo.acceptedCBSinceSnapshot
    latestSnapshotInfo.addressCacheData.foreach {
      case (k, v) =>
        dao.addressService.put(k, v)
    }

    latestSnapshotInfo.snapshotCache.foreach {
      h =>
        dao.metricsManager ! IncrementMetric("checkpointAccepted")
        dao.checkpointService.put(h.checkpointBlock.get.baseHash, h)
        h.checkpointBlock.get.transactions.foreach {
          _ =>
            dao.metricsManager ! IncrementMetric("transactionAccepted")
        }
    }

    latestSnapshotInfo.acceptedCBSinceSnapshotCache.foreach {
      h =>
        dao.checkpointService.put(h.checkpointBlock.get.baseHash, h)
        dao.metricsManager ! IncrementMetric("checkpointAccepted")
        h.checkpointBlock.get.transactions.foreach {
          _ =>
            dao.metricsManager ! IncrementMetric("transactionAccepted")
        }
    }

    dao.metricsManager ! UpdateMetric(
      "acceptCBCacheMatchesAcceptedSize",
      (latestSnapshotInfo.acceptedCBSinceSnapshot.size ==
        latestSnapshotInfo.acceptedCBSinceSnapshotCache.size).toString
    )

  }

  // TODO: Read from lastSnapshot in DB optionally, assign elsewhere
  var lastSnapshotHeight = 0

  // doc
  def getMinTipHeight()(implicit dao: DAO) = thresholdMetCheckpoints.keys.map {
    dao.checkpointService.get
  }.flatMap {
    _.flatMap {
      _.height.map {
        _.min
      }
    }
  }.min

  var syncBuffer: Seq[CheckpointCacheData] = Seq()

  // doc
  def syncBufferAccept(cb: CheckpointCacheData)(implicit dao: DAO): Unit = {
    syncBuffer :+= cb
    dao.metricsManager ! UpdateMetric("syncBufferSize", syncBuffer.size.toString)
  }

  // doc
  def attemptSnapshot()(implicit dao: DAO): Unit = this.synchronized {

    // Sanity check memory protection
    if (thresholdMetCheckpoints.size > dao.processingConfig.maxActiveTipsAllowedInMemory) {
      thresholdMetCheckpoints = thresholdMetCheckpoints.slice(0, 100)
      dao.metricsManager ! IncrementMetric("memoryExceeded_thresholdMetCheckpoints")
      dao.metricsManager ! UpdateMetric("activeTips", thresholdMetCheckpoints.size.toString)
    }
    if (acceptedCBSinceSnapshot.size > dao.processingConfig.maxAcceptedCBHashesInMemory) {
      acceptedCBSinceSnapshot = acceptedCBSinceSnapshot.slice(0, 100)
      dao.metricsManager ! IncrementMetric("memoryExceeded_acceptedCBSinceSnapshot")
      dao.metricsManager ! UpdateMetric("acceptedCBSinceSnapshot", acceptedCBSinceSnapshot.size.toString)
    }

    val peerIds = dao.peerInfo //(dao.peerManager ? GetPeerInfo).mapTo[Map[Id, PeerData]].get().toSeq
    val facilMap = peerIds.filter { case (_, pd) =>
      pd.peerMetadata.timeAdded < (System.currentTimeMillis() - dao.processingConfig.minPeerTimeAddedSeconds * 1000) && pd.peerMetadata.nodeState == NodeState.Ready
    }

    facilitators = facilMap

    if (dao.nodeState == NodeState.Ready && acceptedCBSinceSnapshot.nonEmpty) {

      val minTipHeight = getMinTipHeight()
      dao.metricsManager ! UpdateMetric("minTipHeight", minTipHeight.toString)

      val nextHeightInterval = lastSnapshotHeight + dao.processingConfig.snapshotHeightInterval

      val canSnapshot = minTipHeight > (nextHeightInterval + dao.processingConfig.snapshotHeightDelayInterval)
      if (!canSnapshot) {
        dao.metricsManager ! IncrementMetric("snapshotHeightIntervalConditionNotMet")
      } else {

        val maybeDatas = acceptedCBSinceSnapshot.map(dao.checkpointService.get)

        val blocksWithinHeightInterval = maybeDatas.filter {
          _.exists(_.height.exists { h =>
            h.min > lastSnapshotHeight && h.min <= nextHeightInterval
          })
        }

        if (blocksWithinHeightInterval.isEmpty) {
          dao.metricsManager ! IncrementMetric("snapshotNoBlocksWithinHeightInterval")
        } else {

          val blockCaches = blocksWithinHeightInterval.map {
            _.get
          }

          val hashesForNextSnapshot = blockCaches.map {
            _.checkpointBlock.get.baseHash
          }.sorted
          val nextSnapshot = Snapshot(snapshot.hash, hashesForNextSnapshot)

          // TODO: Make this a future and have it not break the unit test
          // Also make the db puts blocking, may help for different issue
          if (snapshot != Snapshot.snapshotZero) {
            dao.metricsManager ! IncrementMetric("snapshotCount")

            // Write snapshot to file
            tryWithMetric({
              val maybeBlocks = snapshot.checkpointBlocks.map {
                dao.checkpointService.get
              }
              if (maybeBlocks.exists(_.exists(_.checkpointBlock.isEmpty))) {
                // TODO : This should never happen, if it does we need to reset the node state and redownload
                dao.metricsManager ! IncrementMetric("snapshotWriteToDiskMissingData")
              }
              val flatten = maybeBlocks.flatten.sortBy(_.checkpointBlock.map {
                _.baseHash
              })
              Snapshot.writeSnapshot(StoredSnapshot(snapshot, flatten))
              // dao.dbActor.kvdb.put("latestSnapshot", snapshot)
            },
              "snapshotWriteToDisk"
            )

            Snapshot.acceptSnapshot(snapshot)
            dao.checkpointService.delete(snapshot.checkpointBlocks.toSet)

            totalNumCBsInShapshots += snapshot.checkpointBlocks.size
            dao.metricsManager ! UpdateMetric("totalNumCBsInShapshots", totalNumCBsInShapshots.toString)
            dao.metricsManager ! UpdateMetric("lastSnapshotHash", snapshot.hash)
          }

          // TODO: Verify from file
          /*
        if (snapshot.lastSnapshot != Snapshot.snapshotZeroHash && snapshot.lastSnapshot != "") {

          val lastSnapshotVerification = File(dao.snapshotPath, snapshot.lastSnapshot).read
          if (lastSnapshotVerification.isEmpty) {
            dao.metricsManager ! IncrementMetric("snapshotVerificationFailed")
          } else {
            dao.metricsManager ! IncrementMetric("snapshotVerificationCount")
            if (
              !lastSnapshotVerification.get.checkpointBlocks.map {
                dao.checkpointService.get
              }.forall(_.exists(_.checkpointBlock.nonEmpty))
            ) {
              dao.metricsManager ! IncrementMetric("snapshotCBVerificationFailed")
            } else {
              dao.metricsManager ! IncrementMetric("snapshotCBVerificationCount")
            }

          }
        }
*/

          lastSnapshotHeight = nextHeightInterval
          snapshot = nextSnapshot
          acceptedCBSinceSnapshot = acceptedCBSinceSnapshot.filterNot(hashesForNextSnapshot.contains)
          dao.metricsManager ! UpdateMetric("acceptedCBSinceSnapshot", acceptedCBSinceSnapshot.size.toString)
          dao.metricsManager ! UpdateMetric("lastSnapshotHeight", lastSnapshotHeight.toString)
          dao.metricsManager ! UpdateMetric("nextSnapshotHeight", (lastSnapshotHeight + dao.processingConfig.snapshotHeightInterval).toString)
        }
      }
    }
  }

  // doc
  def acceptGenesis(genesisObservation: GenesisObservation): Unit = this.synchronized {
    thresholdMetCheckpoints += genesisObservation.initialDistribution.baseHash -> TipData(genesisObservation.initialDistribution, 0)
    thresholdMetCheckpoints += genesisObservation.initialDistribution2.baseHash -> TipData(genesisObservation.initialDistribution2, 0)
  }

  // doc
  def pull()(implicit dao: DAO): Option[(Seq[SignedObservationEdge], Map[Id, PeerData])] = this.synchronized {
    if (thresholdMetCheckpoints.size >= 2 && facilitators.nonEmpty) {
      val tips = Random.shuffle(thresholdMetCheckpoints.toSeq).take(2)

      val tipSOE = tips.map {
        _._2.checkpointBlock.checkpoint.edge.signedObservationEdge
      }.sortBy(_.hash)

      val mergedTipHash = tipSOE.map {
        _.hash
      }.mkString("")

      val totalNumFacil = facilitators.size
      // TODO: Use XOR distance instead as it handles peer data mismatch cases better
      val facilitatorIndex = (BigInt(mergedTipHash, 16) % totalNumFacil).toInt
      val sortedFacils = facilitators.toSeq.sortBy(_._1.encodedId.b58Encoded)
      val selectedFacils = Seq.tabulate(dao.processingConfig.numFacilitatorPeers) { i => (i + facilitatorIndex) % totalNumFacil }.map {
        sortedFacils(_)
      }
      val finalFacilitators = selectedFacils.toMap
      dao.metricsManager ! UpdateMetric("activeTips", thresholdMetCheckpoints.size.toString)

      Some(tipSOE -> finalFacilitators)
    } else None
  }

  // TODO: Synchronize only on values modified by this, same for other functions

  // doc
  def accept(checkpointCacheData: CheckpointCacheData)(implicit dao: DAO): Unit = this.synchronized {

    if (dao.checkpointService.contains(checkpointCacheData.checkpointBlock.map {
      _.baseHash
    }.getOrElse(""))) {

      dao.metricsManager ! IncrementMetric("checkpointAcceptBlockAlreadyStored")

    } else {

      tryWithMetric(acceptCheckpoint(checkpointCacheData), "acceptCheckpoint")

      // doc
      def reuseTips: Boolean = thresholdMetCheckpoints.size < dao.maxWidth

      checkpointCacheData.checkpointBlock.foreach { checkpointBlock =>

        val keysToRemove = checkpointBlock.parentSOEBaseHashes.flatMap {
          h =>
            thresholdMetCheckpoints.get(h).flatMap {
              case TipData(block, numUses) =>

                // doc
                def doRemove(): Option[String] = {
                  dao.metricsManager ! IncrementMetric("checkpointTipsRemoved")
                  Some(block.baseHash)
                }

                if (reuseTips) {
                  if (numUses >= 2) {
                    doRemove()
                  } else {
                    None
                  }
                } else {
                  doRemove()
                }
            }
        }

        val keysToUpdate = checkpointBlock.parentSOEBaseHashes.flatMap {
          h =>
            thresholdMetCheckpoints.get(h).flatMap {
              case TipData(block, numUses) =>

                // doc
                def doUpdate(): Option[(String, TipData)] = {
                  dao.metricsManager ! IncrementMetric("checkpointTipsIncremented")
                  Some(block.baseHash -> TipData(block, numUses + 1))
                }

                if (reuseTips && numUses <= 2) {
                  doUpdate()
                } else None
            }
        }.toMap

        thresholdMetCheckpoints = thresholdMetCheckpoints +
          (checkpointBlock.baseHash -> TipData(checkpointBlock, 0)) ++
          keysToUpdate --
          keysToRemove

        if (acceptedCBSinceSnapshot.contains(checkpointBlock.baseHash)) {
          dao.metricsManager ! IncrementMetric("checkpointAcceptedButAlreadyInAcceptedCBSinceSnapshot")
        } else {
          acceptedCBSinceSnapshot = acceptedCBSinceSnapshot :+ checkpointBlock.baseHash
          dao.metricsManager ! UpdateMetric("acceptedCBSinceSnapshot", acceptedCBSinceSnapshot.size.toString)
        }

      } // end for loop

    } // end else

  } // end accept

} // end ThreadSafeTipService

// TODO: Use atomicReference increment pattern instead of synchronized

// doc
class StorageService[T](size: Int = 50000) {

  private val lruCache: MutableLRUCache[String, T] = {
    import com.twitter.storehaus.cache._
    MutableLRUCache[String, T](size)
  }

  // val actualDatastore = ... .update // tmp comment
  // val mutexStore = TrieMap[String, AtomicUpdater]
  // val mutexKeyCache = mutable.Queue()
  // if mutexKeyCache > size :
  // poll and remove from mutexStore?
  // mutexStore.getOrElseUpdate(hash)
  // Map[Address, AtomicUpdater] // computeIfAbsent getOrElseUpdate
  /* // tmp comment
  class AtomicUpdater {
      // doc
      def update(
                  key: String,
                  updateFunc: T => T,
                  empty: => T
                ): T =
        this.synchronized{
          val data = get(key).map {updateFunc}.getOrElse(empty)
          put(key, data)
          data
        }
    }
  */

  /** Delete ??. */
  def delete(keys: Set[String]) = this.synchronized {
    lruCache.multiRemove(keys)
  }

  // doc
  def contains(key: String): Boolean = this.synchronized {
    lruCache.contains(key)
  }

  // doc
  def get(key: String): Option[T] = this.synchronized {
    lruCache.get(key)
  }

  // doc
  def put(key: String, cache: T): Unit = this.synchronized {
    lruCache.+=((key, cache))
  }

  // doc
  def update(
              key: String,
              updateFunc: T => T,
              empty: => T
            ): T =
    this.synchronized {
      val data = get(key).map {
        updateFunc
      }.getOrElse(empty)
      put(key, data)
      data
    }

  // doc
  def toMap(): Map[String, T] = this.synchronized {
    lruCache.iterator.toMap
  }

}

// TODO: Make separate one for acceptedCheckpoints vs nonresolved etc.

// doc
class CheckpointService(size: Int = 50000) extends StorageService[CheckpointCacheData](size)

// doc
class MessageService(size: Int = 50000) extends StorageService[ChannelMessageMetadata](size)

// doc
class TransactionService(size: Int = 50000) extends StorageService[TransactionCacheData](size) {
  private val queue = mutable.Queue[TransactionSerialized]()
  private val maxQueueSize = 20

  // doc
  override def put(
                    key: String,
                    cache: TransactionCacheData
                  ): Unit = {
    val tx = TransactionSerialized(cache.transaction)
    queue.synchronized {
      if (queue.size == maxQueueSize) {
        queue.dequeue()
      }

      queue.enqueue(tx)
      super.put(key, cache)
    }
  }

  // doc
  def getLast20TX = queue.reverse
}

// doc
class AddressService(size: Int = 50000) extends StorageService[AddressCacheData](size)

// doc
trait EdgeDAO {

  var processingConfig = ProcessingConfig()

  @volatile var blockFormationInProgress: Boolean = false

  val checkpointService = new CheckpointService(processingConfig.checkpointLRUMaxSize)
  val transactionService = new TransactionService(processingConfig.transactionLRUMaxSize)
  val addressService = new AddressService(processingConfig.addressLRUMaxSize)
  val messageService = new MessageService()

  val threadSafeTXMemPool = new ThreadSafeTXMemPool()
  val threadSafeMessageMemPool = new ThreadSafeMessageMemPool()
  val threadSafeTipService = new ThreadSafeTipService()

  var genesisObservation: Option[GenesisObservation] = None

  // doc
  def maxWidth: Int = processingConfig.maxWidth

  // doc
  def minCheckpointFormationThreshold: Int = processingConfig.minCheckpointFormationThreshold

  // doc
  def minCBSignatureThreshold: Int = processingConfig.numFacilitatorPeers

  val resolveNotifierCallbacks: TrieMap[String, Seq[CheckpointBlock]] = TrieMap()

  val edgeExecutionContext: ExecutionContextExecutor =
    ExecutionContext.fromExecutor(Executors.newWorkStealingPool(40))

  // val peerAPIExecutionContext: ExecutionContextExecutor =
  //   ExecutionContext.fromExecutor(Executors.newWorkStealingPool(40)) // tmp comment

  val apiClientExecutionContext: ExecutionContextExecutor = edgeExecutionContext
  //  ExecutionContext.fromExecutor(Executors.newWorkStealingPool(40)) // tmp comment

  val signatureExecutionContext: ExecutionContextExecutor =
    ExecutionContext.fromExecutor(Executors.newWorkStealingPool(40))

  val finishedExecutionContext: ExecutionContextExecutor =
    ExecutionContext.fromExecutor(Executors.newWorkStealingPool(40))

  // Temporary to get peer data for tx hash partitioning
  @volatile var peerInfo: Map[Id, PeerData] = Map()

  // doc
  def readyPeers: Map[Id, PeerData] = peerInfo.filter(_._2.peerMetadata.nodeState == NodeState.Ready)

}
<|MERGE_RESOLUTION|>--- conflicted
+++ resolved
@@ -1,9 +1,9 @@
 package org.constellation.primitives
 
 import java.util.concurrent.{Executors, Semaphore, TimeUnit}
+
 import akka.util.Timeout
 import com.twitter.storehaus.cache.MutableLRUCache
-
 import org.constellation.consensus.EdgeProcessor.acceptCheckpoint
 import org.constellation.consensus._
 import org.constellation.primitives.Schema._
@@ -14,13 +14,12 @@
 import scala.concurrent.{ExecutionContext, ExecutionContextExecutor}
 import scala.util.Random
 
-/** Mempool handler. */
+
 class ThreadSafeTXMemPool() {
 
   private var transactions = Seq[Transaction]()
 
-  // doc
-  def pull(minCount: Int): Option[Seq[Transaction]] = this.synchronized {
+  def pull(minCount: Int): Option[Seq[Transaction]] = this.synchronized{
     if (transactions.size > minCount) {
       val (left, right) = transactions.splitAt(minCount)
       transactions = right
@@ -28,14 +27,12 @@
     } else None
   }
 
-  // doc
-  def batchPutDebug(txs: Seq[Transaction]): Boolean = this.synchronized {
+  def batchPutDebug(txs: Seq[Transaction]) : Boolean = this.synchronized{
     transactions ++= txs
     true
   }
 
-  /** Adds a transaction. */
-  def put(transaction: Transaction, overrideLimit: Boolean = false)(implicit dao: DAO): Boolean = this.synchronized {
+  def put(transaction: Transaction, overrideLimit: Boolean = false)(implicit dao: DAO): Boolean = this.synchronized{
     val notContained = !transactions.contains(transaction)
 
     if (notContained) {
@@ -50,26 +47,19 @@
     notContained
   }
 
-  /** @return The number of transactions. */
   def unsafeCount: Int = transactions.size
 
-} // ThreadSafeTXMemPool
-
-// doc
+}
+
 class ThreadSafeMessageMemPool() {
 
   private var messages = Seq[Seq[ChannelMessage]]()
 
   val activeChannels: TrieMap[String, Semaphore] = TrieMap()
 
-<<<<<<< HEAD
-  // doc
-  def pull(minCount: Int): Option[Seq[ChannelMessage]] = this.synchronized {
-=======
   val messageHashToSendRequest: TrieMap[String, ChannelSendRequest] = TrieMap()
 
   def pull(minCount: Int): Option[Seq[ChannelMessage]] = this.synchronized{
->>>>>>> ae5fa3fa
     if (messages.size > minCount) {
       val (left, right) = messages.splitAt(minCount)
       messages = right
@@ -77,23 +67,12 @@
     } else None
   }
 
-<<<<<<< HEAD
-  // doc
-  def batchPutDebug(messagesToAdd: Seq[ChannelMessage]): Boolean = this.synchronized {
-    messages ++= messagesToAdd
-    true
-  }
-
-  // doc
-  def put(message: ChannelMessage, overrideLimit: Boolean = false)(implicit dao: DAO): Boolean = this.synchronized {
-=======
   def batchPutDebug(messagesToAdd: Seq[ChannelMessage]) : Boolean = this.synchronized{
     //messages ++= messagesToAdd
     true
   }
 
   def put(message: Seq[ChannelMessage], overrideLimit: Boolean = false)(implicit dao: DAO): Boolean = this.synchronized{
->>>>>>> ae5fa3fa
     val notContained = !messages.contains(message)
 
     if (notContained) {
@@ -108,27 +87,24 @@
     notContained
   }
 
-  // doc
   def unsafeCount: Int = messages.size
 
-} // ThreadSafeMessageMemPool
+}
 
 import constellation._
 
-// doc
 class ThreadSafeTipService() {
 
   implicit val timeout: Timeout = Timeout(15, TimeUnit.SECONDS)
+
 
   private var thresholdMetCheckpoints: Map[String, TipData] = Map()
   var acceptedCBSinceSnapshot: Seq[String] = Seq()
   private var facilitators: Map[Id, PeerData] = Map()
   private var snapshot: Snapshot = Snapshot.snapshotZero
 
-  // doc
   def tips: Map[String, TipData] = thresholdMetCheckpoints
 
-  // doc
   def getSnapshotInfo()(implicit dao: DAO): SnapshotInfo = this.synchronized(
     SnapshotInfo(
       snapshot,
@@ -137,46 +113,43 @@
       snapshotHashes = dao.snapshotHashes,
       addressCacheData = dao.addressService.toMap(),
       tips = thresholdMetCheckpoints,
-      snapshotCache = snapshot.checkpointBlocks.flatMap {
-        dao.checkpointService.get
-      }
+      snapshotCache = snapshot.checkpointBlocks.flatMap{dao.checkpointService.get}
     )
   )
 
+
   var totalNumCBsInShapshots = 0L
 
   // ONLY TO BE USED BY DOWNLOAD COMPLETION CALLER
-
-  // doc
-  def setSnapshot(latestSnapshotInfo: SnapshotInfo)(implicit dao: DAO): Unit = this.synchronized {
+  def setSnapshot(latestSnapshotInfo: SnapshotInfo)(implicit dao: DAO): Unit = this.synchronized{
     snapshot = latestSnapshotInfo.snapshot
     lastSnapshotHeight = latestSnapshotInfo.lastSnapshotHeight
     thresholdMetCheckpoints = latestSnapshotInfo.tips
 
     // Below may not be necessary, just a sanity check
     acceptedCBSinceSnapshot = latestSnapshotInfo.acceptedCBSinceSnapshot
-    latestSnapshotInfo.addressCacheData.foreach {
-      case (k, v) =>
+    latestSnapshotInfo.addressCacheData.foreach{
+      case (k,v) =>
         dao.addressService.put(k, v)
     }
 
-    latestSnapshotInfo.snapshotCache.foreach {
+    latestSnapshotInfo.snapshotCache.foreach{
       h =>
         dao.metricsManager ! IncrementMetric("checkpointAccepted")
         dao.checkpointService.put(h.checkpointBlock.get.baseHash, h)
-        h.checkpointBlock.get.transactions.foreach {
+        h.checkpointBlock.get.transactions.foreach{
           _ =>
             dao.metricsManager ! IncrementMetric("transactionAccepted")
         }
     }
 
-    latestSnapshotInfo.acceptedCBSinceSnapshotCache.foreach {
+    latestSnapshotInfo.acceptedCBSinceSnapshotCache.foreach{
       h =>
         dao.checkpointService.put(h.checkpointBlock.get.baseHash, h)
         dao.metricsManager ! IncrementMetric("checkpointAccepted")
-        h.checkpointBlock.get.transactions.foreach {
+        h.checkpointBlock.get.transactions.foreach{
           _ =>
-            dao.metricsManager ! IncrementMetric("transactionAccepted")
+          dao.metricsManager ! IncrementMetric("transactionAccepted")
         }
     }
 
@@ -186,12 +159,12 @@
         latestSnapshotInfo.acceptedCBSinceSnapshotCache.size).toString
     )
 
+
   }
 
   // TODO: Read from lastSnapshot in DB optionally, assign elsewhere
   var lastSnapshotHeight = 0
 
-  // doc
   def getMinTipHeight()(implicit dao: DAO) = thresholdMetCheckpoints.keys.map {
     dao.checkpointService.get
   }.flatMap {
@@ -202,16 +175,14 @@
     }
   }.min
 
-  var syncBuffer: Seq[CheckpointCacheData] = Seq()
-
-  // doc
+  var syncBuffer : Seq[CheckpointCacheData] = Seq()
+
   def syncBufferAccept(cb: CheckpointCacheData)(implicit dao: DAO): Unit = {
     syncBuffer :+= cb
     dao.metricsManager ! UpdateMetric("syncBufferSize", syncBuffer.size.toString)
   }
 
-  // doc
-  def attemptSnapshot()(implicit dao: DAO): Unit = this.synchronized {
+  def attemptSnapshot()(implicit dao: DAO): Unit = this.synchronized{
 
     // Sanity check memory protection
     if (thresholdMetCheckpoints.size > dao.processingConfig.maxActiveTipsAllowedInMemory) {
@@ -225,8 +196,9 @@
       dao.metricsManager ! UpdateMetric("acceptedCBSinceSnapshot", acceptedCBSinceSnapshot.size.toString)
     }
 
+
     val peerIds = dao.peerInfo //(dao.peerManager ? GetPeerInfo).mapTo[Map[Id, PeerData]].get().toSeq
-    val facilMap = peerIds.filter { case (_, pd) =>
+    val facilMap = peerIds.filter{case (_, pd) =>
       pd.peerMetadata.timeAdded < (System.currentTimeMillis() - dao.processingConfig.minPeerTimeAddedSeconds * 1000) && pd.peerMetadata.nodeState == NodeState.Ready
     }
 
@@ -291,6 +263,7 @@
             Snapshot.acceptSnapshot(snapshot)
             dao.checkpointService.delete(snapshot.checkpointBlocks.toSet)
 
+
             totalNumCBsInShapshots += snapshot.checkpointBlocks.size
             dao.metricsManager ! UpdateMetric("totalNumCBsInShapshots", totalNumCBsInShapshots.toString)
             dao.metricsManager ! UpdateMetric("lastSnapshotHash", snapshot.hash)
@@ -330,14 +303,12 @@
     }
   }
 
-  // doc
-  def acceptGenesis(genesisObservation: GenesisObservation): Unit = this.synchronized {
+  def acceptGenesis(genesisObservation: GenesisObservation): Unit = this.synchronized{
     thresholdMetCheckpoints += genesisObservation.initialDistribution.baseHash -> TipData(genesisObservation.initialDistribution, 0)
     thresholdMetCheckpoints += genesisObservation.initialDistribution2.baseHash -> TipData(genesisObservation.initialDistribution2, 0)
   }
 
-  // doc
-  def pull()(implicit dao: DAO): Option[(Seq[SignedObservationEdge], Map[Id, PeerData])] = this.synchronized {
+  def pull()(implicit dao: DAO): Option[(Seq[SignedObservationEdge], Map[Id, PeerData])] = this.synchronized{
     if (thresholdMetCheckpoints.size >= 2 && facilitators.nonEmpty) {
       val tips = Random.shuffle(thresholdMetCheckpoints.toSeq).take(2)
 
@@ -345,9 +316,7 @@
         _._2.checkpointBlock.checkpoint.edge.signedObservationEdge
       }.sortBy(_.hash)
 
-      val mergedTipHash = tipSOE.map {
-        _.hash
-      }.mkString("")
+      val mergedTipHash = tipSOE.map {_.hash}.mkString("")
 
       val totalNumFacil = facilitators.size
       // TODO: Use XOR distance instead as it handles peer data mismatch cases better
@@ -363,9 +332,8 @@
     } else None
   }
 
+
   // TODO: Synchronize only on values modified by this, same for other functions
-
-  // doc
   def accept(checkpointCacheData: CheckpointCacheData)(implicit dao: DAO): Unit = this.synchronized {
 
     if (dao.checkpointService.contains(checkpointCacheData.checkpointBlock.map {
@@ -378,7 +346,6 @@
 
       tryWithMetric(acceptCheckpoint(checkpointCacheData), "acceptCheckpoint")
 
-      // doc
       def reuseTips: Boolean = thresholdMetCheckpoints.size < dao.maxWidth
 
       checkpointCacheData.checkpointBlock.foreach { checkpointBlock =>
@@ -388,7 +355,6 @@
             thresholdMetCheckpoints.get(h).flatMap {
               case TipData(block, numUses) =>
 
-                // doc
                 def doRemove(): Option[String] = {
                   dao.metricsManager ! IncrementMetric("checkpointTipsRemoved")
                   Some(block.baseHash)
@@ -411,7 +377,6 @@
             thresholdMetCheckpoints.get(h).flatMap {
               case TipData(block, numUses) =>
 
-                // doc
                 def doUpdate(): Option[(String, TipData)] = {
                   dao.metricsManager ! IncrementMetric("checkpointTipsIncremented")
                   Some(block.baseHash -> TipData(block, numUses + 1))
@@ -435,106 +400,91 @@
           dao.metricsManager ! UpdateMetric("acceptedCBSinceSnapshot", acceptedCBSinceSnapshot.size.toString)
         }
 
-      } // end for loop
-
-    } // end else
-
-  } // end accept
-
-} // end ThreadSafeTipService
+      }
+    }
+  }
+
+}
+
 
 // TODO: Use atomicReference increment pattern instead of synchronized
 
-// doc
 class StorageService[T](size: Int = 50000) {
+
 
   private val lruCache: MutableLRUCache[String, T] = {
     import com.twitter.storehaus.cache._
     MutableLRUCache[String, T](size)
   }
 
-  // val actualDatastore = ... .update // tmp comment
+  // val actualDatastore = ... .update
+
   // val mutexStore = TrieMap[String, AtomicUpdater]
+
   // val mutexKeyCache = mutable.Queue()
+
   // if mutexKeyCache > size :
   // poll and remove from mutexStore?
   // mutexStore.getOrElseUpdate(hash)
   // Map[Address, AtomicUpdater] // computeIfAbsent getOrElseUpdate
-  /* // tmp comment
-  class AtomicUpdater {
-      // doc
-      def update(
-                  key: String,
-                  updateFunc: T => T,
-                  empty: => T
-                ): T =
-        this.synchronized{
-          val data = get(key).map {updateFunc}.getOrElse(empty)
-          put(key, data)
-          data
-        }
-    }
-  */
-
-  /** Delete ??. */
-  def delete(keys: Set[String]) = this.synchronized {
+/*  class AtomicUpdater {
+    def update(
+                key: String,
+                updateFunc: T => T,
+                empty: => T
+              ): T =
+      this.synchronized{
+        val data = get(key).map {updateFunc}.getOrElse(empty)
+        put(key, data)
+        data
+      }
+  }*/
+
+  def delete(keys: Set[String]) = this.synchronized{
     lruCache.multiRemove(keys)
   }
 
-  // doc
-  def contains(key: String): Boolean = this.synchronized {
+  def contains(key: String): Boolean = this.synchronized{
     lruCache.contains(key)
   }
 
-  // doc
-  def get(key: String): Option[T] = this.synchronized {
+  def get(key: String): Option[T] = this.synchronized{
     lruCache.get(key)
   }
 
-  // doc
-  def put(key: String, cache: T): Unit = this.synchronized {
+  def put(key: String, cache: T): Unit = this.synchronized{
     lruCache.+=((key, cache))
   }
 
-  // doc
   def update(
               key: String,
               updateFunc: T => T,
               empty: => T
             ): T =
-    this.synchronized {
-      val data = get(key).map {
-        updateFunc
-      }.getOrElse(empty)
+    this.synchronized{
+      val data = get(key).map {updateFunc}.getOrElse(empty)
       put(key, data)
       data
     }
 
-  // doc
   def toMap(): Map[String, T] = this.synchronized {
     lruCache.iterator.toMap
   }
 
+
 }
 
+
 // TODO: Make separate one for acceptedCheckpoints vs nonresolved etc.
-
-// doc
 class CheckpointService(size: Int = 50000) extends StorageService[CheckpointCacheData](size)
-
-// doc
 class MessageService(size: Int = 50000) extends StorageService[ChannelMessageMetadata](size)
-
-// doc
 class TransactionService(size: Int = 50000) extends StorageService[TransactionCacheData](size) {
   private val queue = mutable.Queue[TransactionSerialized]()
   private val maxQueueSize = 20
-
-  // doc
   override def put(
-                    key: String,
-                    cache: TransactionCacheData
-                  ): Unit = {
+    key: String,
+    cache: TransactionCacheData
+  ): Unit = {
     val tx = TransactionSerialized(cache.transaction)
     queue.synchronized {
       if (queue.size == maxQueueSize) {
@@ -546,19 +496,16 @@
     }
   }
 
-  // doc
   def getLast20TX = queue.reverse
 }
-
-// doc
 class AddressService(size: Int = 50000) extends StorageService[AddressCacheData](size)
 
-// doc
 trait EdgeDAO {
 
   var processingConfig = ProcessingConfig()
 
   @volatile var blockFormationInProgress: Boolean = false
+
 
   val checkpointService = new CheckpointService(processingConfig.checkpointLRUMaxSize)
   val transactionService = new TransactionService(processingConfig.transactionLRUMaxSize)
@@ -570,26 +517,21 @@
   val threadSafeTipService = new ThreadSafeTipService()
 
   var genesisObservation: Option[GenesisObservation] = None
-
-  // doc
   def maxWidth: Int = processingConfig.maxWidth
-
-  // doc
   def minCheckpointFormationThreshold: Int = processingConfig.minCheckpointFormationThreshold
-
-  // doc
   def minCBSignatureThreshold: Int = processingConfig.numFacilitatorPeers
+
 
   val resolveNotifierCallbacks: TrieMap[String, Seq[CheckpointBlock]] = TrieMap()
 
   val edgeExecutionContext: ExecutionContextExecutor =
     ExecutionContext.fromExecutor(Executors.newWorkStealingPool(40))
 
-  // val peerAPIExecutionContext: ExecutionContextExecutor =
-  //   ExecutionContext.fromExecutor(Executors.newWorkStealingPool(40)) // tmp comment
+ // val peerAPIExecutionContext: ExecutionContextExecutor =
+ //   ExecutionContext.fromExecutor(Executors.newWorkStealingPool(40))
 
   val apiClientExecutionContext: ExecutionContextExecutor = edgeExecutionContext
-  //  ExecutionContext.fromExecutor(Executors.newWorkStealingPool(40)) // tmp comment
+  //  ExecutionContext.fromExecutor(Executors.newWorkStealingPool(40))
 
   val signatureExecutionContext: ExecutionContextExecutor =
     ExecutionContext.fromExecutor(Executors.newWorkStealingPool(40))
@@ -600,7 +542,7 @@
   // Temporary to get peer data for tx hash partitioning
   @volatile var peerInfo: Map[Id, PeerData] = Map()
 
-  // doc
   def readyPeers: Map[Id, PeerData] = peerInfo.filter(_._2.peerMetadata.nodeState == NodeState.Ready)
 
-}
+
+}