package org.constellation.primitives

import akka.actor.ActorRef
import org.constellation.primitives.Schema.{GenesisObservation, Transaction, TypedEdgeHash}

import scala.collection.concurrent.TrieMap

trait EdgeDAO {

<<<<<<< HEAD

  //var peerManager: ActorRef = _
  //var dbActor: ActorRef = _
  //var metricsManager: ActorRef = _


=======
>>>>>>> ec185136
  var genesisObservation: Option[GenesisObservation] = None

  @volatile var checkpointTips : Seq[TypedEdgeHash] = Seq()
  @volatile var validationTips : Seq[TypedEdgeHash] = Seq()

  val txMemPoolOE : TrieMap[String, Transaction] = TrieMap()

  @volatile var txMemPoolOEThresholdMet: Set[String] = Set()

}<|MERGE_RESOLUTION|>--- conflicted
+++ resolved
@@ -7,15 +7,7 @@
 
 trait EdgeDAO {
 
-<<<<<<< HEAD
 
-  //var peerManager: ActorRef = _
-  //var dbActor: ActorRef = _
-  //var metricsManager: ActorRef = _
-
-
-=======
->>>>>>> ec185136
   var genesisObservation: Option[GenesisObservation] = None
 
   @volatile var checkpointTips : Seq[TypedEdgeHash] = Seq()
