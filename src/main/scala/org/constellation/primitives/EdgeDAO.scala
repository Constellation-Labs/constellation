package org.constellation.primitives

import java.util.concurrent.Executors

import org.constellation.ProcessingConfig
import org.constellation.primitives.Schema._

import scala.collection.concurrent.TrieMap
import scala.concurrent.{ExecutionContext, ExecutionContextExecutor}

trait EdgeDAO {

  var snapshotInterval: Int = 30

  var genesisObservation: Option[GenesisObservation] = None
  def maxWidth: Int = processingConfig.maxWidth
  def minCheckpointFormationThreshold: Int = processingConfig.minCheckpointFormationThreshold
  def minCBSignatureThreshold: Int = processingConfig.minCBSignatureThreshold

  val minTXSignatureThreshold = 5
  val maxUniqueTXSize = 500
  val maxNumSignaturesPerTX = 20

<<<<<<< HEAD
=======
  var processingConfig = ProcessingConfig()

>>>>>>> cb363e47
  @volatile var transactionMemPool: Seq[Transaction] = Seq()

  val transactionMemPoolMultiWitness : TrieMap[String, Transaction] = TrieMap()

  val checkpointMemPool : TrieMap[String, CheckpointBlock] = TrieMap()

  // TODO: temp
  val confirmedCheckpoints: TrieMap[String, CheckpointBlock] = TrieMap()

  @volatile var transactionMemPoolThresholdMet: Set[String] = Set()

  // Map from checkpoint hash to number of times used as a tip (number of children)
  val checkpointMemPoolThresholdMet: TrieMap[String, (CheckpointBlock, Int)] = TrieMap()

  val edgeExecutionContext: ExecutionContextExecutor =

    ExecutionContext.fromExecutor(Executors.newFixedThreadPool(20))

  def canCreateCheckpoint: Boolean = {
    transactionMemPool.size >= minCheckpointFormationThreshold && checkpointMemPoolThresholdMet.size >= 2
  }

  def reuseTips: Boolean = checkpointMemPoolThresholdMet.size < maxWidth

  // Temporary to get peer data for tx hash partitioning
  @volatile var peerInfo: Map[Id, PeerData] = Map()


  /**
    * Storage for cb missing ancestors. Hash of soe to every checkpoint that depends upon it
    */
  val resolveNotifierCallbacks: TrieMap[String, Seq[CheckpointBlock]] = TrieMap()

  var snapshotRelativeTips: Set[CheckpointBlock] = Set()

  val branches: TrieMap[String, CheckpointBlock] = TrieMap()

  @volatile var stateBranchTip: String = ""

  var snapshot: Option[CheckpointBlock] = genesisObservation.map(_.genesis)//todo unbreak things
}<|MERGE_RESOLUTION|>--- conflicted
+++ resolved
@@ -21,11 +21,8 @@
   val maxUniqueTXSize = 500
   val maxNumSignaturesPerTX = 20
 
-<<<<<<< HEAD
-=======
   var processingConfig = ProcessingConfig()
 
->>>>>>> cb363e47
   @volatile var transactionMemPool: Seq[Transaction] = Seq()
 
   val transactionMemPoolMultiWitness : TrieMap[String, Transaction] = TrieMap()
