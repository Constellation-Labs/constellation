package org.constellation.primitives

import java.util.concurrent.{Executors, Semaphore, TimeUnit}

import cats.implicits._
import akka.util.Timeout
import org.constellation.consensus.EdgeProcessor.acceptCheckpoint
import org.constellation.consensus._
import org.constellation.primitives.Schema._
import org.constellation.primitives.storage._
import org.constellation.util.Metrics
import org.constellation.{DAO, NodeConfig, ProcessingConfig}
import org.constellation.primitives.storage.{SnapshotsMidDbStorage, _}
import org.constellation.{DAO, ProcessingConfig}

import scala.collection.concurrent.TrieMap
import scala.concurrent.{ExecutionContext, ExecutionContextExecutor}

class ThreadSafeTXMemPool() {

  private var transactions = Seq[Transaction]()

  def pull(minCount: Int): Option[Seq[Transaction]] = this.synchronized {
    if (transactions.size > minCount) {
      val (left, right) = transactions.splitAt(minCount)
      transactions = right
      Some(left)
    } else None
  }

  def pullUpTo(minCount: Int): Seq[Transaction] = this.synchronized {
    val (left, right) = transactions.splitAt(minCount)
    transactions = right
    left
  }

  def batchPutDebug(txs: Seq[Transaction]): Boolean = this.synchronized {
    transactions ++= txs
    true
  }

  def put(transaction: Transaction, overrideLimit: Boolean = false)(implicit dao: DAO): Boolean =
    this.synchronized {
      val notContained = !transactions.contains(transaction)

      if (notContained) {
        if (overrideLimit) {
          // Prepend in front to process user TX first before random ones
          transactions = Seq(transaction) ++ transactions

        } else if (transactions.size < dao.processingConfig.maxMemPoolSize) {
          transactions :+= transaction
        }
      }
      notContained
    }

  def unsafeCount: Int = transactions.size

}

class ThreadSafeMessageMemPool() {

  private var messages = Seq[Seq[ChannelMessage]]()

  val activeChannels: TrieMap[String, Semaphore] = TrieMap()

  val selfChannelNameToGenesisMessage: TrieMap[String, ChannelMessage] = TrieMap()
  val selfChannelIdToName: TrieMap[String, String] = TrieMap()

  val messageHashToSendRequest: TrieMap[String, ChannelSendRequest] = TrieMap()

  def release(messages: Seq[ChannelMessage]): Unit = {
    messages.foreach { m =>
      activeChannels.get(m.signedMessageData.data.channelId).foreach {
        _.release()
      }

    }
  }

  def pull(minCount: Int): Option[Seq[ChannelMessage]] = this.synchronized {
    if (messages.size > minCount) {
      val (left, right) = messages.splitAt(minCount)
      messages = right
      Some(left.flatten)
    } else None
  }

  def batchPutDebug(messagesToAdd: Seq[ChannelMessage]): Boolean = this.synchronized {
    //messages ++= messagesToAdd
    true
  }

  def put(message: Seq[ChannelMessage],
          overrideLimit: Boolean = false)(implicit dao: DAO): Boolean = this.synchronized {
    val notContained = !messages.contains(message)

    if (notContained) {
      if (overrideLimit) {
        // Prepend in front to process user TX first before random ones
        messages = Seq(message) ++ messages

      } else if (messages.size < dao.processingConfig.maxMemPoolSize) {
        messages :+= message
      }
    }
    notContained
  }

  def unsafeCount: Int = messages.size

}

import constellation._

class ThreadSafeSnapshotService(concurrentTipService: ConcurrentTipService) {

  implicit val timeout: Timeout = Timeout(15, TimeUnit.SECONDS)

  var acceptedCBSinceSnapshot: Seq[String] = Seq()
  private var snapshot: Snapshot = Snapshot.snapshotZero

  def tips: Map[String, TipData] = concurrentTipService.toMap

  def getSnapshotInfo()(implicit dao: DAO): SnapshotInfo = this.synchronized(
    SnapshotInfo(
      snapshot,
      acceptedCBSinceSnapshot,
      lastSnapshotHeight = lastSnapshotHeight,
      snapshotHashes = dao.snapshotHashes,
<<<<<<< HEAD
      addressCacheData = dao.addressService.toMap(),
      tips = concurrentTipService.toMap,
=======
      addressCacheData = dao.addressService.toMapSync(),
      tips = thresholdMetCheckpoints,
>>>>>>> d1e6e707
      snapshotCache = snapshot.checkpointBlocks.flatMap { dao.checkpointService.get }
    )
  )

  var totalNumCBsInShapshots = 0L

  // ONLY TO BE USED BY DOWNLOAD COMPLETION CALLER

  def setSnapshot(latestSnapshotInfo: SnapshotInfo)(implicit dao: DAO): Unit = this.synchronized {
    snapshot = latestSnapshotInfo.snapshot
    lastSnapshotHeight = latestSnapshotInfo.lastSnapshotHeight
    concurrentTipService.set(latestSnapshotInfo.tips)

    // Below may not be necessary, just a sanity check
    acceptedCBSinceSnapshot = latestSnapshotInfo.acceptedCBSinceSnapshot
    latestSnapshotInfo.addressCacheData.foreach {
      case (k, v) =>
        dao.addressService.putSync(k, v)
    }

    latestSnapshotInfo.snapshotCache.foreach { h =>
      dao.metrics.incrementMetric("checkpointAccepted")
      dao.checkpointService.memPool.put(h.checkpointBlock.get.baseHash, h)
      h.checkpointBlock.get.storeSOE()
      h.checkpointBlock.get.transactions.foreach { _ =>
        dao.metrics.incrementMetric("transactionAccepted")
      }
    }

    latestSnapshotInfo.acceptedCBSinceSnapshotCache.foreach { h =>
      dao.checkpointService.memPool.put(h.checkpointBlock.get.baseHash, h)
      h.checkpointBlock.get.storeSOE()
      dao.metrics.incrementMetric("checkpointAccepted")
      h.checkpointBlock.get.transactions.foreach { _ =>
        dao.metrics.incrementMetric("transactionAccepted")
      }
    }

    dao.metrics.updateMetric(
      "acceptCBCacheMatchesAcceptedSize",
      (latestSnapshotInfo.acceptedCBSinceSnapshot.size == latestSnapshotInfo.acceptedCBSinceSnapshotCache.size).toString
    )

  }

  // TODO: Read from lastSnapshot in DB optionally, assign elsewhere
  var lastSnapshotHeight = 0

  var syncBuffer: Seq[CheckpointCacheData] = Seq()

  def syncBufferAccept(cb: CheckpointCacheData)(implicit dao: DAO): Unit = {
    syncBuffer :+= cb
    dao.metrics.updateMetric("syncBufferSize", syncBuffer.size.toString)
  }

  def attemptSnapshot()(implicit dao: DAO): Unit = this.synchronized {

    if (acceptedCBSinceSnapshot.size > dao.processingConfig.maxAcceptedCBHashesInMemory) {
      acceptedCBSinceSnapshot = acceptedCBSinceSnapshot.slice(0, 100)
      dao.metrics.incrementMetric("memoryExceeded_acceptedCBSinceSnapshot")
      dao.metrics.updateMetric("acceptedCBSinceSnapshot", acceptedCBSinceSnapshot.size.toString)
    }

    val peerIds = dao.peerInfo //(dao.peerManager ? GetPeerInfo).mapTo[Map[Id, PeerData]].get().toSeq
    val facilMap = peerIds.filter {
      case (_, pd) =>
        pd.peerMetadata.timeAdded < (System
          .currentTimeMillis() - dao.processingConfig.minPeerTimeAddedSeconds * 1000) && pd.peerMetadata.nodeState == NodeState.Ready
    }

    if (dao.nodeState == NodeState.Ready && acceptedCBSinceSnapshot.nonEmpty) {

      val minTipHeight = concurrentTipService.getMinTipHeight()
      dao.metrics.updateMetric("minTipHeight", minTipHeight.toString)

      val nextHeightInterval = lastSnapshotHeight + dao.processingConfig.snapshotHeightInterval

      val canSnapshot = minTipHeight > (nextHeightInterval + dao.processingConfig.snapshotHeightDelayInterval)
      if (!canSnapshot) {
        dao.metrics.incrementMetric("snapshotHeightIntervalConditionNotMet")
      } else {

        val maybeDatas = acceptedCBSinceSnapshot.map(dao.checkpointService.get)

        val blocksWithinHeightInterval = maybeDatas.filter {
          _.exists(_.height.exists { h =>
            h.min > lastSnapshotHeight && h.min <= nextHeightInterval
          })
        }

        if (blocksWithinHeightInterval.isEmpty) {
          dao.metrics.incrementMetric("snapshotNoBlocksWithinHeightInterval")
        } else {

          val blockCaches = blocksWithinHeightInterval.map {
            _.get
          }

          val hashesForNextSnapshot = blockCaches.map {
            _.checkpointBlock.get.baseHash
          }.sorted
          val nextSnapshot = Snapshot(snapshot.hash, hashesForNextSnapshot)

          // TODO: Make this a future and have it not break the unit test
          // Also make the db puts blocking, may help for different issue
          if (snapshot != Snapshot.snapshotZero) {
            dao.metrics.incrementMetric("snapshotCount")

            // Write snapshot to file
            tryWithMetric(
              {
                val maybeBlocks = snapshot.checkpointBlocks.map {
                  dao.checkpointService.get
                }
                if (maybeBlocks.exists(_.exists(_.checkpointBlock.isEmpty))) {
                  // TODO : This should never happen, if it does we need to reset the node state and redownload
                  dao.metrics.incrementMetric("snapshotWriteToDiskMissingData")
                }
                val flatten = maybeBlocks.flatten.sortBy(_.checkpointBlock.map {
                  _.baseHash
                })
                Snapshot.writeSnapshot(StoredSnapshot(snapshot, flatten))
                // dao.dbActor.kvdb.put("latestSnapshot", snapshot)
              },
              "snapshotWriteToDisk"
            )

            Snapshot.acceptSnapshot(snapshot)
            dao.snapshotService.midDb.put(snapshot.hash, snapshot)
            dao.checkpointService.memPool.remove(snapshot.checkpointBlocks.toSet)

            totalNumCBsInShapshots += snapshot.checkpointBlocks.size
            dao.metrics.updateMetric("totalNumCBsInShapshots", totalNumCBsInShapshots.toString)
            dao.metrics.updateMetric("lastSnapshotHash", snapshot.hash)
          }

          // TODO: Verify from file
          /*
        if (snapshot.lastSnapshot != Snapshot.snapshotZeroHash && snapshot.lastSnapshot != "") {

          val lastSnapshotVerification = File(dao.snapshotPath, snapshot.lastSnapshot).read
          if (lastSnapshotVerification.isEmpty) {
            dao.metrics.incrementMetric("snapshotVerificationFailed")
          } else {
            dao.metrics.incrementMetric("snapshotVerificationCount")
            if (
              !lastSnapshotVerification.get.checkpointBlocks.map {
                dao.checkpointService.memPool.getSync
              }.forall(_.exists(_.checkpointBlock.nonEmpty))
            ) {
              dao.metrics.incrementMetric("snapshotCBVerificationFailed")
            } else {
              dao.metrics.incrementMetric("snapshotCBVerificationCount")
            }

          }
        }
           */

          lastSnapshotHeight = nextHeightInterval
          snapshot = nextSnapshot
          acceptedCBSinceSnapshot =
            acceptedCBSinceSnapshot.filterNot(hashesForNextSnapshot.contains)
          dao.metrics.updateMetric("acceptedCBSinceSnapshot", acceptedCBSinceSnapshot.size.toString)
          dao.metrics.updateMetric("lastSnapshotHeight", lastSnapshotHeight.toString)
          dao.metrics.updateMetric(
            "nextSnapshotHeight",
            (lastSnapshotHeight + dao.processingConfig.snapshotHeightInterval).toString
          )
        }
      }
    }
  }

  // TODO: Synchronize only on values modified by this, same for other functions

  def accept(checkpointCacheData: CheckpointCacheData)(implicit dao: DAO): Unit =
    this.synchronized {

      if (dao.checkpointService.contains(
            checkpointCacheData.checkpointBlock
              .map {
                _.baseHash
              }
              .getOrElse("")
          )) {

        dao.metrics.incrementMetric("checkpointAcceptBlockAlreadyStored")

      } else {

        tryWithMetric(acceptCheckpoint(checkpointCacheData), "acceptCheckpoint")
        checkpointCacheData.checkpointBlock.foreach { checkpointBlock =>
          concurrentTipService.update(checkpointBlock)
          if (acceptedCBSinceSnapshot.contains(checkpointBlock.baseHash)) {
            dao.metrics.incrementMetric("checkpointAcceptedButAlreadyInAcceptedCBSinceSnapshot")
          } else {
            acceptedCBSinceSnapshot = acceptedCBSinceSnapshot :+ checkpointBlock.baseHash
            dao.metrics.updateMetric("acceptedCBSinceSnapshot",
                                     acceptedCBSinceSnapshot.size.toString)
          }
        }

      }
    }

}

trait EdgeDAO {

  var metrics: Metrics

  @volatile var nodeConfig : NodeConfig

  def processingConfig: ProcessingConfig = nodeConfig.processingConfig

  private val blockFormationLock: Any = new Object()

  private[this] var _blockFormationInProgress: Boolean = false

  def blockFormationInProgress: Boolean = blockFormationLock.synchronized { _blockFormationInProgress }

  def blockFormationInProgress_=(value: Boolean): Unit = blockFormationLock.synchronized {
    _blockFormationInProgress = value
    metrics.updateMetric("blockFormationInProgress", blockFormationInProgress.toString)
  }

  // TODO: Put on Id keyed datastore (address? potentially) with other metadata
  val publicReputation: TrieMap[Id, Double] = TrieMap()
  val secretReputation: TrieMap[Id, Double] = TrieMap()

  val otherNodeScores: TrieMap[Id, TrieMap[Id, Double]] = TrieMap()

  var transactionService: TransactionService = _
  var checkpointService: CheckpointService = _
  var snapshotService: SnapshotService = _

  val acceptedTransactionService = new AcceptedTransactionService(
    5000 //processingConfig.transactionLRUMaxSize
  )

  val addressService = new AddressService(
    5000
    // processingConfig.addressLRUMaxSize
  )
  val messageService = new MessageService()
  val channelService = new ChannelService()
  val soeService = new SOEService()

  val recentBlockTracker = new RecentDataTracker[CheckpointCacheData](200)

  val threadSafeTXMemPool = new ThreadSafeTXMemPool()
  lazy val concurrentTipService: ConcurrentTipService = new TrieBasedTipService(processingConfig.maxActiveTipsAllowedInMemory,
                                                     processingConfig.maxWidth,
                                                     processingConfig.numFacilitatorPeers,
                                                     processingConfig.minPeerTimeAddedSeconds)

  val threadSafeMessageMemPool = new ThreadSafeMessageMemPool()
  lazy val threadSafeSnapshotService = new ThreadSafeSnapshotService(concurrentTipService)

  var genesisBlock: Option[CheckpointBlock] = None
  var genesisObservation: Option[GenesisObservation] = None

  def maxWidth: Int = processingConfig.maxWidth

  def minCheckpointFormationThreshold: Int = processingConfig.minCheckpointFormationThreshold
  def maxTXInBlock: Int = processingConfig.maxTXInBlock

  def minCBSignatureThreshold: Int = processingConfig.numFacilitatorPeers

  val resolveNotifierCallbacks: TrieMap[String, Seq[CheckpointBlock]] = TrieMap()

  val edgeExecutionContext: ExecutionContextExecutor =
    ExecutionContext.fromExecutor(Executors.newWorkStealingPool(8))

  // val peerAPIExecutionContext: ExecutionContextExecutor =
  //   ExecutionContext.fromExecutor(Executors.newWorkStealingPool(40))

  val apiClientExecutionContext: ExecutionContextExecutor = edgeExecutionContext
  //  ExecutionContext.fromExecutor(Executors.newWorkStealingPool(40))

  val signatureExecutionContext: ExecutionContextExecutor =
    ExecutionContext.fromExecutor(Executors.newWorkStealingPool(8))

  val finishedExecutionContext: ExecutionContextExecutor =
    ExecutionContext.fromExecutor(Executors.newWorkStealingPool(8))

  // Temporary to get peer data for tx hash partitioning
  @volatile var peerInfo: Map[Id, PeerData] = Map()

  def readyPeers: Map[Id, PeerData] =
    peerInfo.filter(_._2.peerMetadata.nodeState == NodeState.Ready)

  def readyFacilitators(): Map[Id, PeerData] = peerInfo.filter {
    case (_, pd) =>
      pd.peerMetadata.timeAdded < (System
        .currentTimeMillis() - processingConfig.minPeerTimeAddedSeconds * 1000) && pd.peerMetadata.nodeState == NodeState.Ready
  }

  def pullTransactions(minimumCount: Int = minCheckpointFormationThreshold): Option[Seq[Transaction]] =  {
    threadSafeTXMemPool.pull(minimumCount)
  }

  def pullMessages(minimumCount: Int): Option[Seq[ChannelMessage]] = {
    threadSafeMessageMemPool.pull(minimumCount)
  }

}<|MERGE_RESOLUTION|>--- conflicted
+++ resolved
@@ -129,13 +129,8 @@
       acceptedCBSinceSnapshot,
       lastSnapshotHeight = lastSnapshotHeight,
       snapshotHashes = dao.snapshotHashes,
-<<<<<<< HEAD
-      addressCacheData = dao.addressService.toMap(),
+      addressCacheData = dao.addressService.toMapSync(),
       tips = concurrentTipService.toMap,
-=======
-      addressCacheData = dao.addressService.toMapSync(),
-      tips = thresholdMetCheckpoints,
->>>>>>> d1e6e707
       snapshotCache = snapshot.checkpointBlocks.flatMap { dao.checkpointService.get }
     )
   )
