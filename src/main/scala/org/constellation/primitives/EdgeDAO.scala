package org.constellation.primitives

import java.util.concurrent.{Executors, Semaphore, TimeUnit}

import akka.util.Timeout
import org.constellation.consensus.EdgeProcessor.acceptCheckpoint
import org.constellation.consensus._
import org.constellation.primitives.Schema._
import org.constellation.primitives.storage._
<<<<<<< HEAD
import org.constellation.util.Metrics
import org.constellation.{DAO, ProcessingConfig}
=======
import org.constellation.{DAO, NodeConfig, ProcessingConfig}
>>>>>>> 340f8122

import scala.collection.concurrent.TrieMap
import scala.concurrent.{ExecutionContext, ExecutionContextExecutor}
import scala.util.Random

class ThreadSafeTXMemPool() {

  private var transactions = Seq[Transaction]()

  def pull(minCount: Int): Option[Seq[Transaction]] = this.synchronized {
    if (transactions.size > minCount) {
      val (left, right) = transactions.splitAt(minCount)
      transactions = right
      Some(left)
    } else None
  }

  def pullUpTo(minCount: Int): Seq[Transaction] = this.synchronized {
    val (left, right) = transactions.splitAt(minCount)
    transactions = right
    left
  }

  def batchPutDebug(txs: Seq[Transaction]): Boolean = this.synchronized {
    transactions ++= txs
    true
  }

  def put(transaction: Transaction, overrideLimit: Boolean = false)(implicit dao: DAO): Boolean =
    this.synchronized {
      val notContained = !transactions.contains(transaction)

      if (notContained) {
        if (overrideLimit) {
          // Prepend in front to process user TX first before random ones
          transactions = Seq(transaction) ++ transactions

        } else if (transactions.size < dao.processingConfig.maxMemPoolSize) {
          transactions :+= transaction
        }
      }
      notContained
    }

  def unsafeCount: Int = transactions.size

}

class ThreadSafeMessageMemPool() {

  private var messages = Seq[Seq[ChannelMessage]]()

  val activeChannels: TrieMap[String, Semaphore] = TrieMap()

  val selfChannelNameToGenesisMessage: TrieMap[String, ChannelMessage] = TrieMap()
  val selfChannelIdToName: TrieMap[String, String] = TrieMap()

  val messageHashToSendRequest: TrieMap[String, ChannelSendRequest] = TrieMap()

  def release(messages: Seq[ChannelMessage]): Unit = {
    messages.foreach { m =>
      activeChannels.get(m.signedMessageData.data.channelId).foreach {
        _.release()
      }

    }
  }

  def pull(minCount: Int): Option[Seq[ChannelMessage]] = this.synchronized {
    if (messages.size > minCount) {
      val (left, right) = messages.splitAt(minCount)
      messages = right
      Some(left.flatten)
    } else None
  }

  def batchPutDebug(messagesToAdd: Seq[ChannelMessage]): Boolean = this.synchronized {
    //messages ++= messagesToAdd
    true
  }

  def put(message: Seq[ChannelMessage],
          overrideLimit: Boolean = false)(implicit dao: DAO): Boolean = this.synchronized {
    val notContained = !messages.contains(message)

    if (notContained) {
      if (overrideLimit) {
        // Prepend in front to process user TX first before random ones
        messages = Seq(message) ++ messages

      } else if (messages.size < dao.processingConfig.maxMemPoolSize) {
        messages :+= message
      }
    }
    notContained
  }

  def unsafeCount: Int = messages.size

}

import constellation._

class ThreadSafeTipService() {

  implicit val timeout: Timeout = Timeout(15, TimeUnit.SECONDS)

  private var thresholdMetCheckpoints: Map[String, TipData] = Map()
  var acceptedCBSinceSnapshot: Seq[String] = Seq()
  var facilitators: Map[Id, PeerData] = Map()
  private var snapshot: Snapshot = Snapshot.snapshotZero

  def tips: Map[String, TipData] = thresholdMetCheckpoints

  def getSnapshotInfo()(implicit dao: DAO): SnapshotInfo = this.synchronized(
    SnapshotInfo(
      snapshot,
      acceptedCBSinceSnapshot,
      lastSnapshotHeight = lastSnapshotHeight,
      snapshotHashes = dao.snapshotHashes,
      addressCacheData = dao.addressService.toMap(),
      tips = thresholdMetCheckpoints,
      snapshotCache = snapshot.checkpointBlocks.flatMap { dao.checkpointService.get }
    )
  )

  var totalNumCBsInShapshots = 0L

  // ONLY TO BE USED BY DOWNLOAD COMPLETION CALLER

  def setSnapshot(latestSnapshotInfo: SnapshotInfo)(implicit dao: DAO): Unit = this.synchronized {
    snapshot = latestSnapshotInfo.snapshot
    lastSnapshotHeight = latestSnapshotInfo.lastSnapshotHeight
    thresholdMetCheckpoints = latestSnapshotInfo.tips

    // Below may not be necessary, just a sanity check
    acceptedCBSinceSnapshot = latestSnapshotInfo.acceptedCBSinceSnapshot
    latestSnapshotInfo.addressCacheData.foreach {
      case (k, v) =>
        dao.addressService.put(k, v)
    }

    latestSnapshotInfo.snapshotCache.foreach { h =>
      dao.metrics.incrementMetric("checkpointAccepted")
      dao.checkpointService.put(h.checkpointBlock.get.baseHash, h)
      h.checkpointBlock.get.storeSOE()
      h.checkpointBlock.get.transactions.foreach { _ =>
        dao.metrics.incrementMetric("transactionAccepted")
      }
    }

    latestSnapshotInfo.acceptedCBSinceSnapshotCache.foreach { h =>
      dao.checkpointService.put(h.checkpointBlock.get.baseHash, h)
      h.checkpointBlock.get.storeSOE()
      dao.metrics.incrementMetric("checkpointAccepted")
      h.checkpointBlock.get.transactions.foreach { _ =>
        dao.metrics.incrementMetric("transactionAccepted")
      }
    }

    dao.metrics.updateMetric(
      "acceptCBCacheMatchesAcceptedSize",
      (latestSnapshotInfo.acceptedCBSinceSnapshot.size == latestSnapshotInfo.acceptedCBSinceSnapshotCache.size).toString
    )

  }

  // TODO: Read from lastSnapshot in DB optionally, assign elsewhere
  var lastSnapshotHeight = 0

  def getMinTipHeight()(implicit dao: DAO) =
    thresholdMetCheckpoints.keys
      .map {
        dao.checkpointService.get
      }
      .flatMap {
        _.flatMap {
          _.height.map {
            _.min
          }
        }
      }
      .min

  var syncBuffer: Seq[CheckpointCacheData] = Seq()

  def syncBufferAccept(cb: CheckpointCacheData)(implicit dao: DAO): Unit = {
    syncBuffer :+= cb
    dao.metrics.updateMetric("syncBufferSize", syncBuffer.size.toString)
  }

  def attemptSnapshot()(implicit dao: DAO): Unit = this.synchronized {

    // Sanity check memory protection
    if (thresholdMetCheckpoints.size > dao.processingConfig.maxActiveTipsAllowedInMemory) {
      thresholdMetCheckpoints = thresholdMetCheckpoints.slice(0, 100)
      dao.metrics.incrementMetric("memoryExceeded_thresholdMetCheckpoints")
      dao.metrics.updateMetric("activeTips", thresholdMetCheckpoints.size.toString)
    }
    if (acceptedCBSinceSnapshot.size > dao.processingConfig.maxAcceptedCBHashesInMemory) {
      acceptedCBSinceSnapshot = acceptedCBSinceSnapshot.slice(0, 100)
      dao.metrics.incrementMetric("memoryExceeded_acceptedCBSinceSnapshot")
      dao.metrics.updateMetric("acceptedCBSinceSnapshot", acceptedCBSinceSnapshot.size.toString)
    }

    val peerIds = dao.peerInfo //(dao.peerManager ? GetPeerInfo).mapTo[Map[Id, PeerData]].get().toSeq
    val facilMap = peerIds.filter {
      case (_, pd) =>
        pd.peerMetadata.timeAdded < (System
          .currentTimeMillis() - dao.processingConfig.minPeerTimeAddedSeconds * 1000) && pd.peerMetadata.nodeState == NodeState.Ready
    }

    facilitators = facilMap

    if (dao.nodeState == NodeState.Ready && acceptedCBSinceSnapshot.nonEmpty) {

      val minTipHeight = getMinTipHeight()
      dao.metrics.updateMetric("minTipHeight", minTipHeight.toString)

      val nextHeightInterval = lastSnapshotHeight + dao.processingConfig.snapshotHeightInterval

      val canSnapshot = minTipHeight > (nextHeightInterval + dao.processingConfig.snapshotHeightDelayInterval)
      if (!canSnapshot) {
        dao.metrics.incrementMetric("snapshotHeightIntervalConditionNotMet")
      } else {

        val maybeDatas = acceptedCBSinceSnapshot.map(dao.checkpointService.get)

        val blocksWithinHeightInterval = maybeDatas.filter {
          _.exists(_.height.exists { h =>
            h.min > lastSnapshotHeight && h.min <= nextHeightInterval
          })
        }

        if (blocksWithinHeightInterval.isEmpty) {
          dao.metrics.incrementMetric("snapshotNoBlocksWithinHeightInterval")
        } else {

          val blockCaches = blocksWithinHeightInterval.map {
            _.get
          }

          val hashesForNextSnapshot = blockCaches.map {
            _.checkpointBlock.get.baseHash
          }.sorted
          val nextSnapshot = Snapshot(snapshot.hash, hashesForNextSnapshot)

          // TODO: Make this a future and have it not break the unit test
          // Also make the db puts blocking, may help for different issue
          if (snapshot != Snapshot.snapshotZero) {
            dao.metrics.incrementMetric("snapshotCount")

            // Write snapshot to file
            tryWithMetric(
              {
                val maybeBlocks = snapshot.checkpointBlocks.map {
                  dao.checkpointService.get
                }
                if (maybeBlocks.exists(_.exists(_.checkpointBlock.isEmpty))) {
                  // TODO : This should never happen, if it does we need to reset the node state and redownload
                  dao.metrics.incrementMetric("snapshotWriteToDiskMissingData")
                }
                val flatten = maybeBlocks.flatten.sortBy(_.checkpointBlock.map {
                  _.baseHash
                })
                Snapshot.writeSnapshot(StoredSnapshot(snapshot, flatten))
                // dao.dbActor.kvdb.put("latestSnapshot", snapshot)
              },
              "snapshotWriteToDisk"
            )

            Snapshot.acceptSnapshot(snapshot)
            dao.checkpointService.delete(snapshot.checkpointBlocks.toSet)

            totalNumCBsInShapshots += snapshot.checkpointBlocks.size
            dao.metrics.updateMetric("totalNumCBsInShapshots", totalNumCBsInShapshots.toString)
            dao.metrics.updateMetric("lastSnapshotHash", snapshot.hash)
          }

          // TODO: Verify from file
          /*
        if (snapshot.lastSnapshot != Snapshot.snapshotZeroHash && snapshot.lastSnapshot != "") {

          val lastSnapshotVerification = File(dao.snapshotPath, snapshot.lastSnapshot).read
          if (lastSnapshotVerification.isEmpty) {
            dao.metrics.incrementMetric("snapshotVerificationFailed")
          } else {
            dao.metrics.incrementMetric("snapshotVerificationCount")
            if (
              !lastSnapshotVerification.get.checkpointBlocks.map {
                dao.checkpointService.get
              }.forall(_.exists(_.checkpointBlock.nonEmpty))
            ) {
              dao.metrics.incrementMetric("snapshotCBVerificationFailed")
            } else {
              dao.metrics.incrementMetric("snapshotCBVerificationCount")
            }

          }
        }
           */

          lastSnapshotHeight = nextHeightInterval
          snapshot = nextSnapshot
          acceptedCBSinceSnapshot =
            acceptedCBSinceSnapshot.filterNot(hashesForNextSnapshot.contains)
          dao.metrics.updateMetric("acceptedCBSinceSnapshot", acceptedCBSinceSnapshot.size.toString)
          dao.metrics.updateMetric("lastSnapshotHeight", lastSnapshotHeight.toString)
          dao.metrics.updateMetric(
            "nextSnapshotHeight",
            (lastSnapshotHeight + dao.processingConfig.snapshotHeightInterval).toString
          )
        }
      }
    }
  }

  def acceptGenesis(genesisObservation: GenesisObservation): Unit = this.synchronized {
    thresholdMetCheckpoints += genesisObservation.initialDistribution.baseHash -> TipData(
      genesisObservation.initialDistribution,
      0
    )
    thresholdMetCheckpoints += genesisObservation.initialDistribution2.baseHash -> TipData(
      genesisObservation.initialDistribution2,
      0
    )
  }

  def pull(
    allowEmptyFacilitators: Boolean = false
  )(implicit dao: DAO): Option[(Seq[SignedObservationEdge], Map[Id, PeerData])] =
    this.synchronized {
      val res =
        if (thresholdMetCheckpoints.size >= 2 && (facilitators.nonEmpty || allowEmptyFacilitators)) {
          val tips = Random.shuffle(thresholdMetCheckpoints.toSeq).take(2)

          val tipSOE = tips
            .map {
              _._2.checkpointBlock.checkpoint.edge.signedObservationEdge
            }
            .sortBy(_.hash)

          val mergedTipHash = tipSOE.map { _.hash }.mkString("")

          val totalNumFacil = facilitators.size

          val finalFacilitators = if (totalNumFacil > 0) {
            // TODO: Use XOR distance instead as it handles peer data mismatch cases better
            val facilitatorIndex = (BigInt(mergedTipHash, 16) % totalNumFacil).toInt
            val sortedFacils = facilitators.toSeq.sortBy(_._1.hex)
            val selectedFacils = Seq
              .tabulate(dao.processingConfig.numFacilitatorPeers) { i =>
                (i + facilitatorIndex) % totalNumFacil
              }
              .map {
                sortedFacils(_)
              }
            selectedFacils.toMap
          } else {
            Map[Id, PeerData]()
          }

          Some(tipSOE -> finalFacilitators)
        } else None

      dao.metrics.updateMetric("activeTips", thresholdMetCheckpoints.size.toString)
      res
    }

  // TODO: Synchronize only on values modified by this, same for other functions

  def accept(checkpointCacheData: CheckpointCacheData)(implicit dao: DAO): Unit =
    this.synchronized {

      if (dao.checkpointService.contains(
            checkpointCacheData.checkpointBlock
              .map {
                _.baseHash
              }
              .getOrElse("")
          )) {

        dao.metrics.incrementMetric("checkpointAcceptBlockAlreadyStored")

      } else {

        tryWithMetric(acceptCheckpoint(checkpointCacheData), "acceptCheckpoint")

        def reuseTips: Boolean = thresholdMetCheckpoints.size < dao.maxWidth

        checkpointCacheData.checkpointBlock.foreach { checkpointBlock =>
          val keysToRemove = checkpointBlock.parentSOEBaseHashes.flatMap { h =>
            thresholdMetCheckpoints.get(h).flatMap {
              case TipData(block, numUses) =>
                def doRemove(): Option[String] = {
                  dao.metrics.incrementMetric("checkpointTipsRemoved")
                  Some(block.baseHash)
                }

                if (reuseTips) {
                  if (numUses >= 2) {
                    doRemove()
                  } else {
                    None
                  }
                } else {
                  doRemove()
                }
            }
          }

          val keysToUpdate = checkpointBlock.parentSOEBaseHashes.flatMap { h =>
            thresholdMetCheckpoints.get(h).flatMap {
              case TipData(block, numUses) =>
                def doUpdate(): Option[(String, TipData)] = {
                  dao.metrics.incrementMetric("checkpointTipsIncremented")
                  Some(block.baseHash -> TipData(block, numUses + 1))
                }

                if (reuseTips && numUses <= 2) {
                  doUpdate()
                } else None
            }
          }.toMap

          thresholdMetCheckpoints = thresholdMetCheckpoints +
            (checkpointBlock.baseHash -> TipData(checkpointBlock, 0)) ++
            keysToUpdate --
            keysToRemove

          if (acceptedCBSinceSnapshot.contains(checkpointBlock.baseHash)) {
            dao.metrics.incrementMetric("checkpointAcceptedButAlreadyInAcceptedCBSinceSnapshot")
          } else {
            acceptedCBSinceSnapshot = acceptedCBSinceSnapshot :+ checkpointBlock.baseHash
            dao.metrics.updateMetric("acceptedCBSinceSnapshot",
                                     acceptedCBSinceSnapshot.size.toString)
          }

        }
      }
    }

}

trait EdgeDAO {

<<<<<<< HEAD
  var metrics: Metrics

  var processingConfig = ProcessingConfig()
=======
  @volatile var nodeConfig : NodeConfig

  def processingConfig: ProcessingConfig = nodeConfig.processingConfig
>>>>>>> 340f8122

  private val blockFormationLock: Any = new Object()

  private[this] var _blockFormationInProgress: Boolean = false

  def blockFormationInProgress: Boolean = blockFormationLock.synchronized { _blockFormationInProgress }

  def blockFormationInProgress_=(value: Boolean): Unit = blockFormationLock.synchronized {
    _blockFormationInProgress = value
    metrics.updateMetric("blockFormationInProgress", blockFormationInProgress.toString)
  }

  // TODO: Put on Id keyed datastore (address? potentially) with other metadata
  val publicReputation: TrieMap[Id, Double] = TrieMap()
  val secretReputation: TrieMap[Id, Double] = TrieMap()

  val otherNodeScores: TrieMap[Id, TrieMap[Id, Double]] = TrieMap()

  val checkpointService = new CheckpointService(2000) // TODO: Move to initialize off of configs
  val acceptedTransactionService = new AcceptedTransactionService(
    5000 //processingConfig.transactionLRUMaxSize
  )
  val transactionService = new TransactionService(
    5000
  //  processingConfig.transactionLRUMaxSize
  )
  val addressService = new AddressService(
    5000
    // processingConfig.addressLRUMaxSize
  )
  val messageService = new MessageService()
  val channelService = new ChannelService()
  val soeService = new SOEService()

  val recentBlockTracker = new RecentDataTracker[CheckpointCacheData](200)

  val threadSafeTXMemPool = new ThreadSafeTXMemPool()
  val threadSafeMessageMemPool = new ThreadSafeMessageMemPool()
  val threadSafeTipService = new ThreadSafeTipService()

  var genesisBlock: Option[CheckpointBlock] = None
  var genesisObservation: Option[GenesisObservation] = None

  def maxWidth: Int = processingConfig.maxWidth

  def minCheckpointFormationThreshold: Int = processingConfig.minCheckpointFormationThreshold
  def maxTXInBlock: Int = processingConfig.maxTXInBlock

  def minCBSignatureThreshold: Int = processingConfig.numFacilitatorPeers

  val resolveNotifierCallbacks: TrieMap[String, Seq[CheckpointBlock]] = TrieMap()

  val edgeExecutionContext: ExecutionContextExecutor =
    ExecutionContext.fromExecutor(Executors.newWorkStealingPool(8))

  // val peerAPIExecutionContext: ExecutionContextExecutor =
  //   ExecutionContext.fromExecutor(Executors.newWorkStealingPool(40))

  val apiClientExecutionContext: ExecutionContextExecutor = edgeExecutionContext
  //  ExecutionContext.fromExecutor(Executors.newWorkStealingPool(40))

  val signatureExecutionContext: ExecutionContextExecutor =
    ExecutionContext.fromExecutor(Executors.newWorkStealingPool(8))

  val finishedExecutionContext: ExecutionContextExecutor =
    ExecutionContext.fromExecutor(Executors.newWorkStealingPool(8))

  // Temporary to get peer data for tx hash partitioning
  @volatile var peerInfo: Map[Id, PeerData] = Map()

  def readyPeers: Map[Id, PeerData] =
    peerInfo.filter(_._2.peerMetadata.nodeState == NodeState.Ready)

  def pullTransactions(minimumCount: Int = minCheckpointFormationThreshold): Option[Seq[Transaction]] =  {
    threadSafeTXMemPool.pull(minimumCount)
  }

  def pullMessages(minimumCount: Int): Option[Seq[ChannelMessage]] = {
    threadSafeMessageMemPool.pull(minimumCount)
  }

}<|MERGE_RESOLUTION|>--- conflicted
+++ resolved
@@ -7,12 +7,8 @@
 import org.constellation.consensus._
 import org.constellation.primitives.Schema._
 import org.constellation.primitives.storage._
-<<<<<<< HEAD
 import org.constellation.util.Metrics
-import org.constellation.{DAO, ProcessingConfig}
-=======
 import org.constellation.{DAO, NodeConfig, ProcessingConfig}
->>>>>>> 340f8122
 
 import scala.collection.concurrent.TrieMap
 import scala.concurrent.{ExecutionContext, ExecutionContextExecutor}
@@ -459,15 +455,12 @@
 
 trait EdgeDAO {
 
-<<<<<<< HEAD
   var metrics: Metrics
 
   var processingConfig = ProcessingConfig()
-=======
   @volatile var nodeConfig : NodeConfig
 
   def processingConfig: ProcessingConfig = nodeConfig.processingConfig
->>>>>>> 340f8122
 
   private val blockFormationLock: Any = new Object()
 
