--- conflicted
+++ resolved
@@ -61,8 +61,6 @@
     }
   }
 
-<<<<<<< HEAD
-=======
   @volatile var lastCleanupHeight = 0
 
   def lookupBundleDB(hash: String) : Option[Sheaf] = {
@@ -70,7 +68,6 @@
     dbActor.flatMap{ d => (d ? DBGet(hash)).mapTo[Option[Sheaf]].getOpt(t=5).flatten }
   }
 
->>>>>>> f88bebb6
   def lookupBundleDBFallbackBlocking(hash: String): Option[Sheaf] = {
     implicit val timeout: Timeout = Timeout(5, TimeUnit.SECONDS)
     def dbQuery = {
@@ -280,14 +277,6 @@
         else ancestors.slice(0, ancestors.size - confirmWindow)
 
         val newTX = last100ValidBundleMetaData.reverse
-<<<<<<< HEAD
-          .slice(0, confirmWindow).flatMap(_.bundle.extractTX).toSet
-
-        txInMaxBundleNotInValidation = newTX.map{_.hash}
-          .filter { h => !last10000ValidTXHash.contains(h) }
-
-        newTX.foreach(t => acceptTransaction(t))
-=======
           .slice(0, confirmWindow).flatMap(_.bundle.extractTXHash).toSet
         txInMaxBundleNotInValidation = newTX.map{_.txHash}
           .filter { h => !last10000ValidTXHash.contains(h) }
@@ -295,9 +284,6 @@
 
         newTX.foreach(t => lookupTransactionDBFallbackBlocking(t.txHash).foreach{acceptTransaction})
 
-
-
->>>>>>> f88bebb6
       }
     }
 
