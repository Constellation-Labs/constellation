package org.constellation.primitives

import java.util.concurrent.TimeUnit

import cats.Monoid
import org.constellation.LevelDB
import org.constellation.consensus.Consensus.{CC, RoundHash}
import org.constellation.primitives.Schema._
import org.constellation.util.Signed

import scala.collection.concurrent.TrieMap
import constellation._
import org.constellation.LevelDB.{DBDelete, DBGet, DBPut}

import scala.util.Try
import akka.pattern.ask
import akka.util.Timeout
import com.softwaremill.macmemo.memoize

import scala.concurrent.duration._


trait BundleDataExt extends Reputation with MetricsExt with TransactionExt {

  // @volatile var db: LevelDB

  var confirmWindow : Int

  var genesisBundle : Option[Bundle] = None

  def genesisTXHash: Option[String] = genesisBundle.map{_.extractTX.head.hash}

  @volatile var last100ValidBundleMetaData : Seq[Sheaf] = Seq()
  def lastValidBundle: Bundle = last100ValidBundleMetaData.last.bundle
  def lastValidBundleHash = ParentBundleHash(lastValidBundle.hash)

  @volatile var maxBundleMetaData: Option[Sheaf] = None
  def maxBundle: Option[Bundle] = maxBundleMetaData.map{_.bundle}

  @volatile var syncPendingBundleHashes: Set[String] = Set()
  @volatile var syncPendingTXHashes: Set[String] = Set()

  val activeDAGManager = new ActiveDAGManager()

 // @volatile var activeDAGBundles: Seq[Sheaf] = Seq()
  def activeDAGBundles: Seq[Sheaf] = activeDAGManager.activeSheafs

  @volatile var linearCheckpointBundles: Set[Bundle] = Set[Bundle]()
  @volatile var lastCheckpointBundle: Option[Bundle] = None
  val checkpointsInProgress: TrieMap[RoundHash[_ <: CC], Boolean] = TrieMap()

  @volatile var txInMaxBundleNotInValidation: Set[String] = Set()

  val bundleToSheaf : TrieMap[String, Sheaf] = TrieMap()

  def deleteBundle(hash: String, dbDelete: Boolean = true): Unit = {
    if (bundleToSheaf.contains(hash)) {
      numDeletedBundles += 1
      bundleToSheaf.remove(hash)
    }

    if (dbDelete) {
      dbActor.foreach {
        _ ! DBDelete(hash)
      }
    }
  }

  @volatile var lastCleanupHeight = 0

  def lookupBundleDB(hash: String) : Option[Sheaf] = {
    implicit val timeout: Timeout = Timeout(5, TimeUnit.SECONDS)
    dbActor.flatMap{ d => (d ? DBGet(hash)).mapTo[Option[Sheaf]].getOpt(t=5).flatten }
  }

  def lookupBundleDBFallbackBlocking(hash: String): Option[Sheaf] = {
    implicit val timeout: Timeout = Timeout(5, TimeUnit.SECONDS)
    def dbQuery = {
      dbActor.flatMap{ d => (d ? DBGet(hash)).mapTo[Option[Sheaf]].getOpt(t=5).flatten }
    }
    val res = bundleToSheaf.get(hash)
    if (res.isEmpty) dbQuery else res
  }

  def lookupBundle(hash: String): Option[Sheaf] = {
    // leveldb fix here
   /* def dbQuery = {
      dbActor.flatMap{ d => (d ? DBGet(hash)).mapTo[Option[Sheaf]].getOpt(t=5).flatten }
    }*/
    val res = bundleToSheaf.get(hash)
    //if (res.isEmpty) dbQuery else res
    res
  }

  def lookupBundle(bundle: Bundle): Option[Sheaf] = {
    lookupBundle(bundle.hash)
  }

  def lookupSheaf(sheaf: Sheaf): Option[Sheaf] = {
    lookupBundle(sheaf.bundle)
  }

  def putBundleDB(sheaf: Sheaf): Unit = {
    val hash = sheaf.bundle.hash
    dbActor.foreach{_ ! DBPut(hash, sheaf)}
  }

  def storeBundle(sheaf: Sheaf): Unit = {
    val hash = sheaf.bundle.hash
    bundleToSheaf(hash) = sheaf
    dbActor.foreach{_ ! DBPut(hash, sheaf)}
    // Try{db.put(bundleMetaData.bundle.hash, bundleMetaData)}
  }

  def processPeerSyncHeartbeat(psh: PeerSyncHeartbeat): Unit = {
    handleBundle(psh.maxBundle)
    // TODO: Find ID from ip for REST and UDP
//    psh.id.foreach{ r =>
    peerSync(psh.id) = psh
  }

  implicit class BundleExtData(b: Bundle) {

    def meta: Option[Sheaf] = lookupBundle(b.hash) //db.getAs[BundleMetaData](b.hash)

    def scoreFrom(m: Sheaf): Double = {
      val norm = normalizeReputations(m.reputations)
      val repScore = b.extractIds.toSeq.map { id => norm.getOrElse(id.b58, 0.1)}.sum
      b.maxStackDepth * 500 + b.extractTXHash.size + repScore * 10
    }

    def score: Option[Double] = meta.flatMap{ m =>
      if (m.reputations.isEmpty) None
      else Some(scoreFrom(m))
    }

    def totalScore : Option[Double] = meta.flatMap{_.totalScore}

    def minTime: Long = meta.get.rxTime
    def pretty: String = s"hash: ${b.short}, depth: ${b.maxStackDepth}, numTX: ${b.extractTXHash.size}, " +
      s"numId: ${b.extractIds.size}, " +
      s"score: $score, totalScore: $totalScore, height: ${meta.map{_.height}}, " +
      s"parent: ${meta.map{_.bundle.extractParentBundleHash.pbHash.slice(0, 5)}} firstId: ${b.extractIds.head.short}"

    def extractTX: Set[Transaction] = b.extractTXHash.flatMap{ z => lookupTransaction(z.txHash)}
    def extractTXDB: Set[Transaction] = b.extractTXHash.flatMap{ z => lookupTransactionDBFallbackBlocking(z.txHash)}

    def reputationUpdate: Map[String, Long] = {
      b.extractIds.map{_.b58 -> 1L}.toMap
    }
  }

  implicit class SheafExt(s: Sheaf) {
    def parent: Option[Sheaf] = lookupBundle(s.bundle.extractParentBundleHash.pbHash)
  }

  val sheafResolveAdditionMonoid: Monoid[Sheaf] = new Monoid[Sheaf] {
    def empty: Sheaf = Sheaf(null)
    def combine(left: Sheaf, right: Sheaf): Sheaf = {
      if (!left.isResolved){
        right
      }
      else if (right.isResolved) right
      else {
        sheafUpdateAdditionMonoid.combine(left, right)
      }
    }
  }

  val sheafUpdateAdditionMonoid: Monoid[Sheaf] = new Monoid[Sheaf] {
    def empty: Sheaf = Sheaf(null)
    def combine(left: Sheaf, right: Sheaf): Sheaf = {

      val ids = right.bundle.extractIds.map{_.b58}
      val newReps = left.reputations.map { case (id, rep) =>
        id -> {
          if (ids.contains(id)) rep + 1 else rep
        }
      } ++ ids.filterNot(left.reputations.contains).map{_ -> 1L}.toMap

      val updatedRight = right.copy(
        height = Some(left.height.get + 1),
        reputations = newReps
      )

      val totalScoreLeft = left.totalScore.get
      val rightScore = updatedRight.bundle.scoreFrom(updatedRight)
      val updatedRightScore = updatedRight.copy(
        totalScore = Some(totalScoreLeft + rightScore)
      )
      storeBundle(updatedRightScore)
      updateMaxBundle(updatedRightScore)
      updatedRightScore
    }
  }

  def jaccard[T](t1: Set[T], t2: Set[T]): Double = {
    t1.intersect(t2).size.toDouble / t1.union(t2).size.toDouble
  }

  def prettifyBundle(b: Bundle): String = b.pretty

  // UNSAFE
  def findAncestors(
                     parentHash: String,
                     ancestors: Seq[Sheaf] = Seq()
                   ): Seq[Sheaf] = {
    val parent = lookupBundle(parentHash)

    if (parent.isEmpty) {
      if (parentHash != "coinbase") {
        syncPendingBundleHashes += parentHash
      }
      ancestors
    } else if (parentHash == genesisBundle.get.hash) {
      Seq(lookupBundle(genesisBundle.get.hash).get) ++ ancestors
    } else {
      findAncestors(
        parent.get.bundle.extractParentBundleHash.pbHash,
        Seq(parent.get) ++ ancestors
      )
    }
  }

<<<<<<< HEAD
  def findAncestorsUpToLastResolved(parentHash: String,
                                    ancestors: Seq[Sheaf] = Seq()): Seq[Sheaf] = {
=======
  @memoize(1000, 600.seconds)
  def findAncestorsUpToLastResolved(
                                     parentHash: String,
                                     ancestors: Seq[Sheaf] = Seq()
                                   ): Seq[Sheaf] = {
>>>>>>> 25b85cf9
    val parent = lookupBundle(parentHash)

    def updatedAncestors = Seq(parent.get) ++ ancestors

    if (parent.isEmpty) {
      if (parentHash != "coinbase") {
        syncPendingBundleHashes += parentHash
      }
      ancestors
    } else if (parent.get.isResolved) {
      updatedAncestors
    } else {
      findAncestorsUpToLastResolved(
        parent.get.bundle.extractParentBundleHash.pbHash,
        updatedAncestors
      )
    }
  }


  @memoize(1000, 600.seconds)
  def findAncestorsUpTo(
                         parentHash: String,
                         ancestors: Seq[Sheaf] = Seq(),
                         upTo: Int = 1
                       ): Seq[Sheaf] = {
    val parent = lookupBundleDBFallbackBlocking(parentHash)
    def updatedAncestors: Seq[Sheaf] = Seq(parent.get) ++ ancestors
    if (parent.isEmpty || updatedAncestors.size >= upTo) {
      ancestors
    }
    else {
      findAncestorsUpTo(
        parent.get.bundle.extractParentBundleHash.pbHash,
        updatedAncestors,
        upTo
      )
    }
  }

  def updateMaxBundle(sheaf: Sheaf): Unit = {

    val genCheck = totalNumValidatedTX == 1 || sheaf.bundle.maxStackDepth >= 2 // TODO : Possibly move this only to mempool emit

    if (sheaf.totalScore.get > maxBundle.get.totalScore.get && genCheck) {
      maxBundleMetaData.synchronized {

        maxBundleMetaData = Some(sheaf)

        val ancestors = findAncestorsUpTo(
          sheaf.bundle.extractParentBundleHash.pbHash,
          upTo = 100
        )

        val height = sheaf.height.get

        if (height > confirmWindow) {
          if (downloadInProgress) {
            downloadInProgress = false
            downloadMode = false
          }

          totalNumValidBundles = height - confirmWindow
        }

        last100ValidBundleMetaData = if (ancestors.size < confirmWindow + 1) Seq()
<<<<<<< HEAD
        else ancestors.slice(0, ancestors.size - confirmWindow)

        val newTX = last100ValidBundleMetaData.reverse
          .slice(0, confirmWindow).flatMap(_.bundle.extractTXHash).toSet

        txInMaxBundleNotInValidation = newTX.map{_.txHash}
          .filter { h => !last10000ValidTXHash.contains(h) }

        newTX.foreach(t => lookupTransactionDBFallbackBlocking(t.txHash).foreach{acceptTransaction})
=======
        else ancestors.take(ancestors.size - confirmWindow)
        val newTX = last100ValidBundleMetaData.takeRight(confirmWindow).flatMap(_.bundle.extractTXHash).toSet
        txInMaxBundleNotInValidation = newTX.map{_.txHash}
          // .filter { h => !last10000ValidTXHash.contains(h) }

     //   if (height % 10 == 0) {
          newTX.foreach(t => lookupTransactionDBFallbackBlocking(t.txHash).foreach {acceptTransaction})
       // }

>>>>>>> 25b85cf9
      }
    }

    // Set this to be active for the combiners.
    if (!activeDAGBundles.contains(sheaf) &&
      !sheaf.bundle.extractIds.contains(id) && sheaf.bundle != genesisBundle.get && !downloadMode && !downloadInProgress) {
      activeDAGManager.acceptSheaf(sheaf)
      //activeDAGBundles :+= bundleMetaData
    }
  }

  def updateBundleFrom(left: Sheaf, right: Sheaf): Sheaf = {
    sheafUpdateAdditionMonoid.combine(left, right)
  }

  def attemptResolveBundle(sheaf: Sheaf, parentHash: String): Unit = {

    val ancestors = findAncestorsUpToLastResolved(parentHash)

    if (lookupSheaf(sheaf).isEmpty) storeBundle(sheaf)

    if (ancestors.nonEmpty) {

      val chainR = ancestors.tail ++ Seq(sheaf)

      val chain = chainR.map{
        c =>
          val res = resolveTransactions(c.bundle.extractTXHash.map{_.txHash})
          c.copy(transactionsResolved = res)
        //if (c.transactionsResolved != res) {
        //            db.put(c.bundle.hash, c.copy(transactionsResolved = res))
        //        }
      }

      //  println("MONOID SHEAF INVOKED")
      //  ancestors.reduce(sheafAdditionMonoid.combine)

      // TODO: Change to recursion to implement abort-early fold

      chain.fold(ancestors.head) { sheafResolveAdditionMonoid.combine}
    }

    /* println(s"RX on ${id.short} BUNDLE ${zero.bundle.hash.slice(0, 5)} " +
       s"${zero.isResolved} ${zero.height} ${zero.totalScore}" +
       s" ${parentHash.slice(0, 5)} ${db.contains(zero.bundle.hash)} ${ancestors.map{
       a => a.bundle.hash.slice(0, 5) + "_txResolved:" + a.transactionsResolved + "_" + a.totalScore}
       }" )
 */
  }

  def resolveTransactions(txs: Set[String]): Boolean = {
    val missing = txs.filter(z => lookupTransaction(z).isEmpty)
    syncPendingTXHashes ++= missing
    missing.foreach(m => txSyncRequestTime(m) = System.currentTimeMillis())
    missing.isEmpty
  }

  def handleBundle(bundle: Bundle): Unit = {

    if (syncPendingBundleHashes.contains(bundle.hash)) {
      numSyncedBundles += 1
      syncPendingBundleHashes -= bundle.hash
    }

    totalNumBundleMessages += 1

    val parentHash = bundle.extractParentBundleHash.pbHash
    val bmd = lookupBundle(bundle.hash)
    val notPresent = bmd.isEmpty

    val txs = bundle.extractTXHash.map{_.txHash}

    if (txs.nonEmpty) {
      val txResolved = resolveTransactions(txs)

      val zero = if (notPresent) {
        totalNumNewBundleAdditions += 1
        Sheaf(bundle, transactionsResolved = txResolved)
      } else {
        bmd.get.copy(transactionsResolved = txResolved)
      }

      if (zero.isResolved) {
        updateMaxBundle(zero)
      } else {
        attemptResolveBundle(zero, parentHash)
      }
    }

  }
}<|MERGE_RESOLUTION|>--- conflicted
+++ resolved
@@ -18,7 +18,6 @@
 import com.softwaremill.macmemo.memoize
 
 import scala.concurrent.duration._
-
 
 trait BundleDataExt extends Reputation with MetricsExt with TransactionExt {
 
@@ -222,16 +221,11 @@
     }
   }
 
-<<<<<<< HEAD
-  def findAncestorsUpToLastResolved(parentHash: String,
-                                    ancestors: Seq[Sheaf] = Seq()): Seq[Sheaf] = {
-=======
   @memoize(1000, 600.seconds)
   def findAncestorsUpToLastResolved(
                                      parentHash: String,
                                      ancestors: Seq[Sheaf] = Seq()
                                    ): Seq[Sheaf] = {
->>>>>>> 25b85cf9
     val parent = lookupBundle(parentHash)
 
     def updatedAncestors = Seq(parent.get) ++ ancestors
@@ -298,17 +292,6 @@
         }
 
         last100ValidBundleMetaData = if (ancestors.size < confirmWindow + 1) Seq()
-<<<<<<< HEAD
-        else ancestors.slice(0, ancestors.size - confirmWindow)
-
-        val newTX = last100ValidBundleMetaData.reverse
-          .slice(0, confirmWindow).flatMap(_.bundle.extractTXHash).toSet
-
-        txInMaxBundleNotInValidation = newTX.map{_.txHash}
-          .filter { h => !last10000ValidTXHash.contains(h) }
-
-        newTX.foreach(t => lookupTransactionDBFallbackBlocking(t.txHash).foreach{acceptTransaction})
-=======
         else ancestors.take(ancestors.size - confirmWindow)
         val newTX = last100ValidBundleMetaData.takeRight(confirmWindow).flatMap(_.bundle.extractTXHash).toSet
         txInMaxBundleNotInValidation = newTX.map{_.txHash}
@@ -317,8 +300,6 @@
      //   if (height % 10 == 0) {
           newTX.foreach(t => lookupTransactionDBFallbackBlocking(t.txHash).foreach {acceptTransaction})
        // }
-
->>>>>>> 25b85cf9
       }
     }
 
