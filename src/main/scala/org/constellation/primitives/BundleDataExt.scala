package org.constellation.primitives

import java.util.concurrent.TimeUnit

import akka.pattern.ask
import akka.util.Timeout
import cats.Monoid
import com.softwaremill.macmemo.memoize
import constellation._
import org.constellation.LevelDB.{DBDelete, DBGet, DBPut}
import org.constellation.consensus.Consensus.{CC, RoundHash}
import org.constellation.primitives.Schema._

import scala.collection.concurrent.TrieMap
import scala.concurrent.duration._

trait BundleDataExt extends Reputation with MetricsExt with TransactionExt {

  // @volatile var db: LevelDB

  var confirmWindow : Int

  var genesisBundle : Option[Bundle] = None

  def genesisTXHash: Option[String] = genesisBundle.map{_.extractTX.head.hash}

  @volatile var last100ValidBundleMetaData : Seq[Sheaf] = Seq()
  def lastValidBundle: Bundle = last100ValidBundleMetaData.last.bundle
  def lastValidBundleHash = ParentBundleHash(lastValidBundle.hash)

  @volatile var maxBundleMetaData: Option[Sheaf] = None
  def maxBundle: Option[Bundle] = maxBundleMetaData.map{_.bundle}

  @volatile var syncPendingBundleHashes: Set[String] = Set()
  @volatile var syncPendingTXHashes: Set[String] = Set()

  val activeDAGManager = new ActiveDAGManager()

 // @volatile var activeDAGBundles: Seq[Sheaf] = Seq()
  def activeDAGBundles: Seq[Sheaf] = activeDAGManager.activeSheafs

  @volatile var linearCheckpointBundles: Set[Bundle] = Set[Bundle]()
  @volatile var lastCheckpointBundle: Option[Bundle] = None
  val checkpointsInProgress: TrieMap[RoundHash[_ <: CC], Boolean] = TrieMap()

  @volatile var txInMaxBundleNotInValidation: Set[String] = Set()

  val bundleToSheaf : TrieMap[String, Sheaf] = TrieMap()

  def deleteBundle(hash: String, dbDelete: Boolean = true): Unit = {
    if (bundleToSheaf.contains(hash)) {
      numDeletedBundles += 1
      bundleToSheaf.remove(hash)
    }

    if (dbDelete) {
      dbActor.foreach {
        _ ! DBDelete(hash)
      }
    }
  }

  @volatile var lastCleanupHeight = 0

  def lookupBundleDB(hash: String) : Option[Sheaf] = {
    implicit val timeout: Timeout = Timeout(5, TimeUnit.SECONDS)
    dbActor.flatMap{ d => (d ? DBGet(hash)).mapTo[Option[Sheaf]].getOpt(t=5).flatten }
  }

  def lookupBundleDBFallbackBlocking(hash: String): Option[Sheaf] = {
    implicit val timeout: Timeout = Timeout(5, TimeUnit.SECONDS)
    def dbQuery = {
      dbActor.flatMap{ d => (d ? DBGet(hash)).mapTo[Option[Sheaf]].getOpt(t=5).flatten }
    }
    val res = bundleToSheaf.get(hash)
    if (res.isEmpty) dbQuery else res
  }

  def lookupBundle(hash: String): Option[Sheaf] = {
    // leveldb fix here
   /* def dbQuery = {
      dbActor.flatMap{ d => (d ? DBGet(hash)).mapTo[Option[Sheaf]].getOpt(t=5).flatten }
    }*/
    val res = bundleToSheaf.get(hash)
    //if (res.isEmpty) dbQuery else res
    res
  }

  def lookupBundle(bundle: Bundle): Option[Sheaf] = {
    lookupBundle(bundle.hash)
  }

  def lookupSheaf(sheaf: Sheaf): Option[Sheaf] = {
    lookupBundle(sheaf.bundle)
  }

  def putBundleDB(sheaf: Sheaf): Unit = {
    val hash = sheaf.bundle.hash
    dbActor.foreach{_ ! DBPut(hash, sheaf)}
  }

  def storeBundle(sheaf: Sheaf): Unit = {
    val hash = sheaf.bundle.hash
    bundleToSheaf(hash) = sheaf
    dbActor.foreach{_ ! DBPut(hash, sheaf)}
  }

  def processPeerSyncHeartbeat(psh: PeerSyncHeartbeat): Unit = {
    handleBundle(psh.maxBundle)
    // TODO: Find ID from ip for REST and UDP
//    psh.id.foreach{ r =>
    peerSync(psh.id) = psh
  }

  val depthScoreMap = Map(
    0 -> 1,
    1 -> 10,
    2 -> 100,
    3 -> 500,
    4 -> 2000
  )

  implicit class BundleExtData(b: Bundle) {

    def meta: Option[Sheaf] = lookupBundle(b.hash) //db.getAs[BundleMetaData](b.hash)

    def depthScore = {
      val depth = b.maxStackDepth
      depthScoreMap.get(depth) match {
        case Some(x) => x
        case None if depth < 0 => 1
        case None if depth > 4 => 5000
      }
    }

    def scoreFrom(m: Sheaf): Double = {
      val norm = normalizeReputations(m.reputations)
      val repScore = b.extractIds.toSeq.map { id => norm.getOrElse(id.b58, 0.1)}.sum
      depthScore + b.extractTXHash.size + repScore * 10
    }

    def score: Option[Double] = meta.flatMap{ m =>
      if (m.reputations.isEmpty) None
      else Some(scoreFrom(m))
    }

    def totalScore : Option[Double] = meta.flatMap{_.totalScore}

    def minTime: Long = meta.get.rxTime
    def pretty: String = s"hash: ${b.short}, depth: ${b.maxStackDepth}, numTX: ${b.extractTXHash.size}, " +
      s"numId: ${b.extractIds.size}, " +
      s"score: $score, totalScore: $totalScore, height: ${meta.map{_.height}}, " +
      s"parent: ${meta.map{_.bundle.extractParentBundleHash.pbHash.slice(0, 5)}} firstId: ${b.extractIds.head.short}"

    def extractTX: Set[Transaction] = b.extractTXHash.flatMap{ z => lookupTransaction(z.txHash)}
    def extractTXDB: Set[Transaction] = b.extractTXHash.flatMap{ z => lookupTransactionDBFallbackBlocking(z.txHash)}

    def reputationUpdate: Map[String, Long] = {
      b.extractIds.map{_.b58 -> 1L}.toMap
    }
  }

  implicit class SheafExt(s: Sheaf) {
    def parent: Option[Sheaf] = lookupBundle(s.bundle.extractParentBundleHash.pbHash)
  }

  val sheafResolveAdditionMonoid: Monoid[Sheaf] = new Monoid[Sheaf] {
    def empty: Sheaf = Sheaf(null)
    def combine(left: Sheaf, right: Sheaf): Sheaf = {
      if (!left.isResolved){
        right
      }
      else if (right.isResolved) right
      else {
        sheafUpdateAdditionMonoid.combine(left, right)
      }
    }
  }

  val sheafUpdateAdditionMonoid: Monoid[Sheaf] = new Monoid[Sheaf] {
    def empty: Sheaf = Sheaf(null)
    def combine(left: Sheaf, right: Sheaf): Sheaf = {

      val ids = right.bundle.extractIds.map{_.b58}
      val newReps = left.reputations.map { case (id, rep) =>
        id -> {
          if (ids.contains(id)) rep + 1 else rep
        }
      } ++ ids.filterNot(left.reputations.contains).map{_ -> 1L}.toMap

      val updatedRight = right.copy(
        height = Some(left.height.get + 1),
        reputations = newReps
      )

      val totalScoreLeft = left.totalScore.get
      val rightScore = updatedRight.bundle.scoreFrom(updatedRight)
      val updatedRightScore = updatedRight.copy(
        totalScore = Some(totalScoreLeft + rightScore)
      )
      storeBundle(updatedRightScore)
      updateMaxBundle(updatedRightScore)
      updatedRightScore
    }
  }

  def jaccard[T](t1: Set[T], t2: Set[T]): Double = {
    t1.intersect(t2).size.toDouble / t1.union(t2).size.toDouble
  }

  def prettifyBundle(b: Bundle): String = b.pretty

  // UNSAFE
  def findAncestors(
                     parentHash: String,
                     ancestors: Seq[Sheaf] = Seq()
                   ): Seq[Sheaf] = {
    val parent = lookupBundle(parentHash)

    if (parent.isEmpty) {
      if (parentHash != "coinbase") {
        syncPendingBundleHashes += parentHash
      }
      ancestors
    } else if (parentHash == genesisBundle.get.hash) {
      Seq(lookupBundle(genesisBundle.get.hash).get) ++ ancestors
    } else {
      findAncestors(
        parent.get.bundle.extractParentBundleHash.pbHash,
        Seq(parent.get) ++ ancestors
      )
    }
  }

  @memoize(1000, 600.seconds)
  private def findAncestorsUpToLastResolved(
                                             parentHash: String,
                                             ancestors: Seq[Sheaf] = Seq(),
                                             upTo: Int = 150
                                           ): Seq[Sheaf] = {
    val parent = lookupBundleDBFallbackBlocking(parentHash)
    def updatedAncestors: Seq[Sheaf] = parent.get +: ancestors
    if (parent.isEmpty) {
      if (parentHash != "coinbase") {
        syncPendingBundleHashes += parentHash
      }
      ancestors
<<<<<<< HEAD

=======
>>>>>>> c55eb72b
    }
    else if (parent.get.isResolved) {
      updatedAncestors
    }
    else if (ancestors.size >= upTo) updatedAncestors
    else {
      findAncestorsUpToLastResolved(
        parent.get.bundle.extractParentBundleHash.pbHash,
        updatedAncestors,
        upTo
      )
    }
  }

  @memoize(1000, 600.seconds)
  private def findAncestorsUpToLastResolvedIterative(parentHash: String,
<<<<<<< HEAD
                                            maxDepth: Int = 100): Seq[Sheaf] = {
    var currentSheaf = lookupBundle(parentHash)
=======
                                            maxDepth: Int = 2000): Seq[Sheaf] = {
    var currentSheaf = lookupBundleDBFallbackBlocking(parentHash)
>>>>>>> c55eb72b
    var ancestors: List[Sheaf] = List()
    var depth = 0
    while(depth < maxDepth && currentSheaf.exists(p => !p.isResolved)) {
      val parent = currentSheaf.get
      ancestors = parent +: ancestors
      val parentHash = parent.bundle.extractParentBundleHash.pbHash
<<<<<<< HEAD
      currentSheaf = lookupBundle(parentHash)
=======
      currentSheaf = lookupBundleDBFallbackBlocking(parentHash)
>>>>>>> c55eb72b
      if (currentSheaf.isEmpty) {
        if (parentHash != "coinbase") {
          syncPendingBundleHashes += parentHash
        }
      }
      depth += 1
    }

    currentSheaf.toList ++ ancestors
  }

  @memoize(1000, 600.seconds)
  def findAncestorsUpTo(
                         parentHash: String,
                         ancestors: Seq[Sheaf] = Seq(),
                         upTo: Int = 1
                       ): Seq[Sheaf] = {
    val parent = lookupBundleDBFallbackBlocking(parentHash)

    def updatedAncestors: Seq[Sheaf] = Seq(parent.get) ++ ancestors
    if (parent.isEmpty || updatedAncestors.size >= upTo) {
      ancestors
    }
    else {
      findAncestorsUpTo(
        parent.get.bundle.extractParentBundleHash.pbHash,
        updatedAncestors,
        upTo
      )
    }
  }

  def updateMaxBundle(sheaf: Sheaf): Unit = {

    val genCheck = totalNumValidatedTX == 1 || sheaf.bundle.maxStackDepth >= 2 // TODO : Possibly move this only to mempool emit

    if (sheaf.totalScore.isDefined && maxBundle.isEmpty || sheaf.totalScore.get >= maxBundle.get.totalScore.get && genCheck) {

        maxBundleMetaData = Some(sheaf)

        val ancestors = findAncestorsUpTo(
          sheaf.bundle.extractParentBundleHash.pbHash,
          upTo = 100
        )

        val height = sheaf.height.get

        if (height > confirmWindow) {
          if (downloadInProgress) {
            downloadInProgress = false
            downloadMode = false
          }

          totalNumValidBundles = height - confirmWindow
        }

        last100ValidBundleMetaData = if (ancestors.size < confirmWindow + 1) Seq()
        else ancestors.take(ancestors.size - confirmWindow)
        val newTX = last100ValidBundleMetaData.takeRight(confirmWindow).flatMap(_.bundle.extractTXHash).toSet
        txInMaxBundleNotInValidation = newTX.map{_.txHash}
          // .filter { h => !last10000ValidTXHash.contains(h) }

     //   if (height % 10 == 0) {
          newTX.foreach(t => lookupTransactionDBFallbackBlocking(t.txHash).foreach {acceptTransaction})
       // }
    }

    // Set this to be active for the combiners.
    if (!activeDAGBundles.contains(sheaf) &&
      !sheaf.bundle.extractIds.contains(id) && sheaf.bundle != genesisBundle.get) {
      activeDAGManager.acceptSheaf(sheaf)
    }
  }

  def updateBundleFrom(left: Sheaf, right: Sheaf): Sheaf = {
    sheafUpdateAdditionMonoid.combine(left, right)
  }

  def attemptResolveBundle(sheaf: Sheaf, parentHash: String): Unit = {

<<<<<<< HEAD
    val ancestors = findAncestorsUpToLastResolved(parentHash)

    if (lookupSheaf(sheaf).isEmpty) storeBundle(sheaf)
=======
    val ancestors = findAncestorsUpToLastResolvedIterative(parentHash)
    if (lookupSheaf(zero).isEmpty) storeBundle(zero)
>>>>>>> c55eb72b

    if (ancestors.nonEmpty) {

      val chainR = ancestors.tail ++ Seq(sheaf)

      val chain = chainR.map{
        c =>
          val res = resolveTransactions(c.bundle.extractTXHash.map{_.txHash})
          c.copy(transactionsResolved = res)
        //if (c.transactionsResolved != res) {
        //            db.put(c.bundle.hash, c.copy(transactionsResolved = res))
        //        }
      }

      //  println("MONOID SHEAF INVOKED")
      //  ancestors.reduce(sheafAdditionMonoid.combine)

      // TODO: Change to recursion to implement abort-early fold

      chain.fold(ancestors.head) { sheafResolveAdditionMonoid.combine}
    }

    /* println(s"RX on ${id.short} BUNDLE ${zero.bundle.hash.slice(0, 5)} " +
       s"${zero.isResolved} ${zero.height} ${zero.totalScore}" +
       s" ${parentHash.slice(0, 5)} ${db.contains(zero.bundle.hash)} ${ancestors.map{
       a => a.bundle.hash.slice(0, 5) + "_txResolved:" + a.transactionsResolved + "_" + a.totalScore}
       }" )
 */
  }

  def resolveTransactions(txs: Set[String]): Boolean = {
    val missing = txs.filter(z => lookupTransaction(z).isEmpty)
    syncPendingTXHashes ++= missing
    missing.foreach(m => txSyncRequestTime(m) = System.currentTimeMillis())
    missing.isEmpty
  }

  def handleBundle(bundle: Bundle): Unit = {

    if (syncPendingBundleHashes.contains(bundle.hash)) {
      numSyncedBundles += 1
      syncPendingBundleHashes -= bundle.hash
    }

    totalNumBundleMessages += 1

    val parentHash = bundle.extractParentBundleHash.pbHash
    val bmd = lookupBundle(bundle.hash)
    val notPresent = bmd.isEmpty

    val txs = bundle.extractTXHash.map{_.txHash}

    if (txs.nonEmpty) {
      val txResolved = resolveTransactions(txs)

      val zero = if (notPresent) {
        totalNumNewBundleAdditions += 1
        Sheaf(bundle, transactionsResolved = txResolved)
      } else {
        bmd.get.copy(transactionsResolved = txResolved)
      }

      if (zero.isResolved) {
        updateMaxBundle(zero)
      } else {
        attemptResolveBundle(zero, parentHash)
      }
    }

  }
}<|MERGE_RESOLUTION|>--- conflicted
+++ resolved
@@ -245,10 +245,7 @@
         syncPendingBundleHashes += parentHash
       }
       ancestors
-<<<<<<< HEAD
-
-=======
->>>>>>> c55eb72b
+
     }
     else if (parent.get.isResolved) {
       updatedAncestors
@@ -265,24 +262,17 @@
 
   @memoize(1000, 600.seconds)
   private def findAncestorsUpToLastResolvedIterative(parentHash: String,
-<<<<<<< HEAD
-                                            maxDepth: Int = 100): Seq[Sheaf] = {
-    var currentSheaf = lookupBundle(parentHash)
-=======
+
                                             maxDepth: Int = 2000): Seq[Sheaf] = {
     var currentSheaf = lookupBundleDBFallbackBlocking(parentHash)
->>>>>>> c55eb72b
     var ancestors: List[Sheaf] = List()
     var depth = 0
     while(depth < maxDepth && currentSheaf.exists(p => !p.isResolved)) {
       val parent = currentSheaf.get
       ancestors = parent +: ancestors
       val parentHash = parent.bundle.extractParentBundleHash.pbHash
-<<<<<<< HEAD
-      currentSheaf = lookupBundle(parentHash)
-=======
+
       currentSheaf = lookupBundleDBFallbackBlocking(parentHash)
->>>>>>> c55eb72b
       if (currentSheaf.isEmpty) {
         if (parentHash != "coinbase") {
           syncPendingBundleHashes += parentHash
@@ -361,20 +351,14 @@
     sheafUpdateAdditionMonoid.combine(left, right)
   }
 
-  def attemptResolveBundle(sheaf: Sheaf, parentHash: String): Unit = {
-
-<<<<<<< HEAD
-    val ancestors = findAncestorsUpToLastResolved(parentHash)
-
-    if (lookupSheaf(sheaf).isEmpty) storeBundle(sheaf)
-=======
+  def attemptResolveBundle(zero: Sheaf, parentHash: String): Unit = {
+
     val ancestors = findAncestorsUpToLastResolvedIterative(parentHash)
     if (lookupSheaf(zero).isEmpty) storeBundle(zero)
->>>>>>> c55eb72b
 
     if (ancestors.nonEmpty) {
 
-      val chainR = ancestors.tail ++ Seq(sheaf)
+      val chainR = ancestors.tail ++ Seq(zero)
 
       val chain = chainR.map{
         c =>
