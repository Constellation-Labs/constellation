package org.constellation.primitives

import java.util.concurrent.Semaphore

import constellation._
import org.constellation.DAO
import org.constellation.consensus.EdgeProcessor
import org.constellation.primitives.Schema.{Id, NodeState, SendToAddress}

import scala.concurrent.{ExecutionContextExecutor, Future}
import scala.util.{Random, Try}

object RandomTransactionManager {

<<<<<<< HEAD
  def trigger(round: Long)(implicit dao: DAO): Future[Try[Unit]] = {
=======
  def generateRandomMessages(round: Long)(implicit dao: DAO): Unit =
    if (round % dao.processingConfig.roundsPerMessage == 0) {
      val cm = if (
        (dao.threadSafeMessageMemPool.activeChannels.size + dao.threadSafeMessageMemPool.unsafeCount) < 3
      ) {
        val newChannelId = dao.selfAddressStr + dao.threadSafeMessageMemPool.activeChannels.size
        dao.threadSafeMessageMemPool.activeChannels(newChannelId) = new Semaphore(1)
        Some(ChannelMessage.create(Random.nextInt(1000).toString, Genesis.CoinBaseHash, newChannelId))
      } else {
        if (dao.threadSafeMessageMemPool.unsafeCount < 3) {
          val channels = dao.threadSafeMessageMemPool.activeChannels
          val (channel, lock) = Random.shuffle(channels).head
          dao.messageService.get(channel).flatMap { data =>
            if (lock.tryAcquire()) {
              Some(ChannelMessage.create(Random.nextInt(1000).toString, data.channelMessage.signedMessageData.signatures.hash, channel))
            } else None
          }
        } else None
      }
      cm.foreach{ c =>
        dao.threadSafeMessageMemPool.put(c)
        dao.metricsManager ! UpdateMetric("messageMemPoolSize", dao.threadSafeMessageMemPool.unsafeCount.toString)
      }
  }

  def trigger(round: Long)(implicit dao: DAO): Future[Try[Any]] = {
>>>>>>> 00367597

    implicit val ec: ExecutionContextExecutor = dao.edgeExecutionContext

    futureTryWithTimeoutMetric({

      if (dao.metricsManager != null) {
        // Move elsewhere
        val peerIds = dao.readyPeers.toSeq.filter { case (_, pd) =>
          pd.peerMetadata.timeAdded < (System.currentTimeMillis() - dao.processingConfig.minPeerTimeAddedSeconds * 1000)
        }
        dao.metricsManager ! UpdateMetric("numPeersOnDAO", dao.peerInfo.size.toString)
        dao.metricsManager ! UpdateMetric("numPeersOnDAOThatAreReady", peerIds.size.toString)

        if (peerIds.nonEmpty && dao.nodeState == NodeState.Ready && dao.generateRandomTX) {

          generateRandomMessages(round)

          val memPoolCount = dao.threadSafeTXMemPool.unsafeCount
          dao.metricsManager ! UpdateMetric("transactionMemPoolSize", memPoolCount.toString)
          if (memPoolCount < dao.processingConfig.maxMemPoolSize) {

            val numTX = (dao.processingConfig.randomTXPerRoundPerPeer / peerIds.size) + 1
            Seq.fill(numTX)(0).foreach { _ =>

              // TODO: Make deterministic buckets for tx hashes later to process based on node ids.
              // this is super easy, just combine the hashes with ID hashes and take the max with BigInt

              def getRandomPeer: (Id, PeerData) = peerIds(Random.nextInt(peerIds.size))

              val sendRequest = SendToAddress(getRandomPeer._1.address.address, Random.nextInt(1000).toLong + 1L, normalized = false)
              val tx = createTransaction(dao.selfAddressStr, sendRequest.dst, sendRequest.amount, dao.keyPair, normalized = false)
              dao.metricsManager ! IncrementMetric("signaturesPerformed")
              dao.metricsManager ! IncrementMetric("randomTransactionsGenerated")
              dao.metricsManager ! IncrementMetric("sentTransactions")

              dao.threadSafeTXMemPool.put(tx)
              /*            // TODO: Change to transport layer call
      dao.peerManager ! APIBroadcast(
        _.put(s"transaction/${tx.edge.signedObservationEdge.signatureBatch.hash}", tx),
        peerSubset = Set(getRandomPeer._1)
      )*/
            }
          }

          if (
            memPoolCount > dao.processingConfig.minCheckpointFormationThreshold &&
              dao.generateRandomTX &&
              dao.nodeState == NodeState.Ready &&
              !dao.blockFormationInProgress
          ) {

            dao.blockFormationInProgress = true

            val messages = dao.threadSafeMessageMemPool.pull(1).getOrElse(Seq())
            futureTryWithTimeoutMetric(
              EdgeProcessor.formCheckpoint(messages),
              "formCheckpointFromRandomTXManager",
              timeoutSeconds = dao.processingConfig.formCheckpointTimeout,
              {
                messages.foreach { m =>
                  dao.threadSafeMessageMemPool.activeChannels(m.signedMessageData.data.channelId).release()
                }
                dao.blockFormationInProgress = false
              }
            )(dao.edgeExecutionContext, dao)
          }
          dao.metricsManager ! UpdateMetric("blockFormationInProgress", dao.blockFormationInProgress.toString)

        }
      }


    }, "randomTransactionLoop")
  }
}<|MERGE_RESOLUTION|>--- conflicted
+++ resolved
@@ -12,9 +12,6 @@
 
 object RandomTransactionManager {
 
-<<<<<<< HEAD
-  def trigger(round: Long)(implicit dao: DAO): Future[Try[Unit]] = {
-=======
   def generateRandomMessages(round: Long)(implicit dao: DAO): Unit =
     if (round % dao.processingConfig.roundsPerMessage == 0) {
       val cm = if (
@@ -40,8 +37,7 @@
       }
   }
 
-  def trigger(round: Long)(implicit dao: DAO): Future[Try[Any]] = {
->>>>>>> 00367597
+  def trigger(round: Long)(implicit dao: DAO): Future[Try[Unit]] = {
 
     implicit val ec: ExecutionContextExecutor = dao.edgeExecutionContext
 
