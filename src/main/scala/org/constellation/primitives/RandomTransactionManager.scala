--- conflicted
+++ resolved
@@ -1,13 +1,12 @@
 package org.constellation.primitives
 
-import java.util.concurrent.{ScheduledThreadPoolExecutor, Semaphore, TimeUnit}
+import java.util.concurrent.Semaphore
 
 import constellation._
 import org.constellation.DAO
-import org.constellation.consensus.{EdgeProcessor, Snapshot}
+import org.constellation.consensus.EdgeProcessor
 import org.constellation.primitives.Schema.{Id, InternalHeartbeat, NodeState, SendToAddress}
 import org.constellation.util.Periodic
-import org.joda.time.DateTime
 
 import scala.concurrent.{ExecutionContextExecutor, Future}
 import scala.util.{Random, Try}
@@ -83,37 +82,11 @@
 
             def getRandomPeer: (Id, PeerData) = peerIds(Random.nextInt(peerIds.size))
 
-<<<<<<< HEAD
-          if (
-            memPoolCount > dao.processingConfig.minCheckpointFormationThreshold &&
-              dao.generateRandomTX &&
-              dao.nodeState == NodeState.Ready &&
-              !dao.blockFormationInProgress
-          ) {
-
-            dao.blockFormationInProgress = true
-
-            val messages = dao.threadSafeMessageMemPool.pull(1).getOrElse(Seq())
-            futureTryWithTimeoutMetric(
-              EdgeProcessor.formCheckpoint(messages).getTry(60),
-              "formCheckpointFromRandomTXManager",
-              timeoutSeconds = dao.processingConfig.formCheckpointTimeout,
-              {
-                messages.foreach { m =>
-                  dao.threadSafeMessageMemPool.activeChannels(m.signedMessageData.data.channelId).release()
-                }
-                dao.blockFormationInProgress = false
-              }
-            )(dao.edgeExecutionContext, dao)
-          }
-          dao.metricsManager ! UpdateMetric("blockFormationInProgress", dao.blockFormationInProgress.toString)
-=======
             val sendRequest = SendToAddress(getRandomPeer._1.address, Random.nextInt(1000).toLong + 1L, normalized = false)
             val tx = createTransaction(dao.selfAddressStr, sendRequest.dst, sendRequest.amount, dao.keyPair, normalized = false)
             dao.metrics.incrementMetric("signaturesPerformed")
             dao.metrics.incrementMetric("randomTransactionsGenerated")
             dao.metrics.incrementMetric("sentTransactions")
->>>>>>> 7cadd436
 
             dao.threadSafeTXMemPool.put(tx)
             /*            // TODO: Change to transport layer call
@@ -135,7 +108,7 @@
 
           val messages = dao.threadSafeMessageMemPool.pull(1).getOrElse(Seq())
           futureTryWithTimeoutMetric(
-            EdgeProcessor.formCheckpoint(messages),
+            EdgeProcessor.formCheckpoint(messages).getTry(60),
             "formCheckpointFromRandomTXManager",
             timeoutSeconds = dao.processingConfig.formCheckpointTimeout,
             {
