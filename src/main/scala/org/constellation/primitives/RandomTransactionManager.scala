--- conflicted
+++ resolved
@@ -6,24 +6,15 @@
 import akka.actor.ActorRef
 import constellation._
 import org.constellation.DAO
-<<<<<<< HEAD
-import org.constellation.primitives.Schema._
-=======
 import org.constellation.consensus.CrossTalkConsensus.StartNewBlockCreationRound
-import org.constellation.primitives.Schema.{InternalHeartbeat, NodeState, SendToAddress, _}
->>>>>>> 906c971b
+import org.constellation.primitives.Schema.{InternalHeartbeat, NodeState, _}
 import org.constellation.util.Periodic
 
 import scala.concurrent.{ExecutionContextExecutor, Future}
 import scala.util.{Random, Try}
 
-<<<<<<< HEAD
-class RandomTransactionManager[T](periodSeconds: Int = 1)(implicit dao: DAO)
+class RandomTransactionManager[T](nodeActor: ActorRef, periodSeconds: Int = 1)(implicit dao: DAO)
     extends Periodic[Try[Unit]]("RandomTransactionManager", periodSeconds) {
-=======
-class RandomTransactionManager(nodeActor: ActorRef, periodSeconds: Int = 1)(implicit dao: DAO)
-    extends Periodic("RandomTransactionManager", periodSeconds) {
->>>>>>> 906c971b
 
   def trigger(): Future[Try[Unit]] = {
     Option(dao.peerManager).foreach {
@@ -80,14 +71,6 @@
       }
     }
 
-  private def getRandomPeerAddress(peerIds: Seq[(Id, PeerData)]): String = {
-    if (dao.nodeConfig.isGenesisNode && peerIds.isEmpty) {
-      dao.dummyAddress
-    } else {
-      peerIds(Random.nextInt(peerIds.size))._1.address
-    }
-  }
-
   def generateLoop(): Future[Try[Unit]] = {
 
     implicit val ec: ExecutionContextExecutor = dao.edgeExecutionContext
@@ -122,16 +105,6 @@
                 // TODO: Make deterministic buckets for tx hashes later to process based on node ids.
                 // this is super easy, just combine the hashes with ID hashes and take the max with BigInt
 
-<<<<<<< HEAD
-                val sendRequest = SendToAddress(getRandomPeerAddress(peerIds),
-                                                Random.nextInt(1000).toLong + 1L,
-                                                normalized = false)
-                val tx = createTransaction(dao.selfAddressStr,
-                                           sendRequest.dst,
-                                           sendRequest.amount,
-                                           dao.keyPair,
-                                           normalized = false)
-=======
                 def getRandomAddress: String = {
                   if (dao.nodeConfig.isGenesisNode && peerIds.isEmpty) {
                     dao.dummyAddress
@@ -186,7 +159,6 @@
                                                 ,
                                                 normalized = false)*/
 
->>>>>>> 906c971b
                 dao.metrics.incrementMetric("signaturesPerformed")
                 dao.metrics.incrementMetric("randomTransactionsGenerated")
                 dao.metrics.incrementMetric("sentTransactions")
@@ -215,8 +187,6 @@
             }
           }
 
-<<<<<<< HEAD
-=======
           if (memPoolCount > dao.processingConfig.minCheckpointFormationThreshold &&
               dao.generateRandomTX &&
               dao.nodeState == NodeState.Ready &&
@@ -227,7 +197,6 @@
                                      dao.blockFormationInProgress.toString)
 
           }
->>>>>>> 906c971b
         }
       },
       "randomTransactionLoop"
