--- conflicted
+++ resolved
@@ -34,19 +34,12 @@
           val channelOpen = ChannelOpen(newChannelName)
           val genesis =
             ChannelMessage.create(channelOpen.json, Genesis.CoinBaseHash, newChannelName)
-<<<<<<< HEAD
-          dao.threadSafeMessageMemPool.selfChannelIdToName(genesis.signedMessageData.hash) =
-            newChannelName
-          dao.threadSafeMessageMemPool.selfChannelNameToGenesisMessage(newChannelName) = genesis
-          dao.threadSafeMessageMemPool.activeChannels(genesis.signedMessageData.hash) =
-=======
           val genesisHash = genesis.signedMessageData.hash
           testChannels :+= genesisHash
           dao.threadSafeMessageMemPool.selfChannelIdToName(genesisHash) =
             newChannelName
           dao.threadSafeMessageMemPool.selfChannelNameToGenesisMessage(newChannelName) = genesis
           dao.threadSafeMessageMemPool.activeChannels(genesisHash) =
->>>>>>> c58f84cf
             new Semaphore(1)
           Some(genesis)
         } else {
