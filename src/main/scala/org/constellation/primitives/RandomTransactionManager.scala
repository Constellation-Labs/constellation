package org.constellation.primitives

import java.util.concurrent.Semaphore

import constellation._
import org.constellation.DAO
import org.constellation.consensus.EdgeProcessor
import org.constellation.primitives.Schema.{Id, NodeState, SendToAddress}

import scala.concurrent.{ExecutionContextExecutor, Future}
import scala.util.{Random, Try}

/** Random transaction manager object. */
object RandomTransactionManager {

  /** Generator.
    *
    * @param round ... Integer to be factored by roundsPerMessage.
    * @param dao   ... Data access object.
    */
  def generateRandomMessages(round: Long)(implicit dao: DAO): Unit =
    if (round % dao.processingConfig.roundsPerMessage == 0) {
      val cm = if (
        (dao.threadSafeMessageMemPool.activeChannels.size + dao.threadSafeMessageMemPool.unsafeCount) < 3
      ) {
        val newChannelId = dao.selfAddressStr + dao.threadSafeMessageMemPool.activeChannels.size
        dao.threadSafeMessageMemPool.activeChannels(newChannelId) = new Semaphore(1)
        Some(ChannelMessage.create(Random.nextInt(1000).toString, Genesis.CoinBaseHash, newChannelId))
      } else {
        if (dao.threadSafeMessageMemPool.unsafeCount < 3) {
          val channels = dao.threadSafeMessageMemPool.activeChannels
          val (channel, lock) = Random.shuffle(channels).head
          dao.messageService.get(channel).flatMap { data =>
            if (lock.tryAcquire()) {
              Some(ChannelMessage.create(Random.nextInt(1000).toString, data.channelMessage.signedMessageData.signatures.hash, channel))
            } else None
          }
        } else None
      }
<<<<<<< HEAD
      cm.foreach { c =>
        dao.threadSafeMessageMemPool.put(c)
=======
      cm.foreach{ c =>
        dao.threadSafeMessageMemPool.put(Seq(c))
>>>>>>> ae5fa3fa
        dao.metricsManager ! UpdateMetric("messageMemPoolSize", dao.threadSafeMessageMemPool.unsafeCount.toString)
      }
    }

  /** Trigger.
    *
    * @param round ... Integer to be factored by roundsPerMessage in generateRandomMessages call.
    * @param dao   ... Data access object.
    */
  def trigger(round: Long)(implicit dao: DAO): Future[Try[Unit]] = {

    implicit val ec: ExecutionContextExecutor = dao.edgeExecutionContext

    futureTryWithTimeoutMetric({

      if (dao.metricsManager != null) {
        // Move elsewhere
        val peerIds = dao.readyPeers.toSeq.filter { case (_, pd) =>
          pd.peerMetadata.timeAdded < (System.currentTimeMillis() - dao.processingConfig.minPeerTimeAddedSeconds * 1000)
        }
        dao.metricsManager ! UpdateMetric("numPeersOnDAO", dao.peerInfo.size.toString)
        dao.metricsManager ! UpdateMetric("numPeersOnDAOThatAreReady", peerIds.size.toString)

        if (peerIds.nonEmpty && dao.nodeState == NodeState.Ready && dao.generateRandomTX) {

          generateRandomMessages(round)

          val memPoolCount = dao.threadSafeTXMemPool.unsafeCount
          dao.metricsManager ! UpdateMetric("transactionMemPoolSize", memPoolCount.toString)
          if (memPoolCount < dao.processingConfig.maxMemPoolSize) {

            val numTX = (dao.processingConfig.randomTXPerRoundPerPeer / peerIds.size) + 1
            Seq.fill(numTX)(0).foreach { _ =>

              // TODO: Make deterministic buckets for tx hashes later to process based on node ids.
              // this is super easy, just combine the hashes with ID hashes and take the max with BigInt

              // doc
              def getRandomPeer: (Id, PeerData) = peerIds(Random.nextInt(peerIds.size))

              val sendRequest = SendToAddress(getRandomPeer._1.address.address, Random.nextInt(1000).toLong + 1L, normalized = false)
              val tx = createTransaction(dao.selfAddressStr, sendRequest.dst, sendRequest.amount, dao.keyPair, normalized = false)
              dao.metricsManager ! IncrementMetric("signaturesPerformed")
              dao.metricsManager ! IncrementMetric("randomTransactionsGenerated")
              dao.metricsManager ! IncrementMetric("sentTransactions")

              dao.threadSafeTXMemPool.put(tx)

              /* // TODO: Change to transport layer call // tmp comment
                dao.peerManager ! APIBroadcast(
                  _.put(s"transaction/${tx.edge.signedObservationEdge.signatureBatch.hash}", tx), peerSubset = Set(getRandomPeer._1)
                )
              */
            }
          }

          if (
            memPoolCount > dao.processingConfig.minCheckpointFormationThreshold &&
              dao.generateRandomTX &&
              dao.nodeState == NodeState.Ready &&
              !dao.blockFormationInProgress
          ) {

            dao.blockFormationInProgress = true

            val messages = dao.threadSafeMessageMemPool.pull(1).getOrElse(Seq())
            futureTryWithTimeoutMetric(
              EdgeProcessor.formCheckpoint(messages),
              "formCheckpointFromRandomTXManager",
              timeoutSeconds = dao.processingConfig.formCheckpointTimeout,
              {
                messages.foreach { m =>
                  dao.threadSafeMessageMemPool.activeChannels(m.signedMessageData.data.channelId).release()
                }
                dao.blockFormationInProgress = false
              }
            )(dao.edgeExecutionContext, dao)
          }
          dao.metricsManager ! UpdateMetric("blockFormationInProgress", dao.blockFormationInProgress.toString)

        } // end if

      } // end if

    }, "randomTransactionLoop") // end futureTryWithTimeoutMetric

  } // end trigger

} // end object RandomTransactionManager<|MERGE_RESOLUTION|>--- conflicted
+++ resolved
@@ -10,14 +10,8 @@
 import scala.concurrent.{ExecutionContextExecutor, Future}
 import scala.util.{Random, Try}
 
-/** Random transaction manager object. */
 object RandomTransactionManager {
 
-  /** Generator.
-    *
-    * @param round ... Integer to be factored by roundsPerMessage.
-    * @param dao   ... Data access object.
-    */
   def generateRandomMessages(round: Long)(implicit dao: DAO): Unit =
     if (round % dao.processingConfig.roundsPerMessage == 0) {
       val cm = if (
@@ -37,22 +31,12 @@
           }
         } else None
       }
-<<<<<<< HEAD
-      cm.foreach { c =>
-        dao.threadSafeMessageMemPool.put(c)
-=======
       cm.foreach{ c =>
         dao.threadSafeMessageMemPool.put(Seq(c))
->>>>>>> ae5fa3fa
         dao.metricsManager ! UpdateMetric("messageMemPoolSize", dao.threadSafeMessageMemPool.unsafeCount.toString)
       }
-    }
+  }
 
-  /** Trigger.
-    *
-    * @param round ... Integer to be factored by roundsPerMessage in generateRandomMessages call.
-    * @param dao   ... Data access object.
-    */
   def trigger(round: Long)(implicit dao: DAO): Future[Try[Unit]] = {
 
     implicit val ec: ExecutionContextExecutor = dao.edgeExecutionContext
@@ -81,7 +65,6 @@
               // TODO: Make deterministic buckets for tx hashes later to process based on node ids.
               // this is super easy, just combine the hashes with ID hashes and take the max with BigInt
 
-              // doc
               def getRandomPeer: (Id, PeerData) = peerIds(Random.nextInt(peerIds.size))
 
               val sendRequest = SendToAddress(getRandomPeer._1.address.address, Random.nextInt(1000).toLong + 1L, normalized = false)
@@ -91,12 +74,11 @@
               dao.metricsManager ! IncrementMetric("sentTransactions")
 
               dao.threadSafeTXMemPool.put(tx)
-
-              /* // TODO: Change to transport layer call // tmp comment
-                dao.peerManager ! APIBroadcast(
-                  _.put(s"transaction/${tx.edge.signedObservationEdge.signatureBatch.hash}", tx), peerSubset = Set(getRandomPeer._1)
-                )
-              */
+              /*            // TODO: Change to transport layer call
+      dao.peerManager ! APIBroadcast(
+        _.put(s"transaction/${tx.edge.signedObservationEdge.signatureBatch.hash}", tx),
+        peerSubset = Set(getRandomPeer._1)
+      )*/
             }
           }
 
@@ -124,12 +106,10 @@
           }
           dao.metricsManager ! UpdateMetric("blockFormationInProgress", dao.blockFormationInProgress.toString)
 
-        } // end if
+        }
+      }
 
-      } // end if
 
-    }, "randomTransactionLoop") // end futureTryWithTimeoutMetric
-
-  } // end trigger
-
-} // end object RandomTransactionManager+    }, "randomTransactionLoop")
+  }
+}