--- conflicted
+++ resolved
@@ -56,10 +56,7 @@
 case class HashSignature(signature: String,
                          b58EncodedPublicKey: String) extends Ordered[HashSignature] {
   def publicKey: PublicKey = EncodedPublicKey(b58EncodedPublicKey).toPublicKey
-<<<<<<< HEAD
-=======
   def address: String = publicKey.address
->>>>>>> 5767b7d4
   def toId: Id = Id(EncodedPublicKey(b58EncodedPublicKey))
   def valid(hash: String): Boolean =
     verifySignature(hash.getBytes(), fromBase64(signature))(publicKey)
