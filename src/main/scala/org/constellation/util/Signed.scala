package org.constellation.util

import java.security.{KeyPair, PrivateKey, PublicKey}

import akka.actor.ActorRef
import cats.kernel.Monoid
import constellation.{hashSignBatchZeroTyped, _}
import org.constellation.LevelDB.DBPut
import org.constellation.crypto.Base58
import org.constellation.primitives.Schema
import org.constellation.primitives.Schema.EdgeHashType.EdgeHashType
import org.constellation.primitives.Schema._

object POW extends POWExt

trait POWExt {

  def proofOfWork(input: String, difficulty: Option[Int]): String = {
    var done = false
    var count = 0L
    while (!done) {
      count += 1
      if (verifyPOW(input, count.toString, difficulty)) {
        done = true
      }
    }
    count.toString
  }

  def hashNonce(input: String, nonce: String): String = {
    val strNonced = input + nonce
    strNonced.sha256.sha256
  }

  def verifyPOW(input: String, nonce: String, difficulty: Option[Int]): Boolean = {
    val sha = hashNonce(input, nonce)
    difficulty.exists{d => sha.startsWith("0"*d)}
  }

}

trait ProductHash extends Product {

  def signInput: Array[Byte] = hash.getBytes()
  def hash: String = productSeq.json.sha256
  def bundleHash = BundleHash(hash)
  def short: String = hash.slice(0, 5)
  def signKeys(privateKeys: Seq[PrivateKey]): Seq[String] = privateKeys.map { pk => base64(signData(signInput)(pk)) }
  def signKey(privateKey: PrivateKey): String = base64(signData(signInput)(privateKey))
  def powInput(signatures: Seq[String]): String = (productSeq ++ signatures).json
  def pow(signatures: Seq[String], difficulty: Int): String = POW.proofOfWork(powInput(signatures), Some(difficulty))
  def productSeq: Seq[Any] = this.productIterator.toArray.toSeq
  def put(db: ActorRef): Unit = db ! DBPut(hash, this)

}

case class HashSignature(signature: String,
                         b58EncodedPublicKey: String) {
  def publicKey: PublicKey = EncodedPublicKey(b58EncodedPublicKey).toPublicKey

  def valid(hash: String): Boolean =
    verifySignature(hash.getBytes(), fromBase64(signature))(publicKey)
}

<<<<<<< HEAD
case class SignatureBatch(hash: String, signatures: Set[HashSignature]) {
=======
case class SignatureBatch(
                         hash: String,
                         signatures: Set[HashSignature]
                         ) extends Monoid[SignatureBatch] {
>>>>>>> d59a3e1c
  def valid: Boolean = {
    signatures.forall(_.valid(hash))
  }

  def plus(other: SignatureBatch): SignatureBatch = {
    this.copy(
      signatures = signatures ++ other.signatures
    )
  }
  def plus(other: KeyPair): SignatureBatch = {
    this.copy(
      signatures = signatures + hashSign(hash, other)
    )
  }

  override def empty: SignatureBatch = SignatureBatch(hash, Set())

  override def combine(x: SignatureBatch, y: SignatureBatch): SignatureBatch =
    x.copy(signatures = x.signatures ++ y.signatures)

}

case class EncodedPublicKey(b58Encoded: String) {
  def toPublicKey: PublicKey = bytesToPublicKey(Base58.decode(b58Encoded))
}

// TODO: Move POW to separate class for rate liming.
// Add flatten method? To allow merging of multiple signed datas -- need to preserve hashes by stack depth though.
// i.e. two people signing one transaction is different from one person signing it, and then another signing
// the signed transaction.
// TODO: Extend to monad, i.e. SignedData extends SignableData vs UnsignedData
case class Signed[T <: ProductHash](data: T,
                                    time: Long,
                                    encodedPublicKeys: Seq[EncodedPublicKey],
                                    signatures: Seq[String]) extends ProductHash {
  def publicKeys: Seq[PublicKey] = encodedPublicKeys.map{_.toPublicKey}

  def id: Id = Id(publicKeys.head.encoded)

  def validSignatures: Boolean = signatures.zip(encodedPublicKeys).forall{ case (sig, pubEncoded) =>
    val pub = pubEncoded.toPublicKey
    val validS = verifySignature(data.signInput, fromBase64(sig))(pub) && signatures.nonEmpty && encodedPublicKeys.nonEmpty
    println(s"validS $validS")
    println(s"hash ${data.hash}")
    println(s"sign input ${data.signInput.toSeq}")
    println(s"fromb64 ${fromBase64(sig).toSeq}")
    println(s"pub $pub")
    println(s"json ${data.json}")
    validS
  }

  def valid: Boolean = validSignatures

}

trait POWSignHelp {

  implicit class LinearHashHelpers[T <: ProductHash](t: T) {
    def sign2(keyPairs: Seq[KeyPair], difficulty: Int = 1): Signed[T] =
      signPairs[T](t, keyPairs, difficulty)
    def signed(difficulty: Int = 0)(implicit keyPair: KeyPair): Signed[T] = signPairs(t, Seq(keyPair), difficulty)
    def multiSigned(difficulty: Int = 0)(implicit keyPairs: Seq[KeyPair]): Signed[T] = signPairs(t, keyPairs, difficulty)
  }

  def signPairs[T <: ProductHash](
                                   t: T,
                                   keyPairs: Seq[KeyPair],
                                   difficulty: Int = 0
                                 ): Signed[T] = {
    val startTime = System.currentTimeMillis()
    val signatures = t.signKeys(keyPairs.map{_.getPrivate})
    //  val nonce = t.pow(signatures, difficulty)
    //  val endTime = System.currentTimeMillis()
    Signed(
      t, startTime, keyPairs.map{_.getPublic.encoded}, signatures
    )
  }

  def hashSign(hash: String, keyPair: KeyPair): HashSignature = {
    HashSignature(
      signHashWithKeyB64(hash, keyPair.getPrivate),
      keyPair.getPublic.encoded.b58Encoded
    )
  }

  def hashSignBatchZeroTyped(hash: ProductHash, keyPair: KeyPair): SignatureBatch = {
    SignatureBatch(hash.hash, Set(hashSign(hash.hash, keyPair)))
  }

  def signedObservationEdge(oe: ObservationEdge)(implicit kp: KeyPair): SignedObservationEdge = {
    SignedObservationEdge(hashSignBatchZeroTyped(oe, kp))
  }

  /**
    * Transaction builder (for local use)
    * @param src : Source address
    * @param dst : Destination address
    * @param amount : Quantity
    * @param keyPair : Signing pair matching source
    * @param normalized : Whether quantity is normalized by NormalizationFactor (1e-8)
    * @return : Resolved transaction in edge format
    */
  def createTransaction(src: String,
                        dst: String,
                        amount: Long,
                        keyPair: KeyPair,
                        normalized: Boolean = true): Transaction = {
    val amountToUse = if (normalized) amount * Schema.NormalizationFactor else amount

    val txData = TransactionEdgeData(amountToUse)
    val dataHash = Some(TypedEdgeHash(txData.hash, EdgeHashType.TransactionDataHash))

    val oe = ObservationEdge(
      TypedEdgeHash(src, EdgeHashType.AddressHash),
      TypedEdgeHash(dst, EdgeHashType.AddressHash),
      data = dataHash
    )

    val soe = signedObservationEdge(oe)(keyPair)

    Transaction(Edge(oe, soe, ResolvedObservationEdge(Address(src), Address(dst), Some(txData))))
  }

}

object SignHelp extends POWSignHelp<|MERGE_RESOLUTION|>--- conflicted
+++ resolved
@@ -4,7 +4,7 @@
 
 import akka.actor.ActorRef
 import cats.kernel.Monoid
-import constellation.{hashSignBatchZeroTyped, _}
+import constellation._
 import org.constellation.LevelDB.DBPut
 import org.constellation.crypto.Base58
 import org.constellation.primitives.Schema
@@ -62,14 +62,10 @@
     verifySignature(hash.getBytes(), fromBase64(signature))(publicKey)
 }
 
-<<<<<<< HEAD
-case class SignatureBatch(hash: String, signatures: Set[HashSignature]) {
-=======
 case class SignatureBatch(
                          hash: String,
                          signatures: Set[HashSignature]
                          ) extends Monoid[SignatureBatch] {
->>>>>>> d59a3e1c
   def valid: Boolean = {
     signatures.forall(_.valid(hash))
   }
