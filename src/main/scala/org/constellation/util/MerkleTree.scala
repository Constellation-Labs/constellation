--- conflicted
+++ resolved
@@ -1,41 +1,24 @@
 package org.constellation.util
 
-/** Merkle node. */
+
 case class MerkleNode(hash: String, leftChild: String, rightChild: String) {
-
-  /** @return Concatenation of left and right child. */
   def children = Seq(leftChild, rightChild)
-
-  /** @return Whether the input other is among this Merkle nodes children. */
   def isParentOf(other: String): Boolean = children.contains(other)
-
-  /** @return Whether the hash from the constructor matches the left and right children. */
   def valid: Boolean = MerkleTree.merkleHashFunc(leftChild, rightChild) == hash
 }
 
-/** Merkle proof.
-  *
-  * @param input ... ??
-  * @param nodes ... ??
-  * @param root  ... ??
-  * @todo document.
-  */
+
 case class MerkleProof(input: String, nodes: Seq[MerkleNode], root: String) {
 
-  /** @return Whether this Merkle proof is valid. */
   def verify(): Boolean = {
     val childToParent = MerkleTree.childToParent(nodes)
     val parents = MerkleTree.collectParents(Seq(), childToParent(input), childToParent)
-    parents.last.hash == root && parents.head.isParentOf(input) && parents.forall {
-      _.valid
-    }
+    parents.last.hash == root && parents.head.isParentOf(input) && parents.forall{_.valid}
   }
 }
 
-// doc
 case class MerkleResult(inputs: Seq[String], nodes: Seq[MerkleNode]) {
 
-  // doc
   def createProof(startingPoint: String): MerkleProof = {
     val parentMap = MerkleTree.childToParent(nodes)
     val firstParent = parentMap(startingPoint)
@@ -43,43 +26,29 @@
   }
 }
 
-<<<<<<< HEAD
-import constellation.SHA256Ext // TODO: move import statement up
-=======
 import com.typesafe.scalalogging.Logger
 import constellation.SHA256Ext
->>>>>>> ae5fa3fa
 
-/** Merkle tree object.
-  *
-  * @todo This should be changed to an actual tree structure in memory.
-  * @todo Just skipping that for now.
-  * @todo Either that or replace this with a pre-existing implementation
-  * @todo Couldn't find any libs that were easy drop ins so just doing this for now.
-  */
+
+// This should be changed to an actual tree structure in memory. Just skipping that for now
+// Either that or replace this with a pre-existing implementation
+// Couldn't find any libs that were easy drop ins so just doing this for now
 object MerkleTree {
 
-<<<<<<< HEAD
-  // doc
-  def childToParent(nodes: Seq[MerkleNode]): Map[String, MerkleNode] = nodes.flatMap { n =>
-    n.children.map {
-=======
   val logger = Logger("MerkleTree")
 
 
   def childToParent(nodes: Seq[MerkleNode]): Map[String, MerkleNode] = nodes.flatMap{ n =>
     n.children.map{
->>>>>>> ae5fa3fa
       _ -> n
     }
   }.toMap
 
-  // doc
   def collectParents(
-                      parents: Seq[MerkleNode],
-                      activeNode: MerkleNode,
-                      childToParent: Map[String, MerkleNode]
-                    ): Seq[MerkleNode] = {
+                       parents: Seq[MerkleNode],
+                       activeNode: MerkleNode,
+                       childToParent: Map[String, MerkleNode]
+                     ): Seq[MerkleNode] = {
 
     val newParents = parents :+ activeNode
     childToParent.get(activeNode.hash) match {
@@ -90,7 +59,6 @@
     }
   }
 
-  // doc
   def apply(hashes: List[String]): MerkleResult = {
 
     if (hashes.isEmpty) {
@@ -103,37 +71,27 @@
     MerkleResult(hashes, merkleIteration(Seq(), zero))
   }
 
-  /** @return SHA256-hashed sum of left and right input string. */
   def merkleHashFunc(left: String, right: String): String = {
     (left + right).sha256
   }
 
-  // doc
   def applyRound(level: Seq[String]): Seq[MerkleNode] = {
-<<<<<<< HEAD
-    println(s"Applying Merkle round on ${level.length} level length")
-    level.grouped(2).toSeq.map {
-=======
     logger.debug(s"Applying Merkle round on ${level.length} level length")
     level.grouped(2).toSeq.map{
->>>>>>> ae5fa3fa
       case Seq(l, r) =>
-        MerkleNode(merkleHashFunc(l, r), l, r)
+        MerkleNode(merkleHashFunc(l,r), l, r)
       case Seq(l) =>
-        MerkleNode(merkleHashFunc(l, l), l, l)
+        MerkleNode(merkleHashFunc(l,l), l, l)
     }
   }
 
-  // doc
   def merkleIteration(agg: Seq[MerkleNode], currentLevel: Seq[MerkleNode]): Seq[MerkleNode] = {
     if (currentLevel.size == 1) {
       agg ++ currentLevel
     } else {
-      val nextLevel = applyRound(currentLevel.map {
-        _.hash
-      })
+      val nextLevel = applyRound(currentLevel.map{_.hash})
       merkleIteration(agg ++ currentLevel, nextLevel)
     }
   }
 
-} // end object MerkleTree+}