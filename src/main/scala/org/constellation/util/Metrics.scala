--- conflicted
+++ resolved
@@ -2,14 +2,12 @@
 
 import com.softwaremill.macmemo.memoize
 import constellation._
-<<<<<<< HEAD
 import org.constellation.DAO
 import org.constellation.crypto.SimpleWalletLike
-=======
+import constellation._
 import org.constellation.Data
 import org.constellation.crypto.Wallet
 import org.constellation.primitives.Schema
->>>>>>> 095e1604
 import org.constellation.primitives.Schema.MetricsResult
 
 import scala.concurrent.duration._
@@ -61,49 +59,6 @@
         "z_peerSync" -> peerSync.toMap.toString,
         "z_peerLookup" -> signedPeerLookup.toMap.toString,
         "downloadInProgress" -> downloadInProgress.toString,
-<<<<<<< HEAD
-        "z_genesisBundleHash" -> genesisBundle
-          .map {
-            _.hash
-          }
-          .getOrElse("N/A"),
-        //   "bestBundleCandidateHashes" -> bestBundleCandidateHashes.map{_.hash}.mkString(","),
-      /*  "numActiveBundles" -> activeDAGBundles.size.toString,*/
-        "last10ValidBundleHashes" -> last100ValidBundleMetaData
-          .map {
-            _.bundle.hash
-          }
-          .takeRight(10)
-          .mkString(","),
-        "lastValidBundleHash" -> Try {
-          lastValidBundleHash.pbHash
-        }.getOrElse(""),
-        "lastValidBundle" -> Try {
-          Option(lastValidBundle)
-            .map {
-              _.pretty
-            }
-            .getOrElse("")
-        }.getOrElse(""),
-        "z_genesisBundle" -> genesisBundle.map(_.json).getOrElse(""),
-        "z_genesisBundleIds" -> genesisBundle
-          .map(_.extractIds.mkString(", "))
-          .getOrElse(""),
-        "selfBestBundle" -> Try {
-          maxBundle.map {
-            _.pretty
-          }.toString
-        }.getOrElse(""),
-        "selfBestBundleHash" -> Try {
-          maxBundle.map {
-            _.hash
-          }.toString
-        }.getOrElse(""),
-        "selfBestBundleMeta" -> Try {
-          maxBundleMetaData.toString
-        }.getOrElse(""),
-=======
->>>>>>> 095e1604
         "reputations" -> normalizedDeterministicReputation
           .map {
             case (k, v) => k.short + " " + v
@@ -115,40 +70,14 @@
         "z_peers" -> peers.map {
           _.data
         }.json,
-<<<<<<< HEAD
-        "downloadMode" -> downloadMode.toString,
-        "allPeersHaveKnownBestBundles" -> Try {
-          peerSync.forall {
-            case (_, hb) =>
-              lookupBundle(hb.maxBundle.hash).nonEmpty
-          }.toString
-        }.getOrElse(""),
-    /*    "allPeersAgreeOnValidLedger" -> Try {
-=======
         "z_validLedger" -> validLedger.toMap.json,
         "z_mempoolLedger" -> memPoolLedger.toMap.json,
         "downloadMode" -> downloadMode.toString,
         "allPeersAgreeOnValidLedger" -> Try {
->>>>>>> 095e1604
           peerSync.forall {
             case (_, hb) =>
               hb.validLedger == validLedger.toMap
           }.toString
-<<<<<<< HEAD
-        }.getOrElse(""),*/
-        "allPeersHaveResolvedMaxBundles" -> Try {
-          peerSync.forall {
-            _._2.safeMaxBundle.exists {
-              _.meta.exists(_.isResolved)
-            }
-          }.toString
-        }.getOrElse(""),
-        "allPeersAgreeWithMaxBundle" -> Try {
-          peerSync.forall {
-            _._2.maxBundle == maxBundle.get
-          }.toString
-=======
->>>>>>> 095e1604
         }.getOrElse("")
       ))
   }
