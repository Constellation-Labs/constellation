--- conflicted
+++ resolved
@@ -7,15 +7,11 @@
 import com.google.common.util.concurrent.AtomicDouble
 import com.typesafe.scalalogging.Logger
 import constellation._
-<<<<<<< HEAD
-import io.micrometer.core.instrument.{Clock, Counter, Timer}
-=======
 import io.micrometer.core.instrument.Metrics.globalRegistry
->>>>>>> 1991d70b
 import io.micrometer.core.instrument.binder.jvm._
 import io.micrometer.core.instrument.binder.logging.LogbackMetrics
 import io.micrometer.core.instrument.binder.system.{FileDescriptorMetrics, ProcessorMetrics, UptimeMetrics}
-import io.micrometer.core.instrument.{Clock, Tag}
+import io.micrometer.core.instrument.{Clock, Counter, Tag, Timer}
 import io.micrometer.prometheus.{PrometheusConfig, PrometheusMeterRegistry}
 import io.prometheus.client.CollectorRegistry
 import io.prometheus.client.cache.caffeine.CacheMetricsCollector
@@ -41,15 +37,10 @@
     val prometheusMeterRegistry = new PrometheusMeterRegistry(PrometheusConfig.DEFAULT,
                                                               CollectorRegistry.defaultRegistry,
                                                               Clock.SYSTEM)
-<<<<<<< HEAD
-    prometheusMeterRegistry.config().commonTags("application", s"Constellation_$keyHash")
-    io.micrometer.core.instrument.Metrics.globalRegistry.add(prometheusMeterRegistry)
-    io.kontainers.micrometer.akka.AkkaMetricRegistry.setRegistry(prometheusMeterRegistry)
-=======
 
     prometheusMeterRegistry.config().commonTags("application", "Constellation")
     globalRegistry.add(prometheusMeterRegistry)
->>>>>>> 1991d70b
+    io.kontainers.micrometer.akka.AkkaMetricRegistry.setRegistry(prometheusMeterRegistry)
 
     new JvmMemoryMetrics().bindTo(prometheusMeterRegistry)
     new JvmGcMetrics().bindTo(prometheusMeterRegistry)
@@ -160,18 +151,14 @@
   }
 
   def incrementMetric(key: String): Unit = {
-<<<<<<< HEAD
-    micrometerCounter.getOrElseUpdate(s"metrics_$key", { registry.counter(s"metrics_$key") }).increment()
-    countMetrics.getOrElseUpdate(key, new AtomicReference[Long](0L)).getAndUpdate(_ + 1L)
+    micrometerCounter.getOrElseUpdate(s"dag_$key", { registry.counter(s"dag_$key") }).increment()
+    countMetrics.getOrElseUpdate(key, new AtomicLong(0L)).getAndUpdate(_ + 1L)
   }
 
   def startTimer: Timer.Sample = Timer.start()
 
   def stopTimer(key: String, timer: Timer.Sample): Unit = {
     timer.stop(Timer.builder(key).register(registry))
-=======
-    countMetrics.getOrElseUpdate(key, guagedAtomicLong(key)).getAndUpdate(_ + 1L)
->>>>>>> 1991d70b
   }
 
   def updateMetricAsync(key: String, value: String): IO[Unit] = IO(updateMetric(key, value))
@@ -184,10 +171,6 @@
     */
   def getMetrics: Map[String, String] = {
     stringMetrics.toMap ++ countMetrics.toMap.mapValues(_.toString) ++ doubleMetrics.toMap.mapValues(_.toString)
-  }
-
-  def getCountMetric(key: String): Option[Long] = {
-    countMetrics.get(key).map(_.get())
   }
 
   def getCountMetric(key: String): Option[Long] = {
