package org.constellation.util

import java.util.concurrent.ForkJoinPool

<<<<<<< HEAD
import scala.concurrent.duration._
=======
>>>>>>> c55eb72b
import org.constellation.primitives.Schema._
import constellation._
import org.constellation.AddPeerRequest
import scalaj.http.HttpResponse

import scala.concurrent.{Await, ExecutionContext, ExecutionContextExecutorService, Future}
import scala.util.{Random, Try}

class Simulation {

  implicit val ec: ExecutionContextExecutorService =
    ExecutionContext.fromExecutorService(new ForkJoinPool(100))

<<<<<<< HEAD
  def healthy(apis: Seq[APIClient]): Boolean = {
    apis.forall(a => {
      val res = a.getSync("health", timeoutSeconds = 100).isSuccess
      res
    })
  }

  def setIdLocal(apis: Seq[APIClient]): Unit = apis.foreach{ a =>
    val id = a.getBlocking[Id]("id")
    a.id = id
  }
=======
  def healthy(): Boolean = apis.forall{
    a =>
      val res = a.getBlockingStr("health", timeoutSeconds = 100)
      println(res)
      res == "OK"
  }
  def setIdLocal(): Unit = apis.foreach{ a =>
    val id = a.getBlocking[Id]("id")
    a.id = id
  }
  def setExternalIP(): Boolean =
    apis.forall{a => a.postSync("ip", a.host + ":" + a.udpPort).isSuccess}
>>>>>>> c55eb72b

  def setExternalIP(apis: Seq[APIClient]): Boolean =
    apis.forall{a => a.postSync("ip", a.hostName + ":" + a.udpPort).isSuccess}

  def verifyGenesisReceived(apis: Seq[APIClient]): Boolean = {
    apis.forall { a =>
      val gbmd = a.getBlocking[Metrics]("metrics")
      gbmd.metrics("numValidBundles").toInt >= 1
    }
  }

  def genesisOE(apis: Seq[APIClient]): GenesisObservation = {
    val ids = apis.map{_.id}
    apis.head.postBlocking[GenesisObservation]("genesisObservation", ids.tail.toSet)
  }

  def genesis(apis: Seq[APIClient]): Unit = {
    val r1 = apis.head

    // Create a genesis transaction
    val numCoinsInitial = 4e9.toLong
    val genTx = r1.getBlocking[Transaction]("genesis/" + numCoinsInitial)

    Thread.sleep(2000)

    val gbmd = r1.getBlocking[Metrics]("metrics")

    assert(gbmd.metrics("numValidBundles").toInt >= 1)

    // JSON parsing error, needs to be fixed
    /*
    val gbmd = r1.getBlocking[Seq[BundleMetaData]]("bundles")
    assert(gbmd.size == 1)
    assert(gbmd.head.height.get == 0)
    val genesisBundle = gbmd.head.bundle
    assert(genesisBundle.extractIds.head == r1.id)
    assert(genesisBundle.extractTXHash.size == 1)
    assert(gbmd.head.totalScore.nonEmpty)*/
  }

  def addPeers(apis: Seq[APIClient]): Seq[Future[Unit]] = {
    val results = apis.flatMap { a =>
      val ip = a.hostName
      println(s"Trying to add nodes to $ip")
      val others = apis.filter {_.id != a.id}.map { z => z.hostName + ":" + z.udpPort}
      others.map {
        n =>
          Future {
            val res = a.postSync("peer", n)
            println(s"Tried to add peer $n to $ip res: $res")
          }
      }
    }
    results
  }

  def addPeersV2(apis: Seq[APIClient]): Seq[Future[Unit]] = {
    val results = apis.flatMap { a =>
      val ip = a.hostName
      println(s"Trying to add nodes to $ip")
      val others = apis.filter {_.id != a.id}.map { z => AddPeerRequest(z.hostName, z.udpPort, z.apiPort, z.id)}
      others.map {
        n =>
          Future {
            val res = a.postSync("addPeerV2", n)
            println(s"Tried to add peer $n to $ip res: $res")
          }
      }
    }
    results
  }

  def verifyPeersAdded(apis: Seq[APIClient]): Boolean = apis.forall { api =>
    val peers = api.getBlocking[Seq[Peer]]("peerids")
    println("Peers length: " + peers.length)
    peers.length == (apis.length - 1)
  }

  def assignReputations(apis: Seq[APIClient]): Unit = apis.foreach{ api =>
    val others = apis.filter{_ != api}
    val havePublic = Random.nextDouble() > 0.5
    val haveSecret = Random.nextDouble() > 0.5 || havePublic
    api.postSync("reputation", others.map{o =>
      UpdateReputation(
        o.id,
        if (haveSecret) Some(Random.nextDouble()) else None,
        if (havePublic) Some(Random.nextDouble()) else None
      )
    })
  }

  def initialDistributionTX(apis: Seq[APIClient]): Seq[Transaction] = {

    println("-"*10)
    println("Initial distribution")
    println("-"*10)

    apis.map{ n =>
      val dst = n.id.address.address
      val s = SendToAddress(dst, 1e7.toLong)
      apis.head.postBlocking[Transaction]("sendToAddress", s)
    }
  }

  def randomNode(apis: Seq[APIClient]) = apis(Random.nextInt(apis.length))

  def randomOtherNode(not: APIClient, apis: Seq[APIClient]): APIClient = apis.filter{_ != not}(Random.nextInt(apis.length - 1))

  def sendRandomTransaction(apis: Seq[APIClient]): Future[Transaction] = {
    Future {
      val src = randomNode(apis)
      val dst = randomOtherNode(src, apis).id.address.address
      val s = SendToAddress(dst, Random.nextInt(1000).toLong)
      src.postBlocking[Transaction]("sendToAddress", s)
    }(ec)
  }

<<<<<<< HEAD
  def sendRandomTransactionV2(apis: Seq[APIClient]): Future[HttpResponse[String]] = {
    val src = randomNode(apis)
    val dst = randomOtherNode(src, apis).id.address.address
=======
  def sendRandomTransactionV2: Future[HttpResponse[String]] = {
    val src = randomNode
    val dst = randomOtherNode(src).id.address.address
>>>>>>> c55eb72b
    val s = SendToAddress(dst, Random.nextInt(1000).toLong)
    src.post("sendV2", s)
  }

  def sendRandomTransactions(numTX: Int = 20, apis: Seq[APIClient]): Set[Transaction] = {

    val txResponse = Seq.fill(numTX) {
      sendRandomTransaction(apis)
    }

    val txResponseFut = Future.sequence(txResponse)
    val txs = txResponseFut.get(100).toSet
    txs
  }

  def validateRun(txSent: Set[Transaction], validationFractionAcceptable: Double, apis: Seq[APIClient]): Boolean = {

    var done = false
    var attempts = 0
    val hashes = txSent.map{_.hash}

    while (!done && attempts < 50) {

      attempts += 1

      Thread.sleep(5000)

      val validTXs = apis.map{_.getBlocking[Seq[String]]("validTX")}

      val pctComplete = validTXs.map{ v =>
        val missingFraction = hashes.diff(v.toSet).size.toDouble / hashes.size
        val complete = 1 - missingFraction
        complete
      }

      done = pctComplete.forall(_ >= validationFractionAcceptable)

      println("Pct complete " + pctComplete.map{a =>  (a*100).toString.slice(0, 4) + "%"})

      // This is just used to ensure processing continues
      // TODO: remove this temporary requirement
      if (attempts % 2 == 0) sendRandomTransaction(apis)
    }

    done
  }

  def nonEmptyBalance(apis: Seq[APIClient]): Boolean = {
    apis.forall(f => {
      val balance = f.getBlockingStr("balance").toLong

      balance > 0L
    })
  }

  var healthChecks = 0

  def awaitHealthy(apis: Seq[APIClient]): Unit = {
    while (healthChecks < 10) {
      if (Try{healthy(apis)}.getOrElse(false)) {
        healthChecks = Int.MaxValue
      } else {
        healthChecks += 1
        println(s"Unhealthy nodes. Waiting 30s. Num attempts: $healthChecks out of 10")
        Thread.sleep(30000)

      }
    }
    assert(healthy(apis))
  }

  def runV2(attemptSetExternalIP: Boolean = false, apis: Seq[APIClient]): Unit = {
    awaitHealthy(apis)

    setIdLocal(apis)

    if (attemptSetExternalIP) {
      assert(setExternalIP(apis))
    }
    apis.foreach(_.postEmpty("disableDownload"))
    val results = addPeersV2(apis)
    //import scala.concurrent.duration._
    //Await.result(Future.sequence(results), 60.seconds)
    Thread.sleep(5000)
    assert(
      apis.forall{a =>
//        a.postEmpty()
        val res = a.postBlockingEmpty[Seq[(Id, Boolean)]]("peerHealthCheckV2")
        res.forall(_._2) && res.size == apis.size - 1
      }
    )

    val goe = genesisOE(apis)

    apis.foreach{_.post("acceptGenesisOE", goe)}

    Thread.sleep(5000)

    apis.foreach{_.post("startRandomTX", goe).onComplete(println)}

    // assert(verifyPeersAdded())
  }

  def runHealthCheck(apis: Seq[APIClient]): Unit = {
    while (healthChecks < 10) {
      if (Try{healthy(apis)}.getOrElse(false)) {
        healthChecks = Int.MaxValue
      } else {
        healthChecks += 1
        println(s"Unhealthy nodes. Waiting 30s. Num attempts: $healthChecks out of 10")
        Thread.sleep(30000)
      }
    }

    assert(healthy(apis))
  }

  def connectNodes(attemptSetExternalIP: Boolean = true,
                   initGenesis: Boolean = true,
                   apis: Seq[APIClient]): Seq[APIClient] = {

    runHealthCheck(apis)

    setIdLocal(apis)

    if (attemptSetExternalIP) {
      assert(setExternalIP(apis))
    }

    if (initGenesis) {
      genesis(apis)
    }

    val results = addPeers(apis)

    Await.result(Future.sequence(results), 60.seconds)

    assert(verifyPeersAdded(apis))

    apis.foreach(a => {
      if (a.id != apis.head.id) {
        a.postEmpty("initializeDownload")
      }
    })

    Thread.sleep(20000)

    assert(verifyGenesisReceived(apis))

    val txs = initialDistributionTX(apis)

    Thread.sleep(25000)

//    assert(nonEmptyBalance())

    apis
  }

}<|MERGE_RESOLUTION|>--- conflicted
+++ resolved
@@ -2,10 +2,7 @@
 
 import java.util.concurrent.ForkJoinPool
 
-<<<<<<< HEAD
 import scala.concurrent.duration._
-=======
->>>>>>> c55eb72b
 import org.constellation.primitives.Schema._
 import constellation._
 import org.constellation.AddPeerRequest
@@ -19,7 +16,6 @@
   implicit val ec: ExecutionContextExecutorService =
     ExecutionContext.fromExecutorService(new ForkJoinPool(100))
 
-<<<<<<< HEAD
   def healthy(apis: Seq[APIClient]): Boolean = {
     apis.forall(a => {
       val res = a.getSync("health", timeoutSeconds = 100).isSuccess
@@ -31,20 +27,6 @@
     val id = a.getBlocking[Id]("id")
     a.id = id
   }
-=======
-  def healthy(): Boolean = apis.forall{
-    a =>
-      val res = a.getBlockingStr("health", timeoutSeconds = 100)
-      println(res)
-      res == "OK"
-  }
-  def setIdLocal(): Unit = apis.foreach{ a =>
-    val id = a.getBlocking[Id]("id")
-    a.id = id
-  }
-  def setExternalIP(): Boolean =
-    apis.forall{a => a.postSync("ip", a.host + ":" + a.udpPort).isSuccess}
->>>>>>> c55eb72b
 
   def setExternalIP(apis: Seq[APIClient]): Boolean =
     apis.forall{a => a.postSync("ip", a.hostName + ":" + a.udpPort).isSuccess}
@@ -162,15 +144,10 @@
     }(ec)
   }
 
-<<<<<<< HEAD
   def sendRandomTransactionV2(apis: Seq[APIClient]): Future[HttpResponse[String]] = {
     val src = randomNode(apis)
     val dst = randomOtherNode(src, apis).id.address.address
-=======
-  def sendRandomTransactionV2: Future[HttpResponse[String]] = {
-    val src = randomNode
-    val dst = randomOtherNode(src).id.address.address
->>>>>>> c55eb72b
+
     val s = SendToAddress(dst, Random.nextInt(1000).toLong)
     src.post("sendV2", s)
   }
