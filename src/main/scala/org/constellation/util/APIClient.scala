--- conflicted
+++ resolved
@@ -12,15 +12,7 @@
 
 class APIClient(val host: String = "127.0.0.1", val port: Int) {
 
-<<<<<<< HEAD
-class APIClient(val host: String = "127.0.0.1", val port: Int)(
-  implicit val system: ActorSystem,
-  implicit val executionContext: ExecutionContextExecutor,
-  implicit val materialize: ActorMaterializer
-) {
-=======
   import scala.concurrent.ExecutionContext.Implicits.global
->>>>>>> 88948a06
 
   var udpPort: Int = 16180
   var id: Id = _
@@ -32,25 +24,9 @@
 
   private val config = ConfigFactory.load()
 
-<<<<<<< HEAD
-  val config = ConfigFactory.load()
-
-  val authId = config.getString("auth.id")
-  val authPassword = config.getString("auth.password")
-
-  val authorization = headers.Authorization(BasicHttpCredentials(authId, authPassword))
-
-  private val authHeaders = List(authorization)
-
-  def get(suffix: String, queryParams: Map[String,String] = Map()): Future[HttpResponse] = {
-    Http().singleRequest(
-      HttpRequest(headers = authHeaders, uri = base(suffix).withQuery(Query(queryParams)))
-    )
-=======
+  private val authEnabled = config.getBoolean("auth.enabled")
   private val authId = config.getString("auth.id")
   private val authPassword = config.getString("auth.password")
-
-  private val authEnabled = false
 
   implicit class HttpRequestAuth(req: HttpRequest) {
     def addAuthIfEnabled(): HttpRequest = {
@@ -58,7 +34,6 @@
         req.auth(authId, authPassword)
       } else req
     }
->>>>>>> 88948a06
   }
 
   def timeoutMS(timeoutSeconds: Int): Int = {
