--- conflicted
+++ resolved
@@ -67,12 +67,10 @@
     uri
   }
 
-<<<<<<< HEAD
+  /** Sets the password. */
+  def setPassword(newPassword: String) = authPassword = newPassword
+
   /** @return baseURI string ??. */
-=======
-  def setPassword(newPassword: String) = authPassword = newPassword
-
->>>>>>> 511b4204
   def base(suffix: String) = s"$baseURI/$suffix"
 
   /** ??.
@@ -86,10 +84,8 @@
   private val authEnabled = config.getBoolean("auth.enabled")
 
   private val authId = config.getString("auth.id")
-<<<<<<< HEAD
-=======
+
   private var authPassword = config.getString("auth.password")
->>>>>>> 511b4204
 
   private val authPassword = config.getString("auth.password")
 
