--- conflicted
+++ resolved
@@ -2,34 +2,24 @@
 
 import java.util.concurrent.TimeUnit
 
-<<<<<<< HEAD
 import akka.actor.ActorSystem
 import akka.stream.ActorMaterializer
-=======
->>>>>>> c55eb72b
 import com.typesafe.config.ConfigFactory
 import org.constellation.primitives.Schema.Id
 import org.json4s.{Formats, native}
 import org.json4s.native.Serialization
 import scalaj.http.{Http, HttpRequest, HttpResponse}
 
-import scala.concurrent.Future
+import scala.concurrent.{ExecutionContextExecutor, Future}
 
-<<<<<<< HEAD
 class APIClient (
   implicit val system: ActorSystem,
   implicit val executionContext: ExecutionContextExecutor,
   implicit val materialize: ActorMaterializer) {
-=======
-class APIClient(val host: String = "127.0.0.1", val port: Int) {
-
-  import scala.concurrent.ExecutionContext.Implicits.global
->>>>>>> c55eb72b
 
   var hostName: String = "127.0.0.1"
   var id: Id = _
 
-<<<<<<< HEAD
   var udpPort: Int = 16180
   var apiPort: Int = _
 
@@ -74,36 +64,6 @@
     Http(base(suffix)).addAuthIfEnabled().timeout(timeoutMs, timeoutMs)
   }
 
-=======
-  private val baseURI = s"http://$host:$port"
-
-  def base(suffix: String) = s"$baseURI/$suffix"
-
-  private val config = ConfigFactory.load()
-
-  private val authId = config.getString("auth.id")
-  private val authPassword = config.getString("auth.password")
-
-  private val authEnabled = false
-
-  implicit class HttpRequestAuth(req: HttpRequest) {
-    def addAuthIfEnabled(): HttpRequest = {
-      if (authEnabled) {
-        req.auth(authId, authPassword)
-      } else req
-    }
-  }
-
-  def timeoutMS(timeoutSeconds: Int): Int = {
-    TimeUnit.SECONDS.toMillis(timeoutSeconds).toInt
-  }
-
-  def httpWithAuth(suffix: String, timeoutSeconds: Int = 20): HttpRequest = {
-    val timeoutMs = timeoutMS(timeoutSeconds)
-    Http(base(suffix)).addAuthIfEnabled().timeout(timeoutMs, timeoutMs)
-  }
-
->>>>>>> c55eb72b
   implicit val serialization: Serialization.type = native.Serialization
 
   def post(suffix: String, b: AnyRef, timeoutSeconds: Int = 5)(implicit f : Formats = constellation.constellationFormats): Future[HttpResponse[String]] = {
@@ -123,15 +83,11 @@
   }
 
   def postBlocking[T <: AnyRef](suffix: String, b: AnyRef, timeoutSeconds: Int = 5)(implicit m : Manifest[T], f : Formats = constellation.constellationFormats): T = {
-<<<<<<< HEAD
     val res: HttpResponse[String] = postSync(suffix, b)
     Serialization.read[T](res.body)
   }
 
   def read[T <: AnyRef](res: HttpResponse[String])(implicit m: Manifest[T], f: Formats = constellation.constellationFormats): T = {
-=======
-    val res = postSync(suffix, b)
->>>>>>> c55eb72b
     Serialization.read[T](res.body)
   }
 
@@ -153,7 +109,6 @@
                               (implicit m : Manifest[T], f : Formats = constellation.constellationFormats): T = {
     Serialization.read[T](getBlockingStr(suffix, queryParams, timeoutSeconds))
   }
-<<<<<<< HEAD
 
   def readHttpResponseEntity[T <: AnyRef](response: String)
                               (implicit m : Manifest[T], f : Formats = constellation.constellationFormats): T = {
@@ -162,11 +117,7 @@
 
   def getBlockingStr(suffix: String, queryParams: Map[String,String] = Map(), timeoutSeconds: Int = 5): String = {
     val resp: HttpResponse[String] = httpWithAuth(suffix, timeoutSeconds).params(queryParams).asString
-=======
 
-  def getBlockingStr(suffix: String, queryParams: Map[String,String] = Map(), timeoutSeconds: Int = 5): String = {
-    val resp = httpWithAuth(suffix, timeoutSeconds).params(queryParams).asString
->>>>>>> c55eb72b
     resp.body
   }
 
