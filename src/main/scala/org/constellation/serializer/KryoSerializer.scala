--- conflicted
+++ resolved
@@ -2,19 +2,12 @@
 
 import akka.util.ByteString
 import com.twitter.chill.{KryoPool, ScalaKryoInstantiator}
-<<<<<<< HEAD
-
-import org.constellation.consensus.Consensus.RemoteMessage
-=======
->>>>>>> d367e7b4
 import org.constellation.p2p.SerializedUDPMessage
 
 import scala.util.Random
 
-/** Kyro serializer object. */
 object KryoSerializer {
 
-  // doc
   def guessThreads: Int = {
     val cores = Runtime.getRuntime.availableProcessors
     val GUESS_THREADS_PER_CORE = 4
@@ -24,14 +17,9 @@
   val kryoPool: KryoPool = KryoPool.withBuffer(guessThreads,
     new ScalaKryoInstantiator().setRegistrationRequired(true)
       .withRegistrar(new ConstellationKryoRegistrar())
-    , 32, 1024 * 1024 * 100)
+    , 32, 1024*1024*100)
 
-<<<<<<< HEAD
-  /** Serializes. */
-  def serializeGrouped[T <: RemoteMessage](data: T, groupSize: Int = 45000): Seq[SerializedUDPMessage] = {
-=======
   def serializeGrouped[T](data: T, groupSize: Int = 45000): Seq[SerializedUDPMessage] = {
->>>>>>> d367e7b4
 
     val bytes: Array[Byte] = kryoPool.toBytesWithClass(data)
 
@@ -45,59 +33,42 @@
     }
   }
 
-  /** Deserializes messages. */
   def deserializeGrouped(messages: List[SerializedUDPMessage]): AnyRef = {
-
     val sortedBytes = messages.sortBy(f => f.packetGroupId).flatMap(_.data).toArray
 
     deserialize(sortedBytes)
   }
 
-<<<<<<< HEAD
-  /** Serializes. */
-  def serialize[T <: RemoteMessage](data: T): Array[Byte] = {
-    kryoPool.toBytesWithClass(data)
-  }
-
-  /** Serializes. */
-=======
   def serialize[T](data: T): Array[Byte] = {
     kryoPool.toBytesWithClass(data)
   }
 
   // Use this one
->>>>>>> d367e7b4
   def serializeAnyRef(anyRef: AnyRef): Array[Byte] = {
     kryoPool.toBytesWithClass(anyRef)
   }
 
-  /** Deserializes message. */
-  def deserialize(message: Array[Byte]): AnyRef = {
+  def deserialize(message: Array[Byte]): AnyRef= {
     kryoPool.fromBytes(message)
   }
 
-<<<<<<< HEAD
-  /** Deserializes message. */
-=======
   // Use this one
->>>>>>> d367e7b4
   def deserializeCast[T](message: Array[Byte]): T = {
     kryoPool.fromBytes(message).asInstanceOf[T]
   }
+/*
+  def deserializeT[T : ClassTag](message: Array[Byte]): AnyRef= {
 
-  /*
-    def deserializeT[T : ClassTag](message: Array[Byte]): AnyRef= {
-      val clz = {
-        import scala.reflect._
-        classTag[T].runtimeClass.asInstanceOf[Class[T]]
-      }
-      kryoPool.fromBytes(message, clz)
+    val clz = {
+      import scala.reflect._
+      classTag[T].runtimeClass.asInstanceOf[Class[T]]
     }
-  */
+    kryoPool.fromBytes(message, clz)
+  }
+*/
 
-  /** Deserializes message. */
   def deserialize[T](message: Array[Byte], cls: Class[T]): T = {
     kryoPool.fromBytes(message, cls)
   }
 
-} // object KryoSerializer+}