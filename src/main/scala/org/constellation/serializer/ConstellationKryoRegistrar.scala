package org.constellation.serializer

import com.esotericsoftware.kryo.Kryo
import com.twitter.chill.IKryoRegistrar
<<<<<<< HEAD

import org.constellation.consensus.Consensus.{VoteData => _, _}
=======
>>>>>>> d367e7b4
import org.constellation.consensus._
import org.constellation.p2p.SerializedUDPMessage
import org.constellation.primitives.Schema._
import org.constellation.primitives._
import org.constellation.util.{HashSignature, SignatureBatch}

/** Kryo registrar. */
class ConstellationKryoRegistrar extends IKryoRegistrar {

  /** Apply method. */
  override def apply(kryo: Kryo): Unit = {
    this.registerClasses(kryo)
  }

  /** Register. */
  def registerClasses(kryo: Kryo): Unit = {

    kryo.register(classOf[ChannelMessageData])
    kryo.register(classOf[SignedData[ChannelMessageData]])
    kryo.register(classOf[ChannelMessage])
    kryo.register(classOf[StoredSnapshot])
    kryo.register(classOf[SnapshotInfo])
    kryo.register(classOf[TipData])
    kryo.register(classOf[Height])
    kryo.register(classOf[CommonMetadata])
    kryo.register(classOf[Seq[CheckpointBlock]])
    kryo.register(classOf[Address])
    kryo.register(classOf[CheckpointEdge])
    kryo.register(classOf[AddressCacheData])
    kryo.register(classOf[TransactionCacheData])
    kryo.register(classOf[CheckpointCacheData])
    kryo.register(classOf[SignedObservationEdgeCache])
    kryo.register(classOf[Transaction])
    kryo.register(classOf[Edge[TransactionEdgeData]])
    kryo.register(classOf[Edge[CheckpointEdgeData]])
    kryo.register(classOf[SignatureBatch])
    kryo.register(classOf[HashSignature])
    kryo.register(classOf[SignedObservationEdge])
    kryo.register(classOf[ObservationEdge])
    kryo.register(classOf[CheckpointBlock])
    kryo.register(classOf[TypedEdgeHash])
    //  kryo.register(classOf[EdgeHashType]) // tmp comment
    kryo.register(classOf[Enumeration#Value])
    kryo.register(classOf[TransactionEdgeData])
    kryo.register(classOf[CheckpointEdgeData])
    kryo.register(classOf[Snapshot])


    kryo.register(classOf[Set[String]])

    kryo.register(classOf[SerializedUDPMessage])
    kryo.register(classOf[Id])

    kryo.register(classOf[Array[Byte]])

    kryo.register(classOf[AddressMetaData])

    kryo.register(Class.forName("org.constellation.primitives.Schema$EdgeHashType$"))
    kryo.register(Class.forName("scala.Enumeration$Val"))
    kryo.register(Class.forName("scala.collection.immutable.HashSet$HashSet1"))
    kryo.register(Class.forName("scala.collection.immutable.Set$EmptySet$"))
    kryo.register(Class.forName("scala.collection.immutable.$colon$colon"))
    kryo.register(Class.forName("akka.util.ByteString$ByteString1C"))
    kryo.register(Class.forName("scala.None$"))
    kryo.register(Class.forName("scala.collection.immutable.Nil$"))
    kryo.register(Class.forName("scala.collection.immutable.Map$EmptyMap$"))

  } // end registerClasses

} // end class ConstellationKryoRegistrar<|MERGE_RESOLUTION|>--- conflicted
+++ resolved
@@ -2,26 +2,17 @@
 
 import com.esotericsoftware.kryo.Kryo
 import com.twitter.chill.IKryoRegistrar
-<<<<<<< HEAD
-
-import org.constellation.consensus.Consensus.{VoteData => _, _}
-=======
->>>>>>> d367e7b4
 import org.constellation.consensus._
 import org.constellation.p2p.SerializedUDPMessage
 import org.constellation.primitives.Schema._
 import org.constellation.primitives._
 import org.constellation.util.{HashSignature, SignatureBatch}
 
-/** Kryo registrar. */
 class ConstellationKryoRegistrar extends IKryoRegistrar {
-
-  /** Apply method. */
   override def apply(kryo: Kryo): Unit = {
     this.registerClasses(kryo)
   }
 
-  /** Register. */
   def registerClasses(kryo: Kryo): Unit = {
 
     kryo.register(classOf[ChannelMessageData])
@@ -48,7 +39,7 @@
     kryo.register(classOf[ObservationEdge])
     kryo.register(classOf[CheckpointBlock])
     kryo.register(classOf[TypedEdgeHash])
-    //  kryo.register(classOf[EdgeHashType]) // tmp comment
+  //  kryo.register(classOf[EdgeHashType])
     kryo.register(classOf[Enumeration#Value])
     kryo.register(classOf[TransactionEdgeData])
     kryo.register(classOf[CheckpointEdgeData])
@@ -74,6 +65,5 @@
     kryo.register(Class.forName("scala.collection.immutable.Nil$"))
     kryo.register(Class.forName("scala.collection.immutable.Map$EmptyMap$"))
 
-  } // end registerClasses
-
-} // end class ConstellationKryoRegistrar+  }
+}