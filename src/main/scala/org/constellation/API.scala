package org.constellation

import java.io.{StringWriter, Writer}
import java.net.InetSocketAddress
import java.security.KeyPair

import akka.actor.ActorSystem
import akka.http.scaladsl.marshalling.Marshaller._
import akka.http.scaladsl.model._
import akka.http.scaladsl.server.Directives.{entity, path, _}
import akka.http.scaladsl.server.Route
import akka.http.scaladsl.server.directives.Credentials
import akka.http.scaladsl.unmarshalling.{FromEntityUnmarshaller, PredefinedFromEntityUnmarshallers}
import akka.pattern.CircuitBreaker
import akka.util.Timeout
import ch.megard.akka.http.cors.scaladsl.CorsDirectives._
import com.typesafe.config.{Config, ConfigFactory}
import com.typesafe.scalalogging.StrictLogging
import constellation._
import de.heikoseeberger.akkahttpjson4s.Json4sSupport
import io.prometheus.client.CollectorRegistry
import io.prometheus.client.exporter.common.TextFormat
import org.constellation.consensus.{Snapshot, StoredSnapshot}
import org.constellation.crypto.KeyUtils
import org.constellation.p2p.Download
import org.constellation.primitives.Schema.NodeState.NodeState
import org.constellation.primitives.Schema.NodeType.NodeType
import org.constellation.primitives.Schema._
import org.constellation.primitives._
import org.constellation.serializer.KryoSerializer
import org.constellation.util.{CommonEndpoints, MerkleTree, MetricTimerDirective, ServeUI}
import org.json4s.native.Serialization
import org.json4s.{JValue, native}

import scala.concurrent.duration._
import scala.concurrent.{ExecutionContext, Future}
import scala.util.{Failure, Success, Try}

case class PeerMetadata(
  host: String,
  httpPort: Int,
  id: Id,
  nodeState: NodeState = NodeState.Ready,
  timeAdded: Long = System.currentTimeMillis(),
  auxHost: String = "",
  auxAddresses: Seq[String] = Seq(), // for testing multi key address partitioning
<<<<<<< HEAD
  nodeType: NodeType = NodeType.Full
=======
  nodeType: NodeType = NodeType.Full,
  resourceInfo: ResourceInfo
>>>>>>> 628b334c
)

case class ResourceInfo(
  maxMemory: Long = Runtime.getRuntime.maxMemory(),
  cpuNumber: Int = Runtime.getRuntime.availableProcessors(),
  diskUsableBytes: Long)

case class HostPort(host: String, port: Int)

case class RemovePeerRequest(host: Option[HostPort] = None, id: Option[Id] = None)

case class UpdatePassword(password: String)

object ProcessingConfig {


  val testProcessingConfig = ProcessingConfig(
    numFacilitatorPeers = 2,
    minCheckpointFormationThreshold = 3,
    randomTXPerRoundPerPeer = 2,
    metricCheckInterval = 10,
    maxWidth = 4,
    maxMemPoolSize = 15,
    minPeerTimeAddedSeconds = 1,
    snapshotInterval = 2,
    snapshotHeightInterval = 2,
    snapshotHeightDelayInterval = 1,
    roundsPerMessage = 1
  )

}

case class ProcessingConfig(
  maxWidth: Int = 10,
  minCheckpointFormationThreshold: Int = 50,
  maxTXInBlock: Int = 50,
  maxMessagesInBlock: Int = 1,
  checkpointFormationTimeSeconds: Int = 1,
  formUndersizedCheckpointAfterSeconds: Int = 30,
  numFacilitatorPeers: Int = 2,
  randomTXPerRoundPerPeer: Int = 30,
  metricCheckInterval: Int = 10,
  maxMemPoolSize: Int = 2000,
  minPeerTimeAddedSeconds: Int = 30,
  maxActiveTipsAllowedInMemory: Int = 1000,
  maxAcceptedCBHashesInMemory: Int = 5000,
  peerHealthCheckInterval: Int = 30,
  peerDiscoveryInterval: Int = 60,
  snapshotHeightInterval: Int = 2,
  snapshotHeightDelayInterval: Int = 5,
  snapshotInterval: Int = 25,
  checkpointLRUMaxSize: Int = 2000,
  transactionLRUMaxSize: Int = 5000,
  addressLRUMaxSize: Int = 1000,
  formCheckpointTimeout: Int = 60,
  maxFaucetSize: Int = 1000,
  roundsPerMessage: Int = 10
) {}

case class ChannelUIOutput(channels: Seq[String])

case class ChannelValidationInfo(channel: String, valid: Boolean)

case class BlockUIOutput(
  id: String,
  height: Long,
  parents: Seq[String],
  channels: Seq[ChannelValidationInfo],
)

class API()(implicit system: ActorSystem, val timeout: Timeout, val dao: DAO)
    extends Json4sSupport
    with ServeUI
    with CommonEndpoints
    with StrictLogging
    with MetricTimerDirective {

  import dao._

  implicit val serialization: Serialization.type = native.Serialization

  implicit val stringUnmarshaller: FromEntityUnmarshaller[String] =
    PredefinedFromEntityUnmarshallers.stringUnmarshaller

  implicit val executionContext: ExecutionContext = system.dispatchers.lookup("api-dispatcher")

  val config: Config = ConfigFactory.load()

  private val authEnabled = config.getBoolean("auth.enabled")
  private val authId: String = config.getString("auth.id")
  private var authPassword: String = config.getString("auth.password")

  val getEndpoints: Route =
    extractClientIP { clientIP =>
      get {
        path("channels") {
          complete(dao.threadSafeMessageMemPool.activeChannels.keys.toSeq)
        } ~
          pathPrefix("data") {
            path("channels") {
              complete(ChannelUIOutput(dao.threadSafeMessageMemPool.activeChannels.keys.toSeq))
            } ~
              path("channel" / Segment / "info") { channelId =>
                complete(dao.channelService.getSync(channelId).map { cmd =>
                  SingleChannelUIOutput(
                    cmd.channelOpen,
                    cmd.totalNumMessages,
                    cmd.last25MessageHashes,
                    cmd.genesisMessageMetadata.channelMessage.signedMessageData.signatures.signatures.head.address
                  )
                })
              } ~
              path("channel" / Segment / "schema") { channelId =>
                complete(
                  dao.channelService
                    .getSync(channelId)
                    .flatMap { cmd =>
                      cmd.channelOpen.jsonSchema
                    }
                    .map { schemaStr =>
                      import org.json4s.native.JsonMethods._
                      pretty(render(parse(schemaStr)))
                    }
                )
              }
          } ~
          pathPrefix("data") {
            path("channels") {
              complete(ChannelUIOutput(dao.threadSafeMessageMemPool.activeChannels.keys.toSeq))
            } ~
              path("channel" / Segment / "info") { channelId =>
                complete(dao.channelService.getSync(channelId).map { cmd =>
                  SingleChannelUIOutput(
                    cmd.channelOpen,
                    cmd.totalNumMessages,
                    cmd.last25MessageHashes,
                    cmd.genesisMessageMetadata.channelMessage.signedMessageData.signatures.signatures.head.address
                  )
                })
              } ~
              path("channel" / Segment / "schema") { channelId =>
                complete(
                  dao.channelService
                    .getSync(channelId)
                    .flatMap { cmd =>
                      cmd.channelOpen.jsonSchema
                    }
                    .map { schemaStr =>
                      import org.json4s.native.JsonMethods._
                      pretty(render(parse(schemaStr)))
                    }
                )
              } ~
              path("graph") { // Debugging / mockup for peer graph
                getFromResource("sample_data/dag.json")
              } ~
              path("blocks") {

                val blocks = dao.recentBlockTracker.getAll.toSeq
                //dao.threadSafeTipService.acceptedCBSinceSnapshot.flatMap{dao.checkpointService.getSync}
                complete(blocks.map { ccd =>
                  val cb = ccd.checkpointBlock.get

                  BlockUIOutput(
                    cb.soeHash,
                    ccd.height.get.min,
                    cb.parentSOEHashes,
                    cb.messages.map { _.signedMessageData.data.channelId }.distinct.map {
                      channelId =>
                        ChannelValidationInfo(channelId, true)
                    }
                  )
                })
              }
          } ~
          path("messageService" / Segment) { channelId =>
            complete(dao.messageService.getSync(channelId))
<<<<<<< HEAD
=======
          } ~
          path ("channelKeys") {
            complete(dao.channelService.lruCache.asImmutableMap().keys.toSeq)
          } ~
          path ("channel" / "genesis" / Segment) { channelId =>
            complete(dao.channelService.getSync(channelId))
>>>>>>> 628b334c
          } ~
          path("channel" / Segment) { channelHash =>
            val res =
              Snapshot.findLatestMessageWithSnapshotHash(0, dao.messageService.getSync(channelHash))

            val proof = res.flatMap { cmd =>
              cmd.snapshotHash.flatMap { snapshotHash =>
                tryWithMetric({
                  import better.files._
                  KryoSerializer.deserializeCast[StoredSnapshot](
                    File(dao.snapshotPath, snapshotHash).byteArray
                  )
                }, "readSnapshotForMessage").toOption.map { storedSnapshot =>


                  val blocksInSnapshot = storedSnapshot.snapshot.checkpointBlocks.toList
                  val blockHashForMessage = cmd.blockHash.get

                  if (!blocksInSnapshot.contains(blockHashForMessage)) {
<<<<<<< HEAD
                    logger.error(s"Message block hash ${blockHashForMessage} not in snapshot")
=======
                    logger.error("Message block hash not in snapshot")
>>>>>>> 628b334c
                  }
                  val blockProof = MerkleTree(blocksInSnapshot)
                    .createProof(blockHashForMessage)
                  val block = storedSnapshot.checkpointCache
                    .filter {
                      _.checkpointBlock.get.baseHash == blockHashForMessage
                    }
                    .head
                    .checkpointBlock
                    .get
                  val messageProofInput = block.transactions.map { _.hash } ++ block.messages
                    .map { _.signedMessageData.signatures.hash }
                  val messageProof = MerkleTree(messageProofInput.toList)
                    .createProof(cmd.channelMessage.signedMessageData.signatures.hash)
                  ChannelProof(
                    cmd,
                    blockProof,
                    messageProof
                  )
                }

              }

            }

            complete(proof)
          } ~
          path("restart") { // TODO: Revisit / fix
            System.exit(0)
            complete(StatusCodes.OK)
          } ~
          path("setKeyPair") { // TODO: Change to keys/set - update ui call
            parameter('keyPair) { kpp =>
              logger.debug("Set key pair " + kpp)
              val res = if (kpp.length > 10) {
                val rr = Try {
                  dao.updateKeyPair(kpp.x[KeyPair])
                  StatusCodes.OK
                }.getOrElse(StatusCodes.BadRequest)
                rr
              } else StatusCodes.BadRequest
              complete(res)
            }
          } ~
          path("metrics") {
            val response = MetricsResult(
              dao.metrics.getMetrics
            )
            complete(response)
          } ~
          path("micrometer-metrics") {
            val writer: Writer = new StringWriter()
            TextFormat.write004(writer, CollectorRegistry.defaultRegistry.metricFamilySamples())
            complete(writer.toString)
          } ~
          path("makeKeyPair") {
            val pair = KeyUtils.makeKeyPair()
            wallet :+= pair
            complete(pair)
          } ~
          path("makeKeyPairs" / IntNumber) { numPairs =>
            val pair = Seq.fill(numPairs) {
              KeyUtils.makeKeyPair()
            }
            wallet ++= pair
            complete(pair)
          } ~
          path("wallet") {
            complete(wallet)
          } ~
          path("selfAddress") {
            complete(id.address)
          } ~
          path("nodeKeyPair") {
            complete(keyPair)
          } ~
          path("hasGenesis") {
            if (dao.genesisObservation.isDefined) {
              complete(StatusCodes.OK)
            } else {
              complete(StatusCodes.NotFound)
            }
          } ~
          path("dashboard") {
            val txs = dao.acceptedTransactionService.getLast20TX
            val self = Node(
              dao.selfAddressStr,
              dao.externalHostString,
              dao.externalPeerHTTPPort
            )
            val peerMap = dao.peerInfo.toSeq.map {
              case (id, pd) => Node(id.address, pd.peerMetadata.host, pd.peerMetadata.httpPort)
            } :+ self

            complete(
              Map(
                "peers" -> peerMap,
                "transactions" -> txs
              )
            )

          }
      }
    }

  private val postEndpoints =
    post {
      pathPrefix("channel") {
        path("open") {
          entity(as[ChannelOpen]) { request =>
            onComplete(
              ChannelMessage.createGenesis(request)
            ) { res =>
              complete(res.getOrElse(ChannelOpenResponse("Failed to open channel")))
            }
          }
        } ~
          path("send") {
            entity(as[ChannelSendRequest]) { send =>
              onComplete(ChannelMessage.createMessages(send)) { res =>
                complete(
                  res.getOrElse(ChannelSendResponse("Failed to create messages", Seq())).json
                )
              }
            }
          } ~
          path("send" / "json") {
            entity(as[ChannelSendRequestRawJson]) { send: ChannelSendRequestRawJson =>
              import constellation._
              val amended = ChannelSendRequest(
                send.channelId,
                send.messages.x[Seq[JValue]].map { _.json }
              )

              onComplete(ChannelMessage.createMessages(amended)) { res =>
                complete(res.getOrElse(ChannelOpenResponse("Failed to send raw json")).json)
              }
            }
          }
      } ~
        pathPrefix("peer") {
          path("remove") {
            entity(as[ChangePeerState]) { e =>
              dao.peerManager ! e
              complete(StatusCodes.OK)
            }
          } ~
            path("add") {
              entity(as[HostPort]) { hp =>
                onSuccess(PeerManager.attemptRegisterPeer(hp)) { result =>
                  logger.info(s"Add Peer Request: $hp. Result: $result")
                  complete(StatusCode.int2StatusCode(result.code))
                }

              }
            }
        } ~
        pathPrefix("download") {
          path("start") {
            Future { Download.download() }(dao.edgeExecutionContext)
            complete(StatusCodes.OK)
          }
        } ~
        pathPrefix("config") {
          path("update") {
            entity(as[ProcessingConfig]) { cu =>
              dao.nodeConfig = dao.nodeConfig.copy(processingConfig = cu)
              complete(StatusCodes.OK)
            }
          }
        } ~
        pathPrefix("password") {
          path("update") {
            entity(as[UpdatePassword]) { pu =>
              authPassword = pu.password
              complete(StatusCodes.OK)
            }
          }
        } ~
        path("ready") { // Temp
          if (dao.nodeState != NodeState.Ready) {
            dao.nodeState = NodeState.Ready
          } else {
            dao.nodeState = NodeState.PendingDownload
          }
          val res = PeerManager.broadcast(_.post("status", SetNodeStatus(dao.id, dao.nodeState)))
          dao.metrics.updateMetric("nodeState", dao.nodeState.toString)
          onComplete(res) { t =>
            t.foreach(_.filter(_._2.isInvalid).foreach {
              case (id, e) => logger.warn(s"Unable to propogate status to node ID: $id", e)
            })
            complete(StatusCodes.OK)
          }
        } ~
        path("random") { // Temporary
          dao.generateRandomTX = !dao.generateRandomTX
          dao.metrics.updateMetric("generateRandomTX", dao.generateRandomTX.toString)
          complete(StatusCodes.OK)
        } ~
        path("checkpointFormation") { // Temporary
          dao.formCheckpoints = !dao.formCheckpoints
          dao.metrics.updateMetric("checkpointFormation", dao.generateRandomTX.toString)
          complete(StatusCodes.OK)
        } ~
        path("peerHealthCheck") {
          val resetTimeout = 1.second
          val breaker = new CircuitBreaker(system.scheduler,
                                           maxFailures = 1,
                                           callTimeout = 5.seconds,
                                           resetTimeout)

          val response = PeerManager.broadcast(_.get("health"))

          onCompleteWithBreaker(breaker)(response) {
            case Success(idMap) =>
              val res = idMap.map {
                case (id, validatedResp) =>
                  id -> validatedResp.exists(_.isSuccess)
              }.toSeq

              complete(res)

            case Failure(e) =>
              logger.warn("Failed to get peer health", e)
              complete(StatusCodes.InternalServerError)
          }
        } ~
        pathPrefix("genesis") {
          path("create") {
            entity(as[Set[Id]]) { ids =>
              complete(createGenesisAndInitialDistribution(ids))
            }
          } ~
            path("accept") {
              entity(as[GenesisObservation]) { go =>
                dao.acceptGenesis(go, setAsTips = true)
                // TODO: Report errors and add validity check
                complete(StatusCodes.OK)
              }
            }
        } ~
        path("send") {
          entity(as[SendToAddress]) { sendRequest =>
            logger.info(s"send transaction to address $sendRequest")

            val tx = createTransaction(dao.selfAddressStr,
                                       sendRequest.dst,
                                       sendRequest.amountActual,
                                       dao.keyPair,
                                       normalized = false)
            dao.threadSafeTXMemPool.put(tx, overrideLimit = true)

            dao.transactionService.memPool.putSync(
              tx.hash,
              TransactionCacheData(
                tx,
                inMemPool = true
              )
            )

            complete(tx.hash)
          }
        } ~
        path("addPeer") {
          entity(as[PeerMetadata]) { e =>
            Future {
              peerManager ! e
            }

            complete(StatusCodes.OK)
          }
        } ~
        path("ip") {
          entity(as[String]) { externalIp =>
            var ipp: String = ""
            val addr =
              externalIp.replaceAll('"'.toString, "").split(":") match {
                case Array(ip, port) =>
                  ipp = ip
                  import better.files._
                  nodeConfig = nodeConfig.copy(hostName = ip)
                  file"${ConstellationNode.LocalConfigFile}".write(LocalNodeConfig(ip).json)
                  new InetSocketAddress(ip, port.toInt)
                case a @ _ => {
                  logger.debug(s"Unmatched Array: $a")
                  throw new RuntimeException(s"Bad Match: $a")
                }
              }
            logger.debug(s"Set external IP RPC request $externalIp $addr")
            dao.metrics.updateMetric("externalHost", dao.externalHostString)
            complete(StatusCodes.OK)
          }
        } ~
        path("reputation") {
          entity(as[Seq[UpdateReputation]]) { ur =>
            ur.foreach { r =>
              r.secretReputation.foreach {
                dao.secretReputation(r.id) == _
              }
              r.publicReputation.foreach {
                dao.publicReputation(r.id) == _
              }
            }
            complete(StatusCodes.OK)
          }
        }
    }

  private val noAuthRoutes =
    get {
      // TODO: revisit
      path("health") {
        complete(StatusCodes.OK)
      } ~
        path("favicon.ico") {
          getFromResource("ui/img/favicon.ico")
        }
    }

  private val mainRoutes: Route = cors() {
    decodeRequest {
      encodeResponse {
        getEndpoints ~ postEndpoints ~ jsRequest ~ imageRoute ~ commonEndpoints ~ serveMainPage
      }
    }
  }

  private def myUserPassAuthenticator(credentials: Credentials): Option[String] = {
    credentials match {
      case p @ Credentials.Provided(id) if id == authId && p.verify(authPassword) =>
        Some(id)
      case _ => None
    }
  }

  val routes = withTimer("api") {
    if (authEnabled) {
      noAuthRoutes ~ authenticateBasic(realm = "secure site", myUserPassAuthenticator) { user =>
        mainRoutes
      }
    } else {
      noAuthRoutes ~ mainRoutes
    }
  }

}<|MERGE_RESOLUTION|>--- conflicted
+++ resolved
@@ -44,12 +44,8 @@
   timeAdded: Long = System.currentTimeMillis(),
   auxHost: String = "",
   auxAddresses: Seq[String] = Seq(), // for testing multi key address partitioning
-<<<<<<< HEAD
-  nodeType: NodeType = NodeType.Full
-=======
   nodeType: NodeType = NodeType.Full,
   resourceInfo: ResourceInfo
->>>>>>> 628b334c
 )
 
 case class ResourceInfo(
@@ -227,15 +223,12 @@
           } ~
           path("messageService" / Segment) { channelId =>
             complete(dao.messageService.getSync(channelId))
-<<<<<<< HEAD
-=======
           } ~
           path ("channelKeys") {
             complete(dao.channelService.lruCache.asImmutableMap().keys.toSeq)
           } ~
           path ("channel" / "genesis" / Segment) { channelId =>
             complete(dao.channelService.getSync(channelId))
->>>>>>> 628b334c
           } ~
           path("channel" / Segment) { channelHash =>
             val res =
@@ -255,11 +248,7 @@
                   val blockHashForMessage = cmd.blockHash.get
 
                   if (!blocksInSnapshot.contains(blockHashForMessage)) {
-<<<<<<< HEAD
-                    logger.error(s"Message block hash ${blockHashForMessage} not in snapshot")
-=======
                     logger.error("Message block hash not in snapshot")
->>>>>>> 628b334c
                   }
                   val blockProof = MerkleTree(blocksInSnapshot)
                     .createProof(blockHashForMessage)
