--- conflicted
+++ resolved
@@ -180,11 +180,7 @@
               path("blocks") {
 
                 val blocks = dao.recentBlockTracker.getAll.toSeq
-<<<<<<< HEAD
-                //dao.threadSafeSnapshotService.acceptedCBSinceSnapshot.flatMap{dao.checkpointService.get}
-=======
                 //dao.threadSafeTipService.acceptedCBSinceSnapshot.flatMap{dao.checkpointService.getSync}
->>>>>>> d1e6e707
                 complete(blocks.map { ccd =>
                   val cb = ccd.checkpointBlock.get
 
