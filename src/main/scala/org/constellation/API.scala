package org.constellation

import java.io.{StringWriter, Writer}
import java.net.InetSocketAddress
import java.security.KeyPair
import akka.actor.ActorSystem
import akka.http.scaladsl.marshalling.Marshaller._
import akka.http.scaladsl.model._
import akka.http.scaladsl.server.Directives.{entity, path, _}
import akka.http.scaladsl.server.Route
import akka.http.scaladsl.server.directives.Credentials
import akka.http.scaladsl.unmarshalling.{FromEntityUnmarshaller, PredefinedFromEntityUnmarshallers}
import akka.pattern.{CircuitBreaker, ask}
import akka.util.Timeout
import better.files.{File, _}
import ch.megard.akka.http.cors.scaladsl.CorsDirectives._
import com.softwaremill.sttp.Response
import com.typesafe.config.{Config, ConfigFactory}
import com.typesafe.scalalogging.Logger
import constellation._
import de.heikoseeberger.akkahttpjson4s.Json4sSupport
import io.prometheus.client.CollectorRegistry
import io.prometheus.client.exporter.common.TextFormat

import org.constellation.consensus.{Snapshot, StoredSnapshot}
import org.constellation.crypto.{KeyUtils, SimpleWalletLike}
import org.constellation.p2p.Download
import org.constellation.primitives.Schema.NodeState.NodeState
import org.constellation.primitives.Schema._
import org.constellation.primitives.{APIBroadcast, _}
import org.constellation.serializer.KryoSerializer
import org.constellation.util.{CommonEndpoints, MerkleTree, ServeUI}

import org.json4s.native
import org.json4s.native.Serialization
import scala.concurrent.duration._
import scala.concurrent.{ExecutionContext, Future}
import scala.util.{Failure, Success, Try}

/** Various peer meta data. */
case class PeerMetadata(
                         host: String,
                         udpPort: Int,
                         httpPort: Int,
                         id: Id,
                         nodeState: NodeState = NodeState.Ready,
                         timeAdded: Long = System.currentTimeMillis(),
                         auxHost: String = ""
                       )

/** Host port with name and port information. */
case class HostPort(host: String, port: Int)

/** A request for a peer to be removed. */
case class RemovePeerRequest(host: Option[HostPort] = None, id: Option[Id] = None)
case class UpdatePassword(password: String)

/** Various processing configuration data. */
case class ProcessingConfig(
                             maxWidth: Int = 10,
                             minCheckpointFormationThreshold: Int = 50,
                             numFacilitatorPeers: Int = 2,
                             randomTXPerRoundPerPeer: Int = 100,
                             metricCheckInterval: Int = 60,
                             maxMemPoolSize: Int = 2000,
                             minPeerTimeAddedSeconds: Int = 30,
                             maxActiveTipsAllowedInMemory: Int = 1000,
                             maxAcceptedCBHashesInMemory: Int = 5000,
                             peerHealthCheckInterval: Int = 30,
                             peerDiscoveryInterval: Int = 60,
                             snapshotHeightInterval: Int = 2,
                             snapshotHeightDelayInterval: Int = 5,
                             snapshotInterval: Int = 25,
                             checkpointLRUMaxSize: Int = 4000,
                             transactionLRUMaxSize: Int = 10000,
                             addressLRUMaxSize: Int = 10000,
                             formCheckpointTimeout: Int = 60,
                             maxFaucetSize: Int = 1000,
                             roundsPerMessage: Int = 10
                           ) {

}

/** API class.
  *
  * @param udpAddress ... USP protocol address ??.
  * @param system     ... Actor system ??.
  * @param timeout    ... Timeout ??.
  * @param dao        ... Data access object.
  * @todo: See TODO comments in the class body, see "setKeyPair", "restart", "noAuthRoutes", etc.
  * @todo: Document construction of getEndpoints and postEndpoints.
  */
class API(udpAddress: InetSocketAddress)(implicit system: ActorSystem, val timeout: Timeout, val dao: DAO)
  extends Json4sSupport
    with SimpleWalletLike
    with ServeUI
    with CommonEndpoints {

  import dao._

  implicit val serialization: Serialization.type = native.Serialization

  implicit val stringUnmarshaller: FromEntityUnmarshaller[String] =
    PredefinedFromEntityUnmarshallers.stringUnmarshaller

  implicit val executionContext: ExecutionContext = system.dispatchers.lookup("api-dispatcher")

  // Set up logger instance.
  val logger = Logger(s"APIInterface")

  val config: Config = ConfigFactory.load()

  private val authEnabled = config.getBoolean("auth.enabled")
  private val authId: String = config.getString("auth.id")
  private var authPassword: String = config.getString("auth.password")

  val getEndpoints: Route =
    extractClientIP { clientIP =>
      get {
        path("channels") {
          complete(dao.threadSafeMessageMemPool.activeChannels.keys.toSeq)
        } ~
          path("channel" / Segment) { channelHash =>

            val res = Snapshot.findLatestMessageWithSnapshotHash(0, dao.messageService.get(channelHash))

            val proof = res.flatMap { cmd =>

              cmd.snapshotHash.flatMap { snapshotHash =>

                tryWithMetric({
                  KryoSerializer.deserializeCast[StoredSnapshot](File(dao.snapshotPath, snapshotHash).byteArray)
                },
                  "readSnapshotForMessage"
                ).toOption.map { storedSnapshot =>

                  val blockProof = MerkleTree(storedSnapshot.snapshot.checkpointBlocks.toList).createProof(cmd.blockHash.get)
                  val block = storedSnapshot.checkpointCache.filter {
                    _.checkpointBlock.get.baseHash == cmd.blockHash.get
                  }.head.checkpointBlock.get
                  val messageProofInput = block.transactions.map {
                    _.hash
                  } ++ block.checkpoint.edge.resolvedObservationEdge.data.get.messages.map {
                    _.signedMessageData.signatures.hash
                  }
                  val messageProof = MerkleTree(messageProofInput.toList).createProof(cmd.channelMessage.signedMessageData.signatures.hash)
                  ChannelProof(
                    cmd,
                    blockProof,
                    messageProof
                  )
                }

              }

            }

            complete(proof)
          } ~
          path("restart") { // TODO: Revisit / fix
            dao.restartNode()
            System.exit(0)
            complete(StatusCodes.OK)
          } ~
          path("setKeyPair") { // TODO: Change to keys/set - update ui call
            parameter('keyPair) { kpp =>
              logger.debug("Set key pair " + kpp)
              val res = if (kpp.length > 10) {
                val rr = Try {
                  dao.updateKeyPair(kpp.x[KeyPair])
                  StatusCodes.OK
                }.getOrElse(StatusCodes.BadRequest)
                rr
              } else StatusCodes.BadRequest
              complete(res)
            }
          } ~
          path("metrics") {
            val response = MetricsResult(
              (dao.metricsManager ? GetMetrics).mapTo[Map[String, String]].getOpt().getOrElse(Map())
            )
            complete(response)
          } ~
          path("micrometer-metrics") {
            val writer: Writer = new StringWriter()
            TextFormat.write004(writer, CollectorRegistry.defaultRegistry.metricFamilySamples())
            complete(writer.toString)
          } ~
          path("makeKeyPair") {
            val pair = KeyUtils.makeKeyPair()
            wallet :+= pair
            complete(pair)
          } ~
          path("makeKeyPairs" / IntNumber) { numPairs =>
            val pair = Seq.fill(numPairs) {
              KeyUtils.makeKeyPair()
            }
            wallet ++= pair
            complete(pair)
          } ~
          path("wallet") {
            complete(wallet)
          } ~
          path("selfAddress") {
            complete(id.address)
          } ~
          path("nodeKeyPair") {
            complete(keyPair)
          } ~
          path("peerids") {
            complete(peers.map {
              _.data
            })
          } ~
          path("hasGenesis") {
            if (dao.genesisObservation.isDefined) {
              complete(StatusCodes.OK)
            } else {
              complete(StatusCodes.NotFound)
            }
          } ~
          path("dashboard") {
            val txs = dao.transactionService.getLast20TX
            val self = Node(selfAddress.address,
              selfPeer.data.externalAddress.map(_.getHostName).getOrElse(""),
              selfPeer.data.externalAddress.map(_.getPort).getOrElse(0))
            val peerMap = dao.peerInfo.toSeq.map {
              case (id, pd) => Node(id.address.address, pd.peerMetadata.host, pd.peerMetadata.httpPort)
            } :+ self

            complete(
              Map(
                "peers" -> peerMap,
                "transactions" -> txs
              ))

          }
      }
    }

  private val postEndpoints =
    post {
      pathPrefix("peer") {
        path("remove") {
          entity(as[RemovePeerRequest]) { e =>
            dao.peerManager ! e
            complete(StatusCodes.OK)
          }
        } ~
          path("add") {
            entity(as[HostPort]) { hp =>
              onComplete(PeerManager.attemptRegisterPeer(hp)) { result =>
                logger.info(s"Add Peer Request: $hp. Result: $result")
                complete(StatusCodes.OK)
              }

            }
          }
      } ~
        pathPrefix("download") {
          path("start") {
            Future {
              Download.download()
            }(dao.edgeExecutionContext)
            complete(StatusCodes.OK)
          }
<<<<<<< HEAD
        } ~
        pathPrefix("config") {
          path("update") {
            entity(as[ProcessingConfig]) { cu =>
              dao.processingConfig = cu
              complete(StatusCodes.OK)
            }
=======
        }
      } ~
        pathPrefix("password") {
          path("update") {
            entity(as[UpdatePassword]) { pu =>
              authPassword = pu.password
              complete(StatusCodes.OK)
            }
          }
        } ~
      path("ready") { // Temp
        if (dao.nodeState != NodeState.Ready) {
          dao.nodeState = NodeState.Ready
        } else {
          dao.nodeState = NodeState.PendingDownload
        }
        dao.peerManager ! APIBroadcast(_.post("status", SetNodeStatus(dao.id, dao.nodeState)))
        dao.metricsManager ! UpdateMetric("nodeState", dao.nodeState.toString)
        complete(StatusCodes.OK)
      } ~
      path("random") { // Temporary
        dao.generateRandomTX = !dao.generateRandomTX
        dao.metricsManager ! UpdateMetric("generateRandomTX", dao.generateRandomTX.toString)
        complete(StatusCodes.OK)
      } ~
      path("peerHealthCheck") {
        val resetTimeout = 1.second
        val breaker = new CircuitBreaker(system.scheduler,
          maxFailures = 1,
          callTimeout = 5.seconds,
          resetTimeout
        )

        val response = (peerManager ? APIBroadcast(_.get("health"))).mapTo[Map[Id, Future[Response[String]]]]
        onCompleteWithBreaker(breaker)(response) {
          case Success(idMap) =>

            val res = idMap.map {
              case (id, fut) =>
                val resp = fut.get()
                id -> resp.isSuccess
              //                val maybeResponse = fut.getOpt()
              //                id -> maybeResponse.exists{_.isSuccess}
            }.toSeq

            complete(res)

          case Failure(e) =>
            logger.warn("Failed to get peer health", e)
            complete(StatusCodes.InternalServerError)
        }
      } ~
      pathPrefix("genesis") {
        path("create") {
          entity(as[Set[Id]]) { ids =>
            complete(createGenesisAndInitialDistribution(ids))
>>>>>>> 511b4204
          }
        } ~
        path("ready") { // Temp
          if (dao.nodeState != NodeState.Ready) {
            dao.nodeState = NodeState.Ready
          } else {
            dao.nodeState = NodeState.PendingDownload
          }
          dao.peerManager ! APIBroadcast(_.post("status", SetNodeStatus(dao.id, dao.nodeState)))
          dao.metricsManager ! UpdateMetric("nodeState", dao.nodeState.toString)
          complete(StatusCodes.OK)
        } ~
        path("random") { // Temporary
          dao.generateRandomTX = !dao.generateRandomTX
          dao.metricsManager ! UpdateMetric("generateRandomTX", dao.generateRandomTX.toString)
          complete(StatusCodes.OK)
        } ~
        path("peerHealthCheck") {
          val resetTimeout = 1.second
          val breaker = new CircuitBreaker(system.scheduler,
            maxFailures = 1,
            callTimeout = 5.seconds,
            resetTimeout
          )

          val response = (peerManager ? APIBroadcast(_.get("health"))).mapTo[Map[Id, Future[Response[String]]]]
          onCompleteWithBreaker(breaker)(response) {
            case Success(idMap) =>

              val res = idMap.map {
                case (id, fut) =>
                  val resp = fut.get()
                  id -> resp.isSuccess
                //                val maybeResponse = fut.getOpt()
                //                id -> maybeResponse.exists{_.isSuccess}
              }.toSeq

              complete(res)

            case Failure(e) =>
              logger.warn("Failed to get peer health", e)
              complete(StatusCodes.InternalServerError)
          }
        } ~
        pathPrefix("genesis") {
          path("create") {
            entity(as[Set[Id]]) { ids =>
              complete(createGenesisAndInitialDistribution(ids))
            }
          } ~
            path("accept") {
              entity(as[GenesisObservation]) { go =>
                dao.acceptGenesis(go, setAsTips = true)
                // TODO: Report errors and add validity check
                complete(StatusCodes.OK)
              }
            }
        } ~
        path("send") {
          entity(as[SendToAddress]) { sendRequest =>

            logger.info(s"send transaction to address $sendRequest")

            val tx = createTransaction(dao.selfAddressStr, sendRequest.dst, sendRequest.amountActual, dao.keyPair, normalized = false)
            dao.threadSafeTXMemPool.put(tx, overrideLimit = true)

            complete(tx.hash)
          }
        } ~
        path("addPeer") {
          entity(as[PeerMetadata]) { e =>

            Future {
              peerManager ! e
            }

            complete(StatusCodes.OK)
          }
        } ~
        path("ip") {
          entity(as[String]) { externalIp =>
            var ipp: String = ""
            val addr =
              externalIp.replaceAll('"'.toString, "").split(":") match {
                case Array(ip, port) =>
                  ipp = ip
                  externalHostString = ip
                  file"external_host_ip".write(ip)
                  new InetSocketAddress(ip, port.toInt)
                case a@_ => {
                  logger.debug(s"Unmatched Array: $a")
                  throw new RuntimeException(s"Bad Match: $a")
                }
              }
            logger.debug(s"Set external IP RPC request $externalIp $addr")
            dao.externalAddress = Some(addr)
            dao.metricsManager ! UpdateMetric("externalHost", dao.externalHostString)
            if (ipp.nonEmpty)
              dao.apiAddress = Some(new InetSocketAddress(ipp, 9000))
            complete(StatusCodes.OK)
          }
        } ~
        path("reputation") {
          entity(as[Seq[UpdateReputation]]) { ur =>
            secretReputation = ur.flatMap { r =>
              r.secretReputation.map {
                id -> _
              }
            }.toMap
            publicReputation = ur.flatMap { r =>
              r.publicReputation.map {
                id -> _
              }
            }.toMap
            complete(StatusCodes.OK)
          }
        }
    }

  private val noAuthRoutes =
    get {
      // TODO: revisit
      path("health") {
        complete(StatusCodes.OK)
      } ~
        path("favicon.ico") {
          getFromResource("favicon.ico")
        }
    }

  private val mainRoutes: Route = cors() {
    decodeRequest {
      encodeResponse {
        getEndpoints ~ postEndpoints ~ jsRequest ~ commonEndpoints ~ serveMainPage
      }
    }
  }

  /** Returns authentificated id ??.
    *
    * @param credentials ... The credentials ??.
    * @return Authentificated id as String option or None.
    */
  private def myUserPassAuthenticator(credentials: Credentials): Option[String] = {
    credentials match {
      case p@Credentials.Provided(id)
        if id == authId && p.verify(authPassword) =>
        Some(id)
      case _ => None
    }
  }

  val routes = if (authEnabled) {
    noAuthRoutes ~ authenticateBasic(realm = "secure site",
      myUserPassAuthenticator) {
      user =>
        mainRoutes
    }
  } else {
    noAuthRoutes ~ mainRoutes
  }

} // end class API
<|MERGE_RESOLUTION|>--- conflicted
+++ resolved
@@ -264,7 +264,6 @@
             }(dao.edgeExecutionContext)
             complete(StatusCodes.OK)
           }
-<<<<<<< HEAD
         } ~
         pathPrefix("config") {
           path("update") {
@@ -272,7 +271,6 @@
               dao.processingConfig = cu
               complete(StatusCodes.OK)
             }
-=======
         }
       } ~
         pathPrefix("password") {
@@ -329,55 +327,6 @@
         path("create") {
           entity(as[Set[Id]]) { ids =>
             complete(createGenesisAndInitialDistribution(ids))
->>>>>>> 511b4204
-          }
-        } ~
-        path("ready") { // Temp
-          if (dao.nodeState != NodeState.Ready) {
-            dao.nodeState = NodeState.Ready
-          } else {
-            dao.nodeState = NodeState.PendingDownload
-          }
-          dao.peerManager ! APIBroadcast(_.post("status", SetNodeStatus(dao.id, dao.nodeState)))
-          dao.metricsManager ! UpdateMetric("nodeState", dao.nodeState.toString)
-          complete(StatusCodes.OK)
-        } ~
-        path("random") { // Temporary
-          dao.generateRandomTX = !dao.generateRandomTX
-          dao.metricsManager ! UpdateMetric("generateRandomTX", dao.generateRandomTX.toString)
-          complete(StatusCodes.OK)
-        } ~
-        path("peerHealthCheck") {
-          val resetTimeout = 1.second
-          val breaker = new CircuitBreaker(system.scheduler,
-            maxFailures = 1,
-            callTimeout = 5.seconds,
-            resetTimeout
-          )
-
-          val response = (peerManager ? APIBroadcast(_.get("health"))).mapTo[Map[Id, Future[Response[String]]]]
-          onCompleteWithBreaker(breaker)(response) {
-            case Success(idMap) =>
-
-              val res = idMap.map {
-                case (id, fut) =>
-                  val resp = fut.get()
-                  id -> resp.isSuccess
-                //                val maybeResponse = fut.getOpt()
-                //                id -> maybeResponse.exists{_.isSuccess}
-              }.toSeq
-
-              complete(res)
-
-            case Failure(e) =>
-              logger.warn("Failed to get peer health", e)
-              complete(StatusCodes.InternalServerError)
-          }
-        } ~
-        pathPrefix("genesis") {
-          path("create") {
-            entity(as[Set[Id]]) { ids =>
-              complete(createGenesisAndInitialDistribution(ids))
             }
           } ~
             path("accept") {
@@ -492,4 +441,4 @@
     noAuthRoutes ~ mainRoutes
   }
 
-} // end class API
+} // end class API