--- conflicted
+++ resolved
@@ -50,8 +50,9 @@
 
   val config: Config = ConfigFactory.load()
 
-  val authId: String = config.getString("auth.id")
-  val authPassword: String = config.getString("auth.password")
+  private val authEnabled = config.getBoolean("auth.enabled")
+  private val authId: String = config.getString("auth.id")
+  private val authPassword: String = config.getString("auth.password")
 
   val getEndpoints: Route =
     extractClientIP { clientIP =>
@@ -233,7 +234,6 @@
       }
     }
 
-<<<<<<< HEAD
   private val noAuthRoutes =
     get {
       // TODO: revisit
@@ -244,14 +244,12 @@
         getFromResource("favicon.ico")
       }
     }
-=======
->>>>>>> e6beb178
-
-  private val routes: Route = cors() {
+
+  private val mainRoutes: Route = cors() {
     getEndpoints ~ postEndpoints ~ jsRequest ~ serveMainPage
   }
 
-  def myUserPassAuthenticator(credentials: Credentials): Option[String] = {
+  private def myUserPassAuthenticator(credentials: Credentials): Option[String] = {
     credentials match {
       case p @ Credentials.Provided(id)
         if id == authId && p.verify(authPassword) =>
@@ -260,14 +258,14 @@
     }
   }
 
-<<<<<<< HEAD
-  val authRoutes = noAuthRoutes ~ authenticateBasic(realm = "secure site",
-                                                    myUserPassAuthenticator) {
-    user =>
-      routes
+  val routes = if (authEnabled) {
+    noAuthRoutes ~ authenticateBasic(realm = "secure site",
+      myUserPassAuthenticator) {
+      user =>
+        mainRoutes
+    }
+  } else {
+    noAuthRoutes ~ mainRoutes
   }
-=======
-  val authRoutes: Route = faviconRoute ~ routes
->>>>>>> e6beb178
 
 }