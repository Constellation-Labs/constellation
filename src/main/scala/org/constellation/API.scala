package org.constellation

import java.net.InetSocketAddress
import java.security.{KeyPair, PublicKey}

import akka.actor.ActorRef
import akka.http.scaladsl.marshalling.Marshaller._
import akka.http.scaladsl.model._
import akka.http.scaladsl.server.Directives.{entity, path, _}
import akka.http.scaladsl.server.Route
import akka.http.scaladsl.server.directives.Credentials
import akka.http.scaladsl.unmarshalling.{FromEntityUnmarshaller, PredefinedFromEntityUnmarshallers}
import akka.pattern.ask
import akka.util.Timeout
import ch.megard.akka.http.cors.scaladsl.CorsDirectives._
import com.softwaremill.macmemo.memoize
import com.typesafe.config.ConfigFactory
import com.typesafe.scalalogging.Logger
import constellation._
import de.heikoseeberger.akkahttpjson4s.Json4sSupport
import org.constellation.LevelDB.DBPut
import org.constellation.crypto.Wallet
import org.constellation.primitives.{APIBroadcast, MetricsManager, Schema, UpdateMetric}
import org.constellation.primitives.Schema._
<<<<<<< HEAD
import org.constellation.serializer.KryoSerializer
import org.constellation.util.ServeUI
=======
import org.constellation.util.{HashSignature, ServeUI}
>>>>>>> 25b85cf9
import org.json4s.native
import org.json4s.native.Serialization

import scala.concurrent.duration._
import scala.concurrent.{Await, ExecutionContext, Future}
import scala.util.{Failure, Success, Try}

case class AddPeerRequest(host: String, udpPort: Int, httpPort: Int, id: Id)

class API(
           val peerToPeerActor: ActorRef,
           consensusActor: ActorRef,
           udpAddress: InetSocketAddress,
           val data: Data = null,
           peerManager: ActorRef,
           metricsManager: ActorRef,
           nodeManager: ActorRef,
           cellManager: ActorRef
         )(implicit executionContext: ExecutionContext, val timeout: Timeout)
  extends Json4sSupport
    with Wallet
    with ServeUI {

  import data._

  implicit val serialization: Serialization.type = native.Serialization

  implicit val stringUnmarshaller: FromEntityUnmarshaller[String] =
    PredefinedFromEntityUnmarshallers.stringUnmarshaller

  val logger = Logger(s"APIInterface")

  val config = ConfigFactory.load()

  val authId = config.getString("auth.id")
  val authPassword = config.getString("auth.password")

  @memoize(maxSize = 1, expiresAfter = 2.seconds)
  def calculateMetrics(): Metrics = {
    Metrics(
      Map(
        "version" -> "1.0.2",
        "allPeersHealthy" -> allPeersHealthy.toString,
        //   "numAPICalls" -> numAPICalls.toString,
        "numMempoolEmits" -> numMempoolEmits.toString,
        "numDBGets" -> numDBGets.toString,
        "numDBPuts" -> numDBPuts.toString,
        "numDBDeletes" -> numDBDeletes.toString,
        "numTXRemovedFromMemory" -> numTXRemovedFromMemory.toString,
        "numDeletedBundles" -> numDeletedBundles.toString,
        "numSheafInMemory" -> bundleToSheaf.size.toString,
        "numTXInMemory" -> txHashToTX.size.toString,
        "numValidBundleHashesRemovedFromMemory" -> numValidBundleHashesRemovedFromMemory.toString,
        "udpPacketGroupSize" -> udpPacketGroupSize.toString,
        "address" -> selfAddress.address,
        "balance" -> (selfIdBalance
          .getOrElse(0L) / Schema.NormalizationFactor).toString,
        "id" -> id.b58,
        "z_keyPair" -> keyPair.json,
        "shortId" -> id.short,
        "last1000BundleHashSize" -> last100ValidBundleMetaData.size.toString,
        "numSyncedTX" -> numSyncedTX.toString,
        "numP2PMessages" -> totalNumP2PMessages.toString,
        "numSyncedBundles" -> numSyncedBundles.toString,
        "numValidBundles" -> totalNumValidBundles.toString,
        "numValidTransactions" -> totalNumValidatedTX.toString,
        "memPoolSize" -> memPool.size.toString,
        "totalNumBroadcasts" -> totalNumBroadcastMessages.toString,
        "totalNumBundleMessages" -> totalNumBundleMessages.toString,
        "lastConfirmationUpdateTime" -> lastConfirmationUpdateTime.toString,
        "numPeers" -> peers.size.toString,
        "peers" -> peers
          .map { z =>
            val addr = z.data.apiAddress.map {
              a => s"http://${a.getHostString}:${a.getPort}"
            }.getOrElse("")
            s"${z.data.id.short} API: $addr"
          }
          .mkString(" --- "),
        "z_peerSync" -> peerSync.toMap.toString,
        "z_peerLookup" -> signedPeerLookup.toMap.toString,
        "downloadInProgress" -> downloadInProgress.toString,
        "z_genesisBundleHash" -> genesisBundle
          .map {
            _.hash
          }
          .getOrElse("N/A"),
        //   "bestBundleCandidateHashes" -> bestBundleCandidateHashes.map{_.hash}.mkString(","),
        "numActiveBundles" -> activeDAGBundles.size.toString,
        "last10TXHash" -> last10000ValidTXHash.
          takeRight(10)
          .mkString(","),
        "last10ValidBundleHashes" -> last100ValidBundleMetaData
          .map {
            _.bundle.hash
          }
          .takeRight(10)
          .mkString(","),
        "last10SelfTXHashes" -> last100SelfSentTransactions
          .map {
            _.hash
          }
          .takeRight(10)
          .mkString(","),
        "lastValidBundleHash" -> Try {
          lastValidBundleHash.pbHash
        }.getOrElse(""),
        "lastValidBundle" -> Try {
          Option(lastValidBundle)
            .map {
              _.pretty
            }
            .getOrElse("")
        }.getOrElse(""),
        "z_genesisBundle" -> genesisBundle.map(_.json).getOrElse(""),
        "z_genesisBundleIds" -> genesisBundle
          .map(_.extractIds.mkString(", "))
          .getOrElse(""),
        "selfBestBundle" -> Try {
          maxBundle.map {
            _.pretty
          }.toString
        }.getOrElse(""),
        "selfBestBundleHash" -> Try {
          maxBundle.map {
            _.hash
          }.toString
        }.getOrElse(""),
        "selfBestBundleMeta" -> Try {
          maxBundleMetaData.toString
        }.getOrElse(""),
        "reputations" -> normalizedDeterministicReputation
          .map {
            case (k, v) => k.short + " " + v
          }
          .mkString(" - "),
        "peersAwaitingAuthentication" -> peersAwaitingAuthenticationToNumAttempts.toMap
          .toString(),
        "numProcessedBundles" -> totalNumNewBundleAdditions.toString,
        "numSyncPendingBundles" -> syncPendingBundleHashes.size.toString,
        "numSyncPendingTX" -> syncPendingTXHashes.size.toString,
        "peerBestBundles" -> peerSync.toMap
          .map {
            case (id, b) =>
              Try {
                s"${id.short}: ${b.maxBundle.hash.take(5)} ${Try {
                  b.maxBundle.pretty
                }} " +
                  s"parent${b.maxBundle.extractParentBundleHash.pbHash.take(5)} " +
                  s"${lookupBundle(b.maxBundle.hash).nonEmpty} ${b.maxBundle.meta.map {
                    _.transactionsResolved
                  }}"
              }.getOrElse("")
          }
          .mkString(" --- "),
        "z_peers" -> peers.map {
          _.data
        }.json,
        "z_validLedger" -> validLedger.toMap.json,
        "z_mempoolLedger" -> memPoolLedger.toMap.json,
        "z_Bundles" -> activeDAGBundles
          .sortBy { z =>
            -1 * z.totalScore.getOrElse(0D)
          }
          .map {
            _.bundle.pretty
          }
          .mkString(" --- "),
        "downloadMode" -> downloadMode.toString,
        "allPeersHaveKnownBestBundles" -> Try {
          peerSync.forall {
            case (_, hb) =>
              lookupBundle(hb.maxBundle.hash).nonEmpty
          }.toString
        }.getOrElse(""),
        "allPeersAgreeOnValidLedger" -> Try {
          peerSync.forall {
            case (_, hb) =>
              hb.validLedger == validLedger.toMap
          }.toString
        }.getOrElse(""),
        "allPeersHaveResolvedMaxBundles" -> Try {
          peerSync.forall {
            _._2.safeMaxBundle.exists {
              _.meta.exists(_.isResolved)
            }
          }.toString
        }.getOrElse(""),
        "allPeersAgreeWithMaxBundle" -> Try {
          peerSync.forall {
            _._2.maxBundle == maxBundle.get
          }.toString
        }.getOrElse("")
        //,
        // "z_lastBundleVisualJSON" -> Option(lastBundle).map{ b => b.extractTreeVisual.json}.getOrElse("")
      ))
  }

  //  def getMetrics() = {
  //    memoizeSync[Try, Metrics](Some(2.seconds))(2)
  //  }

  val getEndpoints: Route = cors() {
    extractClientIP { clientIP =>
<<<<<<< HEAD
=======
      //  numAPICalls += 1
      /*      logger.debug(s"Client IP " +
              s"$clientIP ${clientIP.getAddress()} " +
              s"${clientIP.toIP} ${clientIP.toOption.map{_.getCanonicalHostName}} ${clientIP.getPort()}"
            )*/
>>>>>>> 25b85cf9
      get {
        path("balance") {
          complete(validLedger.getOrElse(selfAddress.address, 0L).toString)
        } ~
          path("bundles") {
            complete(last100ValidBundleMetaData)
          } ~
          path("restart") {
            data.restartNode()
            complete(StatusCodes.OK)
          } ~
          path("submitTX") {
            parameter('address, 'amount) { (address, amount) =>
              logger.error(s"SubmitTX : $address $amount")
              handleSendRequest(SendToAddress(address, amount.toLong))
            }
          } ~
          pathPrefix("address" / Remaining) { hash =>
            val balance = validLedger.getOrElse(hash, 0).toString

            complete(s"Balance: $balance")
          } ~
          pathPrefix("txHash") { // TODO: Rename to transaction
            extractUnmatchedPath { p =>
              logger.debug(s"Unmatched path on txHash result $p")
              val ps = p.toString().tail
              complete(lookupTransactionDB(ps).prettyJson)
            }
          } ~
          pathPrefix("transaction") {
            extractUnmatchedPath { p =>
              //   logger.debug(s"Unmatched path on address result $p")
              val ps = p.toString().tail
              complete(lookupTransactionDB(ps))
            }
          } ~
          pathPrefix("maxBundle") {
            if (maxBundle.isDefined) {
              val maybeSheaf = lookupBundleDBFallbackBlocking(maxBundle.get.hash)

              complete(maybeSheaf)
            } else {
              complete(None)
            }
          } ~
          pathPrefix("bundle") {
            extractUnmatchedPath { p =>
              logger.debug(s"Unmatched path on bundle direct result $p")
              val ps = p.toString().tail

              //findAncestorsUpTo()
              val maybeSheaf = lookupBundleDBFallbackBlocking(ps)
              complete(maybeSheaf)
            }
          } ~
          pathPrefix("fullBundle") {
            extractUnmatchedPath { p =>
              logger.debug(s"Unmatched path on fullBundle result $p")
              val ps = p.toString().split("/").last
              val maybeSheaf = lookupBundle(ps)
              complete(
                BundleHashQueryResponse(
                  ps,
                  maybeSheaf,
                  maybeSheaf
                    .map(_.bundle.extractTX.toSeq.sortBy {
                      _.txData.time
                    })
                    .getOrElse(Seq())
                )
              )
            }
          } ~ pathPrefix("download") {
          extractUnmatchedPath { p =>
            Try {
              logger.debug(s"Unmatched path on download result $p")
              val ps = p.toString().split("/").last
              //logger.debug(s"Looking up bundle hash $ps")
              val ancestors = findAncestorsUpTo(ps, Seq(), upTo = 10)
              //logger.debug(s"Found ${ancestors.size} ancestors : $ancestors")
              val res = ancestors.map { a =>
                BundleHashQueryResponse(
                  a.bundle.hash,
                  Some(a),
                  a.bundle.extractTXDB.toSeq.sortBy {
                    _.txData.time
                  }
                )
              }
              complete(res)
            } match {
              case Success(x) => x
              case Failure(e) =>
                e.printStackTrace()
                complete(StatusCodes.InternalServerError)
            }
          }
        } ~
          pathPrefix("ancestors") {
            extractUnmatchedPath { p =>
              logger.debug(s"Unmatched path on download result $p")
              val ps = p.toString().split("/").last
              //logger.debug(s"Looking up bundle hash $ps")
              val ancestors = findAncestorsUpTo(ps, Seq(), upTo = 101)
              complete(ancestors.map {
                _.bundle.hash
              })
            }
          } ~
          path("setKeyPair") {
            parameter('keyPair) { kpp =>
              logger.debug("Set key pair " + kpp)
              val res = if (kpp.length > 10) {
                val rr = Try {
                  data.updateKeyPair(kpp.x[KeyPair])
                  StatusCodes.OK
                }.getOrElse(StatusCodes.BadRequest)
                rr
              } else StatusCodes.BadRequest
              complete(res)
            }
          } ~
          path("metrics") {
            complete(calculateMetrics())
          } ~
          path("validTX") {
            complete(last10000ValidTXHash)
          } ~
          path("makeKeyPair") {
            val pair = constellation.makeKeyPair()
            wallet :+= pair
            complete(pair)
          } ~
          path("genesis" / LongNumber) { numCoins =>
            val ret = if (genesisBundle.isEmpty) {
              val debtAddress = walletPair
              val tx = createTransaction(selfAddress.address,
                numCoins,
                src = debtAddress.address.address)
              createGenesis(tx)
              tx
            } else genesisBundle.get.extractTX.head
            complete(ret)
          } ~
          path("stackSize" / IntNumber) { num =>
            minGenesisDistrSize = num
            complete(StatusCodes.OK)
          } ~
          path("makeKeyPairs" / IntNumber) { numPairs =>
            val pair = Seq.fill(numPairs) {
              constellation.makeKeyPair()
            }
            wallet ++= pair
            complete(pair)
          } ~
          path("wallet") {
            complete(wallet)
          } ~
          path("selfAddress") {
            //  val pair = constellation.makeKeyPair()
            //  wallet :+= pair
            //  complete(constellation.pubKeyToAddress(pair.getPublic))
            complete(id.address)
          } ~
          path("id") {
            complete(id)
          } ~
          path("nodeKeyPair") {
            complete(keyPair)
          } ~
          // TODO: revisit
          path("health") {
            complete(StatusCodes.OK)
          } ~
          path("peers") {
            complete(Peers(peerIPs.toSeq))
          } ~
          path("peerids") {
            complete(peers.map {
              _.data
            })
          } ~
          path("actorPath") {
            complete(peerToPeerActor.path.toSerializationFormat)
          } ~
          path("balance") {
            entity(as[PublicKey]) { account =>
              logger.debug(
                s"Received request to query account $account balance")
              // TODO: update balance
              // complete((chainStateActor ? GetBalance(account)).mapTo[Balance])

              complete(StatusCodes.OK)
            }
          } ~
          path("dashboard") {

            val transactions = last100ValidBundleMetaData.reverse
              .take(20)
              .map {
                _.bundle
              }
              .map(b => {
                (b.extractTXDB.toSeq.sortBy(_.txData.time),
                  b.extractIds.map(f => f.address.address))
              })
              .flatMap(t => {
                t._1.map(
                  e =>
                    TransactionSerialized(e.hash,
                      e.txData.data.src,
                      e.txData.data.dst,
                      e.txData.data.normalizedAmount,
                      t._2))
              })

            var peerMap: Seq[Node] = peers
              .map {
                _.data
              }
              .seq
              .map { f =>
              {
                Node(f.id.address.address,
                  f.externalAddress
                    .map {
                      _.getHostName
                    }
                    .getOrElse(""),
                  f.externalAddress
                    .map {
                      _.getPort
                    }
                    .getOrElse(0))
              }
              }

            // Add self
            peerMap = peerMap :+ Node(selfAddress.address,
              selfPeer.data.externalAddress
                .map {
                  _.getHostName
                }
                .getOrElse(""),
              selfPeer.data.externalAddress
                .map {
                  _.getPort
                }
                .getOrElse(0))

            complete(
              Map(
                "peers" -> peerMap,
                "transactions" -> transactions
              ))

          } ~
          jsRequest ~
          serveMainPage
      }
    }
  }

  private val postEndpoints =
    post {
      //    numAPICalls += 1 // <- This breaks literally everything.
      path("startRandomTX") {
        sendRandomTXV2 = !sendRandomTXV2
        complete(sendRandomTXV2.toString)
      } ~
      path("sendV2") {
        entity(as[SendToAddress]) { e =>
          nodeManager ! e
          complete(StatusCodes.OK)
        }
      } ~
      path("peerHealthCheckV2") {
        val response = (peerManager ? APIBroadcast(_.get("health"))).mapTo[Map[Id, Future[HttpResponse]]]
        val res = response.getOpt().map{
          idMap =>
            val res = idMap.map{
              case (id, fut) =>
                val maybeResponse = fut.getOpt()
             //   println(s"Maybe response $maybeResponse")
                id -> maybeResponse.exists{_.status == StatusCodes.OK}
            }.toSeq
            complete(res)
        }.getOrElse(complete(StatusCodes.InternalServerError))
        res
      } ~
        path("acceptGenesisOE") {
          entity(as[GenesisObservation]) { go =>

            dbActor.foreach { db =>
              go.genesis.store(db)
              go.initialDistribution.store(db)
              val gtx = go.genesis.resolvedTX.head.transactionData
              val distributionTX = go.genesis.resolvedTX.toSeq.map{_.transactionData}
              db ! DBPut(gtx.dst, AddressCache(gtx.amount - distributionTX.map{_.amount}.sum, Some(1000D)))
              distributionTX.foreach{ t =>
                db ! DBPut(t.dst, AddressCache(t.amount, Some(1000D)))
              }
              metricsManager ! UpdateMetric("validTransactions", (1 + distributionTX.size).toString)
              metricsManager ! UpdateMetric("uniqueAddressesInLedger", (1 + distributionTX.size).toString)
              cellManager ! go

            }

            complete(StatusCodes.OK)
          }
        } ~
        path("genesisObservation") {
          entity(as[Set[Id]]) { ids =>
            complete(createGenesisAndInitialDistributionOE(ids))
          }
        } ~
        path("disableDownload") {
          downloadMode = false
          downloadInProgress = false
          complete(StatusCodes.OK)
        } ~
        path("completeUpload") {
          entity(as[BundleHashQueryResponse]) { b =>
            val s = b.sheaf.get
            maxBundleMetaData = Some(s)
            downloadInProgress = false
            downloadMode = false
            complete(StatusCodes.OK)
          }
        } ~
        path("upload") {
          entity(as[Seq[BundleHashQueryResponse]]) {
            bhqr =>
              bhqr.foreach{ b =>
                val s = b.sheaf.get
                if (s.height.get == 0) {
                  acceptGenesis(s.bundle, b.transactions.head)
                } else {
                  putBundleDB(s)
                  totalNumValidBundles += 1
                  b.transactions.foreach{t =>
                    putTXDB(t)
                    b.transactions.foreach{acceptTransaction}
                    t.txData.data.updateLedger(memPoolLedger)
                  }
                }
              }
              complete(StatusCodes.OK)
          }
        } ~
        path("rxBundle") {
          entity(as[Bundle]) { b =>
    //        println("api handle bundle")
            //handleBundle(b)
           peerToPeerActor ! b
            complete(StatusCodes.OK)
          }
        } ~
        path("handleTransaction") {
          entity(as[Transaction]) { tx =>
            peerToPeerActor ! Transaction
            /*
            if (lookupTransaction(tx.hash).isEmpty) {
              storeTransaction(tx)
              numSyncedTX += 1
            }
            syncPendingTXHashes -= tx.hash
            txSyncRequestTime.remove(tx.hash)*/
            complete(StatusCodes.OK)
          }
        } ~
        path("batchBundleRequest") {
          entity(as[BatchBundleHashRequest]) { bhr =>
            val sheafResponses = bhr.hashes.flatMap {
              lookupBundleDBFallbackBlocking
            }
            complete(sheafResponses)
          }
        } ~
        path("batchTXRequest") {
          entity(as[BatchTXHashRequest]) { bhr =>
            //     println("API batch tx request.")
            complete(bhr.hashes.flatMap{lookupTransactionDBFallbackBlocking})
          }
        } ~
        path("peerSyncHeartbeat") {
          entity(as[PeerSyncHeartbeat]) { psh =>
            processPeerSyncHeartbeat(psh)
            complete(StatusCodes.OK)
          }
        } ~
        path("sendToAddress") {
          entity(as[SendToAddress]) { s =>
            handleSendRequest(s)
          }
        } ~
        path("tx") {
          entity(as[Transaction]) { tx =>
            peerToPeerActor ! tx
            complete(StatusCodes.OK)
          }
        } ~
        path("addPeerV2"){
          entity(as[AddPeerRequest]) { e =>

         //   println("addpeerv2")
            peerManager ! e
            /*askRes.mapTo[HashSignature].getOpt().map{
              complete(_)
            }.getOrElse(complete(StatusCodes.InternalServerError))*/
            complete(StatusCodes.OK)
          }
        } ~
        path("peer") {
          entity(as[String]) { peerAddress =>

            Try {
              //    logger.debug(s"Received request to add a new peer $peerAddress")
              var addr: Option[InetSocketAddress] = None
              val result = Try {
                peerAddress.replaceAll('"'.toString, "").split(":") match {
                  case Array(ip, port) => new InetSocketAddress(ip, port.toInt)
                  case a@_ => logger.debug(s"Unmatched Array: $a"); throw new RuntimeException(s"Bad Match: $a");
                }
              }.toOption match {
                case None =>
                  StatusCodes.BadRequest
                case Some(v) =>
                  addr = Some(v)
                  val fut = (peerToPeerActor ? AddPeerFromLocal(v)).mapTo[StatusCode]
                  val res = Try {
                    Await.result(fut, timeout.duration)
                  }.toOption
                  res match {
                    case None =>
                      StatusCodes.RequestTimeout
                    case Some(f) =>
                      if (f == StatusCodes.Accepted) {
                        var attempts = 0
                        var peerAdded = false
                        while (attempts < 5) {
                          attempts += 1
                          Thread.sleep(1500)
                          //peerAdded = peers.exists(p => v == p.data.externalAddress)
                          peerAdded = signedPeerLookup.contains(v)
                        }
                        if (peerAdded) StatusCodes.OK else StatusCodes.NetworkConnectTimeout
                      } else f
                  }
              }

              if (result != StatusCodes.OK) {
                addr.foreach(peersAwaitingAuthenticationToNumAttempts(_) = 1)
              }

              logger.debug(s"New peer request $peerAddress statusCode: $result")
              result
            } match {
              case Failure(e) =>
                e.printStackTrace()
                complete(StatusCodes.InternalServerError)
              case Success(x) => complete(x)
            }
          }
        } ~
        path("ip") {
          entity(as[String]) { externalIp =>
            var ipp: String = ""
            val addr =
              externalIp.replaceAll('"'.toString, "").split(":") match {
                case Array(ip, port) =>
                  ipp = ip
                  externalHostString = ip
                  new InetSocketAddress(ip, port.toInt)
                case a @ _ => {
                  logger.debug(s"Unmatched Array: $a")
                  throw new RuntimeException(s"Bad Match: $a")
                }
              }
            logger.debug(s"Set external IP RPC request $externalIp $addr")
            data.externalAddress = Some(addr)
            if (ipp.nonEmpty)
              data.apiAddress = Some(new InetSocketAddress(ipp, 9000))
            complete(StatusCodes.OK)
          }
        } ~
        path("reputation") {
          entity(as[Seq[UpdateReputation]]) { ur =>
            secretReputation = ur.flatMap { r =>
              r.secretReputation.map {
                id -> _
              }
            }.toMap
            publicReputation = ur.flatMap { r =>
              r.publicReputation.map {
                id -> _
              }
            }.toMap
            complete(StatusCodes.OK)
          }
        }
    }

  private val faviconRoute = get {
    path("favicon.ico") {
      getFromResource("favicon.ico")
    }
  }

  private val routes: Route = cors() {
    getEndpoints ~ postEndpoints ~ jsRequest ~ serveMainPage
  }

  def myUserPassAuthenticator(credentials: Credentials): Option[String] = {
    credentials match {
      case p @ Credentials.Provided(id)
        if id == authId && p.verify(authPassword) =>
        Some(id)
      case _ => None
    }
  }

  val authRoutes = faviconRoute ~ routes /* authenticateBasic(realm = "secure site",
                                                    myUserPassAuthenticator) {
    user =>
      routes
  }*/

}<|MERGE_RESOLUTION|>--- conflicted
+++ resolved
@@ -22,12 +22,9 @@
 import org.constellation.crypto.Wallet
 import org.constellation.primitives.{APIBroadcast, MetricsManager, Schema, UpdateMetric}
 import org.constellation.primitives.Schema._
-<<<<<<< HEAD
 import org.constellation.serializer.KryoSerializer
 import org.constellation.util.ServeUI
-=======
-import org.constellation.util.{HashSignature, ServeUI}
->>>>>>> 25b85cf9
+
 import org.json4s.native
 import org.json4s.native.Serialization
 
@@ -232,14 +229,6 @@
 
   val getEndpoints: Route = cors() {
     extractClientIP { clientIP =>
-<<<<<<< HEAD
-=======
-      //  numAPICalls += 1
-      /*      logger.debug(s"Client IP " +
-              s"$clientIP ${clientIP.getAddress()} " +
-              s"${clientIP.toIP} ${clientIP.toOption.map{_.getCanonicalHostName}} ${clientIP.getPort()}"
-            )*/
->>>>>>> 25b85cf9
       get {
         path("balance") {
           complete(validLedger.getOrElse(selfAddress.address, 0L).toString)
