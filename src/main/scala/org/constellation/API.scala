--- conflicted
+++ resolved
@@ -272,7 +272,6 @@
             "peers" -> peerMap,
             "transactions" -> transactions
           ))
-<<<<<<< HEAD
         }
     }
 
@@ -297,9 +296,6 @@
             val res = db.get(cleanStr)
             complete(res)
           }
-=======
-
->>>>>>> a3439e6f
         } ~
         path ("tx") {
           entity(as[TX]) { tx =>
