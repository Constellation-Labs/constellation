--- conflicted
+++ resolved
@@ -77,8 +77,6 @@
 
 case class ChannelUIOutput(channels: Seq[String])
 
-<<<<<<< HEAD
-=======
 case class ChannelValidationInfo(channel: String, valid: Boolean)
 
 case class BlockUIOutput(
@@ -88,7 +86,6 @@
                           channels: Seq[ChannelValidationInfo],
                         )
 
->>>>>>> c58f84cf
 class API(udpAddress: InetSocketAddress)(implicit system: ActorSystem,
                                          val timeout: Timeout,
                                          val dao: DAO)
@@ -141,8 +138,30 @@
                       pretty(render(parse(schemaStr)))
                   }
               )
-<<<<<<< HEAD
-=======
+            }
+          } ~
+          pathPrefix("data") {
+            path("channels") {
+              complete(ChannelUIOutput(dao.threadSafeMessageMemPool.activeChannels.keys.toSeq))
+            } ~
+            path("channel" / Segment / "info") { channelId =>
+
+              complete(dao.channelService.get(channelId).map{ cmd =>
+                SingleChannelUIOutput(
+                  cmd.channelOpen, cmd.totalNumMessages, cmd.last25MessageHashes,
+                  cmd.genesisMessageMetadata.channelMessage.signedMessageData.signatures.signatures.head.address
+                )
+              })
+            } ~
+            path("channel" / Segment / "schema") { channelId =>
+              complete(
+                dao.channelService.get(channelId).flatMap{ cmd => cmd.channelOpen.jsonSchema}
+                  .map{
+                    schemaStr =>
+                      import org.json4s.native.JsonMethods._
+                      pretty(render(parse(schemaStr)))
+                  }
+              )
             } ~
             path("graph") { // Debugging / mockup for peer graph
               getFromResource("sample_data/dag.json")
@@ -156,14 +175,13 @@
 
                 BlockUIOutput(
                   cb.soeHash, ccd.height.get.min, cb.parentSOEHashes,
-                  cb.checkpoint.edge.data.messages.map{_.signedMessageData.data.channelId}.distinct.map{
-                    channelId =>
-                      ChannelValidationInfo(channelId, true)
+                  cb.checkpoint.edge.data.messages.map{_.signedMessageData.data.channelName}.distinct.map{
+                    channelName =>
+                      ChannelValidationInfo(channelName, true)
                   }
 
                 )
               })
->>>>>>> c58f84cf
             }
           } ~
           path("messageService" / Segment) { channelId =>
@@ -294,24 +312,14 @@
             onComplete(
               ChannelMessage.createGenesis(request)
             ) { res =>
-<<<<<<< HEAD
               complete(res.getOrElse(ChannelOpenResponse("Failed to open channel")))
-=======
-              complete(res.getOrElse(ChannelOpenResponse("API Failure")).json)
->>>>>>> c58f84cf
-            }
-
+            }
           }
         } ~
           path("send") {
             entity(as[ChannelSendRequest]) { send =>
-<<<<<<< HEAD
-              onComplete(ChannelMessage.createMessages(send)) { res: Try[ChannelSendResponse] =>
+              onComplete(ChannelMessage.createMessages(send)) { res =>
                 complete(res.getOrElse(ChannelSendResponse("Failed to create messages", Seq())).json)
-=======
-              onComplete(ChannelMessage.createMessages(send)) { res =>
-                complete(res.getOrElse(ChannelOpenResponse("API Failure")).json)
->>>>>>> c58f84cf
               }
             }
           } ~
@@ -324,11 +332,7 @@
               )
 
               onComplete(ChannelMessage.createMessages(amended)) { res =>
-<<<<<<< HEAD
                 complete(res.getOrElse(ChannelOpenResponse("Failed to send raw json")).json)
-=======
-                complete(res.getOrElse(ChannelOpenResponse("API Failure")).json)
->>>>>>> c58f84cf
               }
             }
           }
@@ -495,11 +499,7 @@
       path("health") {
         complete(StatusCodes.OK)
       } ~
-<<<<<<< HEAD
-        path("ui/img/favicon.ico") {
-=======
         path("favicon.ico") {
->>>>>>> c58f84cf
           getFromResource("ui/img/favicon.ico")
         }
     }
