--- conflicted
+++ resolved
@@ -4,13 +4,7 @@
 import akka.actor.{Actor, ActorLogging}
 import com.typesafe.scalalogging.Logger
 import org.constellation.LevelDB
-<<<<<<< HEAD
-import org.constellation.consensus.Consensus.{GetMemPool, GetMemPoolResponse}
-import org.constellation.primitives.Schema.{Bundle, GetUTXO, TX}
-import org.constellation.primitives.{Block, Transaction}
-=======
 import org.constellation.primitives.Transaction
->>>>>>> 84a8b70a
 import org.constellation.state.MemPoolManager.{AddTransaction, RemoveConfirmedTransactions}
 
 object MemPoolManager {
@@ -53,28 +47,8 @@
   // TODO: pull from config
   var memPoolProposalLimit = 20
 
-<<<<<<< HEAD
-  @volatile var memPoolTX: Set[TX] = Set()
-
-  @volatile var bundlePool: Set[Bundle] = Set()
-
   override def receive: Receive = {
 
-    case tx: TX =>
-
-      if (!memPoolTX.contains(tx)) {
-        memPoolTX += tx
-      }
-
-    case b: Bundle =>
-      if (!bundlePool.contains(b)) {
-        bundlePool += b
-      }
-
-=======
-  override def receive: Receive = {
-
->>>>>>> 84a8b70a
     case AddTransaction(transaction) =>
       memPool = MemPoolManager.handleAddTransaction(memPool, transaction)
 
