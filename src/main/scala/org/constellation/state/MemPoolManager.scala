--- conflicted
+++ resolved
@@ -70,20 +70,9 @@
 
   override def receive: Receive = {
 
-<<<<<<< HEAD
     case tx: TX =>
       memPoolTX = memPoolTX ++ Set(tx)
 
-    case b: Block =>
-      logger.debug(s"Received block ${b.short}, removing ${b.transactions.length} txs from mempool of size ${memPool.size}")
-      b.transactions.foreach{memPool.-=}
-      logger.debug(s"Received block ${b.short}, removed ${b.transactions.length} txs - new mempool size ${memPool.size}")
-
-    case GetMemPoolDirect =>
-      sender() ! memPool
-
-=======
->>>>>>> 7d31e787
     case AddTransaction(transaction) =>
       memPool = MemPoolManager.handleAddTransaction(memPool, transaction)
 
