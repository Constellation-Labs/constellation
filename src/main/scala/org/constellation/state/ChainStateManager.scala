package org.constellation.state

import java.net.InetSocketAddress

import akka.actor.{Actor, ActorLogging, ActorRef}
import com.typesafe.scalalogging.Logger
import org.constellation.LevelDB
import org.constellation.consensus.Consensus.{PeerProposedBlock, ProposedBlockUpdated, RequestBlockProposal}
import org.constellation.p2p.PeerToPeer.Id
import org.constellation.p2p.{UDPSendToID, UDPSendToIDByte}
import org.constellation.primitives.{Block, Transaction}
import org.constellation.primitives.Chain.Chain
import org.constellation.primitives.Schema.{GetUTXO, TX}
import org.constellation.state.ChainStateManager._
import org.constellation.state.MemPoolManager.RemoveConfirmedTransactions

import scala.collection.immutable.HashMap
import scala.collection.mutable
import scala.util.{Failure, Try}

object ChainStateManager {

  // Commands
  case class AddBlock(block: Block, replyTo: ActorRef)
  case class GetCurrentChainState()
  case class CreateBlockProposal(memPools: HashMap[Id, Seq[Transaction]], round: Long, replyTo: ActorRef)

  // Events
  case class BlockAddedToChain(previousBlock: Block)
  case class CurrentChainStateUpdated(chain: Chain)

  def handleAddBlock(chain: Chain, block: Block, memPoolManager: ActorRef, replyTo: ActorRef): Chain = {
    var updatedChain = chain

    if (!updatedChain.chain.contains(block)) {
      updatedChain = Chain(updatedChain.chain :+ block)
      memPoolManager ! RemoveConfirmedTransactions(block.transactions)
      replyTo ! BlockAddedToChain(block)
    }

    updatedChain
  }

  def handleCreateBlockProposal(memPools: Map[Id, Seq[Transaction]], chain: Chain, round: Long, replyTo: ActorRef): Block = {
    val transactions: Seq[Transaction] = memPools.foldLeft(Seq[Transaction]()) {
      (result, b) => {
        result.union(b._2).distinct.sortBy(t => t.sequenceNum)
      }
    }

    val lastBlock = chain.chain.last

    val round = lastBlock.round + 1

    // TODO: update to use proper sigs and participants
    val blockProposal: Block =  Block(lastBlock.signature, lastBlock.height + 1, "",
      lastBlock.clusterParticipants, round, transactions)

    replyTo ! ProposedBlockUpdated(blockProposal)
    blockProposal
  }

  case object GetChain

}

class ChainStateManager(memPoolManagerActor: ActorRef, selfId: Id = null, db: LevelDB = null) extends Actor with ActorLogging {

  @volatile var chain: Chain = Chain()
  val logger = Logger(s"ChainStateManager")
  @volatile var lastBlockProposed: Option[Block] = None

  private val UTXO = mutable.HashMap[String, Long]()

  // This should be identical to levelDB hashes but I'm putting here as a way to double check
  // Ideally the hash workload should prioritize memory and dump to disk later but can be revisited.
  private val addressToTX = mutable.HashMap[String, TX]()

  def processTransaction(tx: TX): Unit = {

    // logger.debug(s"Processing TX: ${tx.short} on ${id.medium}")
    db.put(tx)

    val txDat = tx.tx.data

    // logger.debug(s"UTXO Before TX ${tx.short} $UTXO")

    if (txDat.isGenesis) {
      // UTXO(txDat.src.head.address) = txDat.inverseAmount
      // Move elsewhere ^ too complex.
      UTXO(txDat.dst.address) = txDat.amount
    } else {

      val total = txDat.src.map{s => UTXO(s.address)}.sum
      val remainder = total - txDat.amount

      // Temporarily disable source address to reduce complexity -- re-enable later.
      txDat.src.foreach{ s => UTXO.remove(s.address) }

      val prevDstBalance = UTXO.getOrElse(txDat.dst.address, 0L)
      UTXO(txDat.dst.address) = prevDstBalance + txDat.amount

      txDat.remainder.foreach{ r =>
        val prv = UTXO.getOrElse(r.address, 0L)
        UTXO(r.address) = prv + remainder
      }
    }
    //   logger.debug(s"UTXO After TX ${tx.short} $UTXO")

    txDat.src.foreach{ s =>
      addressToTX(s.address) = tx
      db.put(s.address, tx)
    }

    db.put(txDat.dst.address, tx)
    addressToTX(txDat.dst.address) = tx

  }

  override def receive: Receive = {

<<<<<<< HEAD
    case tx: TX =>

      if (!db.contains(tx)) processTransaction(tx)

    case GetUTXO =>
      val map = UTXO.toMap
      sender() ! map

    case b: Block =>

      chain = chain.copy(chain.chain :+ b)
      logger.debug(s"Block ${b.short} added to chain, total blocks: ${chain.chain.size}")
      memPoolManagerActor ! b

=======
>>>>>>> 7d31e787
    case GetChain => sender() ! chain

    case AddBlock(block, replyTo) =>
      chain = handleAddBlock(chain, block, memPoolManagerActor, replyTo)

    case GetCurrentChainState =>
      sender() ! CurrentChainStateUpdated(chain)

    case CreateBlockProposal(memPools, round, replyTo) =>
      lastBlockProposed = Some(handleCreateBlockProposal(memPools, chain, round, replyTo))

  }

}
<|MERGE_RESOLUTION|>--- conflicted
+++ resolved
@@ -119,7 +119,6 @@
 
   override def receive: Receive = {
 
-<<<<<<< HEAD
     case tx: TX =>
 
       if (!db.contains(tx)) processTransaction(tx)
@@ -128,14 +127,6 @@
       val map = UTXO.toMap
       sender() ! map
 
-    case b: Block =>
-
-      chain = chain.copy(chain.chain :+ b)
-      logger.debug(s"Block ${b.short} added to chain, total blocks: ${chain.chain.size}")
-      memPoolManagerActor ! b
-
-=======
->>>>>>> 7d31e787
     case GetChain => sender() ! chain
 
     case AddBlock(block, replyTo) =>
