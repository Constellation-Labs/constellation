--- conflicted
+++ resolved
@@ -4,13 +4,8 @@
 import java.security.{KeyFactory, SecureRandom, _}
 import java.util.Base64
 
-<<<<<<< HEAD
+import com.google.common.hash.Hashing
 import com.typesafe.scalalogging.StrictLogging
-=======
-import com.google.common.hash.Hashing
-import com.typesafe.scalalogging.Logger
->>>>>>> 7cadd436
-import constellation.SHA256Ext
 import org.spongycastle.jce.provider.BouncyCastleProvider
 
 /**
@@ -33,7 +28,7 @@
   *
   */
 object KeyUtils extends StrictLogging {
-  
+
   def insertProvider(): BouncyCastleProvider = {
     import java.security.Security
     val provider = new org.spongycastle.jce.provider.BouncyCastleProvider()
