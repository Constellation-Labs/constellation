package org.constellation.blockchain

import akka.actor.ActorRef
//import akka.remote.ContainerFormats.ActorRef
import org.constellation.actor.Receiver
import org.constellation.blockchain.Consensus.PerformConsensus
import org.constellation.p2p.PeerToPeer
import org.constellation.rpc.ProtocolInterface

import scala.collection.mutable
import scala.concurrent.{ExecutionContext, ExecutionContextExecutor, Future}

/**
  * Ideally I'd like this to be instantiated as a Metamorphism.
  */
object Consensus {
  case class PerformConsensus()

  /**
    * Just a stub for now, res will be checkpoint block which will be used by updateCache
    * @param actorRefs
    * @return
    */
  def performConsensus(actorRefs: Seq[ActorRef]): CheckpointBlock = CheckpointBlock("hashPointer", 0L, "signature", mutable.HashMap[ActorRef, Option[BlockData]](), 0L)
}

/**
  * Interface for Consensus. This needs to be its own actor and have a type corresponding to the metamorphism that
  * implements proof of meme. The actual rep/dht will be dispatched via this actor.
  *
  * We need to implement this to follow the signature below
  *
  *
  * def metaSimple[F[_] : Functor, A, B](f: F[B] => B)(g: A => F[A]): A => B =
      cata(g) andThen ana(f)
  *
  * and also figure out a way to define the algebras in terms of a bialgebra given that http://comonad.com/reader/2009/recursion-schemes/
  * and we also need a vector space for proof of meme https://en.wikipedia.org/wiki/Bialgebra
  */
trait Consensus {
  this: ProtocolInterface with PeerToPeer with Receiver =>
  import Consensus.performConsensus
  import ProtocolInterface.{isDelegate, validBlockData}

  receiver {
<<<<<<< HEAD
    /**
      * Right now we will send a message to kick off a consensus round. This will eventually be tripped by a counter in
      * ProtocolInterface.
      *
      */
    case PerformConsensus =>
      val newBlock = performConsensus(Nil)//TODO make this a future/non-blocking
        chain.globalChain.append(newBlock)
        broadcast(newBlock)

    case checkpointMessage: CheckpointMessage =>
      if (validBlockData(checkpointMessage) && isDelegate) {

      }
=======
    case transaction: Transaction =>
      logger.info("received tx" + transaction.toString)
      blockChain = blockChain.addBlock(transaction.message)
      val peerMessage = ResponseBlock(blockChain.latestBlock)
      broadcast(peerMessage)
      sender() ! peerMessage
>>>>>>> 17a1757a
  }
}<|MERGE_RESOLUTION|>--- conflicted
+++ resolved
@@ -43,28 +43,19 @@
   import ProtocolInterface.{isDelegate, validBlockData}
 
   receiver {
-<<<<<<< HEAD
     /**
       * Right now we will send a message to kick off a consensus round. This will eventually be tripped by a counter in
       * ProtocolInterface.
       *
       */
     case PerformConsensus =>
-      val newBlock = performConsensus(Nil)//TODO make this a future/non-blocking
-        chain.globalChain.append(newBlock)
-        broadcast(newBlock)
+      val newBlock = performConsensus(Nil) //TODO make this a future/non-blocking
+      chain.globalChain.append(newBlock)
+      broadcast(newBlock)
 
     case checkpointMessage: CheckpointMessage =>
       if (validBlockData(checkpointMessage) && isDelegate) {
 
       }
-=======
-    case transaction: Transaction =>
-      logger.info("received tx" + transaction.toString)
-      blockChain = blockChain.addBlock(transaction.message)
-      val peerMessage = ResponseBlock(blockChain.latestBlock)
-      broadcast(peerMessage)
-      sender() ! peerMessage
->>>>>>> 17a1757a
   }
 }