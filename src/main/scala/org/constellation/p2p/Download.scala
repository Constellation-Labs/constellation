--- conflicted
+++ resolved
@@ -1,10 +1,10 @@
 package org.constellation.p2p
 
 import java.util.concurrent.TimeUnit
+
 import akka.pattern.ask
 import akka.util.Timeout
 import com.typesafe.scalalogging.Logger
-
 import constellation._
 import org.constellation.DAO
 import org.constellation.consensus._
@@ -12,32 +12,30 @@
 import org.constellation.primitives._
 import org.constellation.serializer.KryoSerializer
 import org.constellation.util.APIClient
-
 import scala.concurrent.duration._
+
 import scala.concurrent.ExecutionContext
 import scala.util.{Failure, Try}
 
-/** Download object. */
+/// New download code
 object Download {
 
   val logger = Logger(s"Download")
 
-  // TODO: Add warning for empty peers
-
-  // doc
+  // Add warning for empty peers
   def downloadActual()(implicit dao: DAO, ec: ExecutionContext): Unit = {
     logger.info("Download started")
     dao.nodeState = NodeState.DownloadInProgress
     PeerManager.broadcastNodeState()
 
-    dao.peerInfo.map {
-      _._2.client
-    }.foreach {
+    dao.peerInfo.map{_._2.client}.foreach{
       _.post("faucet", SendToAddress(dao.selfAddressStr, 500L))
     }
 
     val res = (dao.peerManager ? APIBroadcast(_.getBlocking[Option[GenesisObservation]]("genesis")))
       .mapTo[Map[Id, Option[GenesisObservation]]].get()
+
+
 
     // TODO: Error handling and verification
     val genesis = res.filter {
@@ -49,9 +47,7 @@
 
     dao.metrics.updateMetric("downloadedGenesis", "true")
 
-    val peerData = (dao.peerManager ? GetPeerInfo).mapTo[Map[Id, PeerData]].get().filter {
-      _._2.peerMetadata.nodeState == NodeState.Ready
-    }
+    val peerData = (dao.peerManager ? GetPeerInfo).mapTo[Map[Id, PeerData]].get().filter{_._2.peerMetadata.nodeState == NodeState.Ready}
 
     val snapshotClient = peerData.head._2.client
 
@@ -61,9 +57,7 @@
 
     dao.metrics.updateMetric("downloadExpectedNumSnapshotsIncludingPreExisting", snapshotInfo.snapshotHashes.size.toString)
 
-    val preExistingSnapshots = dao.snapshotPath.list.toSeq.map {
-      _.name
-    }
+    val preExistingSnapshots = dao.snapshotPath.list.toSeq.map{_.name}
 
     val snapshotHashes = snapshotInfo.snapshotHashes.filterNot(preExistingSnapshots.contains)
 
@@ -83,10 +77,8 @@
     dao.metrics.updateMetric("downloadGroupCheckSize", grouped.flatMap(_._1).size.toString)
 
     // TODO: Move elsewhere unify with other code.
-
-    // doc
     def acceptSnapshot(r: StoredSnapshot) = {
-      r.checkpointCache.foreach {
+      r.checkpointCache.foreach{
         c =>
           dao.metrics.incrementMetric("downloadedBlocks")
           // Bypasses tip update / accumulating acceptedSinceCB
@@ -95,8 +87,8 @@
           dao.metrics.incrementMetric("checkpointAccepted")
 
           //tryWithMetric(acceptCheckpoint(c), "acceptCheckpoint")
-          c.checkpointBlock.foreach {
-            _.transactions.foreach {
+          c.checkpointBlock.foreach{
+            _.transactions.foreach{
               tx =>
                 //     tx.ledgerApplySnapshot()
                 dao.metrics.incrementMetric("transactionAccepted")
@@ -110,27 +102,21 @@
       File(dao.snapshotPath, r.snapshot.hash).writeByteArray(KryoSerializer.serializeAnyRef(r))
     }
 
-    // doc
     def processSnapshotHash(peer: APIClient, hash: String): Boolean = {
 
       var activePeer = peer
-
-      var remainingPeers: Seq[APIClient] = peerData.values.map {
-        _.client
-      }.filterNot(_ == activePeer).toSeq
+      var remainingPeers : Seq[APIClient] = peerData.values.map{_.client}.filterNot(_ == activePeer).toSeq
 
       var done = false
 
       while (!done && remainingPeers.nonEmpty) {
 
-        val res = Try {
-          activePeer.getBlockingBytesKryo[StoredSnapshot]("storedSnapshot/" + hash, timeout = 100.seconds)
-        }
+        val res = Try{activePeer.getBlockingBytesKryo[StoredSnapshot]("storedSnapshot/" + hash, timeout = 100.seconds)}
         res match {
           case Failure(e) => e.printStackTrace()
           case _ =>
         }
-        res.toOption.foreach {
+        res.toOption.foreach{
           r =>
             dao.metrics.incrementMetric("downloadedSnapshots")
             dao.metrics.incrementMetric("snapshotCount")
@@ -151,9 +137,9 @@
       done
     }
 
-    val downloadRes = grouped.par.map {
+    val downloadRes = grouped.par.map{
       case (hashes, peer) =>
-        hashes.par.map { hash =>
+        hashes.par.map{ hash =>
           processSnapshotHash(peer.client, hash)
         }
     }
@@ -163,7 +149,7 @@
     dao.nodeState = NodeState.DownloadCompleteAwaitingFinalSync
     dao.metrics.updateMetric("nodeState", dao.nodeState.toString)
 
-    // Thread.sleep(10*1000) // tmp object
+    // Thread.sleep(10*1000)
 
     val snapshotInfo2 = snapshotClient.getBlockingBytesKryo[SnapshotInfo]("info", timeout = 300.seconds)
 
@@ -173,13 +159,14 @@
 
     dao.metrics.updateMetric("downloadExpectedNumSnapshotsSecondPass", snapshotHashes2.size.toString)
 
+
     val groupSize2Original = snapshotHashes2.size / peerData.size
     val groupSize2 = Math.max(groupSize2Original, 1)
     val grouped2 = snapshotHashes2.grouped(groupSize2).toSeq.zip(peerData.values)
 
-    val downloadRes2 = grouped2.par.map {
+    val downloadRes2 = grouped2.par.map{
       case (hashes, peer) =>
-        hashes.par.map { hash =>
+        hashes.par.map{ hash =>
           processSnapshotHash(peer.client, hash)
         }
     }
@@ -193,30 +180,18 @@
     dao.generateRandomTX = true
     dao.nodeState = NodeState.Ready
 
-    dao.threadSafeTipService.syncBuffer.foreach { h =>
+    dao.threadSafeTipService.syncBuffer.foreach{ h =>
 
       if (!snapshotInfo2.acceptedCBSinceSnapshotCache.contains(h) && !snapshotInfo2.snapshotCache.contains(h)) {
         dao.metrics.incrementMetric("syncBufferCBAccepted")
         dao.threadSafeTipService.accept(h)
-<<<<<<< HEAD
-        /* // tmp comment
-        dao.metricsManager ! IncrementMetric("checkpointAccepted")
-                dao.checkpointService.put(h.checkpointBlock.get.baseHash, h)
-                h.checkpointBlock.get.transactions.foreach {
-                  _ =>
-                    dao.metricsManager ! IncrementMetric("transactionAccepted")
-                }
-        */
-=======
         /*        dao.metrics.incrementMetric("checkpointAccepted")
                 dao.checkpointService.put(h.checkpointBlock.get.baseHash, h)
                 h.checkpointBlock.get.transactions.foreach {
                   _ =>
                     dao.metrics.incrementMetric("transactionAccepted")
                 }*/
->>>>>>> d367e7b4
       }
-
     }
 
     dao.threadSafeTipService.syncBuffer = Seq()
@@ -224,33 +199,30 @@
     dao.metrics.updateMetric("nodeState", dao.nodeState.toString)
     dao.peerManager ! APIBroadcast(_.post("status", SetNodeStatus(dao.id, NodeState.Ready)))
     dao.downloadFinishedTime = System.currentTimeMillis()
-<<<<<<< HEAD
-    dao.transactionAcceptedAfterDownload = (dao.metricsManager ? GetMetrics)
-      .mapTo[Map[String, String]].get().get("transactionAccepted").map {
-      _.toLong
-    }.getOrElse(0L)
-=======
     dao.transactionAcceptedAfterDownload = dao.metrics.getMetrics.get("transactionAccepted").map{_.toLong}.getOrElse(0L)
 
->>>>>>> d367e7b4
-
-  } // end downloadActual
-
-  /** Download. */
+
+  }
+
   def download()(implicit dao: DAO, ec: ExecutionContext): Unit = {
 
+
     tryWithMetric(downloadActual(), "download")
-
-    /* // tmp comment
-    val maxRetries = 5
+    /*val maxRetries = 5
     var attemptNum = 0
     var done = false
+
     while (attemptNum <= maxRetries && !done) {
+
       done = tryWithMetric(downloadActual(), "download").isSuccess
       attemptNum += 1
       Thread.sleep(5000)
-    }
-    */
+
+    }
+*/
+
+
   }
 
-} // end Download object+
+}