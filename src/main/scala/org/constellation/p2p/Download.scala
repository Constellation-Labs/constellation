package org.constellation.p2p

import java.net.InetSocketAddress

import org.constellation.Data
import org.constellation.primitives.Schema.{DownloadRequest, DownloadResponse}
import constellation._

trait Download extends PeerAuth {

  val data: Data
  import data._

  def downloadHeartbeat(): Unit = {
    if (downloadMode && peers.nonEmpty) {
      logger.debug("Requesting data download")
      broadcast(DownloadRequest())
    }
  }

  def handleDownloadResponse(d: DownloadResponse): Unit = {
    if (d.validBundles.nonEmpty) {
      genesisBundle = d.genesisBundle
      d.validBundles.foreach { b =>
        processNewBundleMetadata(b)
      }
      validBundles = d.validBundles
      d.ledger.foreach{ case (k,v) =>
          validLedger(k) = v
          memPoolLedger(k) = v
      }

<<<<<<< HEAD
      validTX ++= validBundles.flatMap(_.extractTX).toSet
=======
>>>>>>> c4a1a7bd
      downloadMode = false

      lastCheckpointBundle = d.lastCheckpointBundle

      logger.debug("Downloaded data")
    }
  }

  def handleDownloadRequest(d: DownloadRequest, remote: InetSocketAddress): Unit = {
<<<<<<< HEAD
    if (genesisBundle != null && validBundles.nonEmpty) {
      val downloadResponse = DownloadResponse(genesisBundle, validBundles, validLedger.toMap)
      udpActor.udpSend(downloadResponse, remote)
    }
=======
    val downloadResponse = DownloadResponse(validTX, validLedger.toMap, lastCheckpointBundle)
    udpActor.udpSend(downloadResponse, remote)
>>>>>>> c4a1a7bd
  }

}<|MERGE_RESOLUTION|>--- conflicted
+++ resolved
@@ -30,10 +30,7 @@
           memPoolLedger(k) = v
       }
 
-<<<<<<< HEAD
       validTX ++= validBundles.flatMap(_.extractTX).toSet
-=======
->>>>>>> c4a1a7bd
       downloadMode = false
 
       lastCheckpointBundle = d.lastCheckpointBundle
@@ -43,15 +40,10 @@
   }
 
   def handleDownloadRequest(d: DownloadRequest, remote: InetSocketAddress): Unit = {
-<<<<<<< HEAD
     if (genesisBundle != null && validBundles.nonEmpty) {
-      val downloadResponse = DownloadResponse(genesisBundle, validBundles, validLedger.toMap)
+      val downloadResponse = DownloadResponse(genesisBundle, validBundles, validLedger.toMap, lastCheckpointBundle)
       udpActor.udpSend(downloadResponse, remote)
     }
-=======
-    val downloadResponse = DownloadResponse(validTX, validLedger.toMap, lastCheckpointBundle)
-    udpActor.udpSend(downloadResponse, remote)
->>>>>>> c4a1a7bd
   }
 
 }