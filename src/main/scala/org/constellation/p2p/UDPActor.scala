package org.constellation.p2p

import java.net.InetSocketAddress
import java.util.concurrent.TimeUnit
import akka.actor.{Actor, ActorRef}
import akka.io.{IO, Udp}
import akka.util.{ByteString, Timeout}

import org.constellation.DAO
import org.constellation.serializer.KryoSerializer._

import scala.collection.concurrent.TrieMap

/**
  * None of this code is used right now
  * We will revisit it in the future as alternative to REST/TCP
  */

// Consider adding ID to all UDP messages? Possibly easier.

/** User Datagram Protocol Message ??. */
case class UDPMessage(data: Any, remote: InetSocketAddress)

// doc
case class GetUDPSocketRef()
<<<<<<< HEAD

/** User Datagram Protocol sendout ??. */
case class UDPSend[T <: RemoteMessage](data: T, remote: InetSocketAddress)

// doc
=======
case class UDPSend[T](data: T, remote: InetSocketAddress)
>>>>>>> d367e7b4
case class RegisterNextActor(nextActor: ActorRef)

// doc
case class GetSelfAddress()

/** Address ban. */
case class Ban(address: InetSocketAddress)

// doc
case class GetBanList()

case object GetPacketGroups

// Need to catch alert messages to detect socket closure.

/** User Datagram Protocol Actor. */
class UDPActor(@volatile var nextActor: Option[ActorRef] = None,
               port: Int = 16180,
               bindInterface: String = "0.0.0.0",
               dao: DAO) extends Actor {

  import context.system

  private val address = new InetSocketAddress(bindInterface, port)

  IO(Udp) ! Udp.Bind(self, address, List(
    Udp.SO.ReceiveBufferSize(1024 * 1024 * 20),
    Udp.SO.SendBufferSize(1024 * 1024 * 20),
    Udp.SO.ReuseAddress.apply(true))
  )

  @volatile var udpSocket: ActorRef = _

  implicit val timeout: Timeout = Timeout(10, TimeUnit.SECONDS)

  private val packetGroups = TrieMap[Long, TrieMap[Int, SerializedUDPMessage]]()

  /** Receive actor method. */
  def receive: PartialFunction[Any, Unit] = {
    case Udp.Bound(_) =>
      val ref = sender()
      udpSocket = ref
      context.become(ready(ref))
    case RegisterNextActor(next) =>
      nextActor = Some(next)
  }

  /** Send messages??. */
  def processMessage(d: Any, remote: InetSocketAddress): Unit = {
    nextActor.foreach { n => n ! UDPMessage(d, remote) }
  }

  /** Ready actor method. */
  def ready(socket: ActorRef): Receive = {

    case GetPacketGroups => sender() ! packetGroups

    case Udp.Received(data, remote) =>

<<<<<<< HEAD
      if (dao.bannedIPs.contains(remote)) {
=======

      if (true) { //dao.bannedIPs.contains(remote)) {
>>>>>>> d367e7b4
        println(s"BANNED MESSAGE DETECTED FROM $remote")
      } else {

        val byteArray = data.toArray

        val serMsg = deserialize(byteArray).asInstanceOf[SerializedUDPMessage]

        val pg = serMsg.packetGroup

        /** Helper. @todo: Documentation. */
        def updatePacketGroup(serMsg: SerializedUDPMessage, messages: TrieMap[Int, SerializedUDPMessage]): Unit = {

          // make sure this is not a duplicate packet first
          if (!messages.isDefinedAt(serMsg.packetGroupId)) {

            if (messages.keySet.size + 1 == serMsg.packetGroupSize) {

              messages += (serMsg.packetGroupId -> serMsg)

              val message = deserializeGrouped(messages.values.toList)

              processMessage(message, remote)

              packetGroups.remove(pg)

            } else {
              packetGroups(pg) = messages += (serMsg.packetGroupId -> serMsg)
            }
          }

        }

        packetGroups.get(pg) match {

          case Some(messages) =>
            updatePacketGroup(serMsg, messages)

          case None =>
            updatePacketGroup(serMsg, TrieMap())

        }
      }

    case UDPSend(data, remote) =>
      val ser: Seq[SerializedUDPMessage] = serializeGrouped(data)

      ser.foreach { s: SerializedUDPMessage => {
        val byteString = ByteString(serialize(s))
        socket ! Udp.Send(byteString, remote)
      }
      }

    case RegisterNextActor(next) => nextActor = Some(next)

    case Ban(remote) => {
<<<<<<< HEAD
      dao.bannedIPs = {
        dao.bannedIPs ++ Seq(remote)
      }.distinct
=======
    //  dao.bannedIPs = {dao.bannedIPs ++ Seq(remote)}.distinct
>>>>>>> d367e7b4
    }

    case GetUDPSocketRef => sender() ! udpSocket

    case GetSelfAddress => sender() ! address

    case Udp.Unbind => socket ! Udp.Unbind

    case Udp.Unbound => context.stop(self)

  } // end ready

} // end class UDPActor

// TODO: Change packetGroup to UUID // tmp comment

/** UDP message. */
case class SerializedUDPMessage(data: ByteString,
                                packetGroup: Long,
                                packetGroupSize: Long,
                                packetGroupId: Int)<|MERGE_RESOLUTION|>--- conflicted
+++ resolved
@@ -2,10 +2,10 @@
 
 import java.net.InetSocketAddress
 import java.util.concurrent.TimeUnit
+
 import akka.actor.{Actor, ActorRef}
 import akka.io.{IO, Udp}
 import akka.util.{ByteString, Timeout}
-
 import org.constellation.DAO
 import org.constellation.serializer.KryoSerializer._
 
@@ -17,37 +17,17 @@
   */
 
 // Consider adding ID to all UDP messages? Possibly easier.
-
-/** User Datagram Protocol Message ??. */
 case class UDPMessage(data: Any, remote: InetSocketAddress)
-
-// doc
 case class GetUDPSocketRef()
-<<<<<<< HEAD
-
-/** User Datagram Protocol sendout ??. */
-case class UDPSend[T <: RemoteMessage](data: T, remote: InetSocketAddress)
-
-// doc
-=======
 case class UDPSend[T](data: T, remote: InetSocketAddress)
->>>>>>> d367e7b4
 case class RegisterNextActor(nextActor: ActorRef)
-
-// doc
 case class GetSelfAddress()
-
-/** Address ban. */
 case class Ban(address: InetSocketAddress)
-
-// doc
 case class GetBanList()
 
 case object GetPacketGroups
 
 // Need to catch alert messages to detect socket closure.
-
-/** User Datagram Protocol Actor. */
 class UDPActor(@volatile var nextActor: Option[ActorRef] = None,
                port: Int = 16180,
                bindInterface: String = "0.0.0.0",
@@ -69,7 +49,6 @@
 
   private val packetGroups = TrieMap[Long, TrieMap[Int, SerializedUDPMessage]]()
 
-  /** Receive actor method. */
   def receive: PartialFunction[Any, Unit] = {
     case Udp.Bound(_) =>
       val ref = sender()
@@ -79,24 +58,18 @@
       nextActor = Some(next)
   }
 
-  /** Send messages??. */
   def processMessage(d: Any, remote: InetSocketAddress): Unit = {
     nextActor.foreach { n => n ! UDPMessage(d, remote) }
   }
 
-  /** Ready actor method. */
   def ready(socket: ActorRef): Receive = {
 
     case GetPacketGroups => sender() ! packetGroups
 
     case Udp.Received(data, remote) =>
 
-<<<<<<< HEAD
-      if (dao.bannedIPs.contains(remote)) {
-=======
 
       if (true) { //dao.bannedIPs.contains(remote)) {
->>>>>>> d367e7b4
         println(s"BANNED MESSAGE DETECTED FROM $remote")
       } else {
 
@@ -106,7 +79,6 @@
 
         val pg = serMsg.packetGroup
 
-        /** Helper. @todo: Documentation. */
         def updatePacketGroup(serMsg: SerializedUDPMessage, messages: TrieMap[Int, SerializedUDPMessage]): Unit = {
 
           // make sure this is not a duplicate packet first
@@ -143,22 +115,15 @@
     case UDPSend(data, remote) =>
       val ser: Seq[SerializedUDPMessage] = serializeGrouped(data)
 
-      ser.foreach { s: SerializedUDPMessage => {
+      ser.foreach{ s: SerializedUDPMessage => {
         val byteString = ByteString(serialize(s))
         socket ! Udp.Send(byteString, remote)
-      }
-      }
+      }}
 
     case RegisterNextActor(next) => nextActor = Some(next)
 
     case Ban(remote) => {
-<<<<<<< HEAD
-      dao.bannedIPs = {
-        dao.bannedIPs ++ Seq(remote)
-      }.distinct
-=======
     //  dao.bannedIPs = {dao.bannedIPs ++ Seq(remote)}.distinct
->>>>>>> d367e7b4
     }
 
     case GetUDPSocketRef => sender() ! udpSocket
@@ -169,13 +134,10 @@
 
     case Udp.Unbound => context.stop(self)
 
-  } // end ready
+  }
+}
 
-} // end class UDPActor
-
-// TODO: Change packetGroup to UUID // tmp comment
-
-/** UDP message. */
+// Change packetGroup to UUID
 case class SerializedUDPMessage(data: ByteString,
                                 packetGroup: Long,
                                 packetGroupSize: Long,
