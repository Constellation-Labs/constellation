package org.constellation.p2p

import java.net.InetSocketAddress
import java.security.KeyPair

import akka.actor.{ActorRef, ActorSystem}
import akka.http.scaladsl.marshalling.Marshaller._
import akka.http.scaladsl.model._
import akka.http.scaladsl.server.Directives.{path, _}
import akka.http.scaladsl.server.Route
import akka.http.scaladsl.unmarshalling.{FromEntityUnmarshaller, PredefinedFromEntityUnmarshallers}
import akka.util.Timeout
import com.typesafe.config.{Config, ConfigFactory}
import com.typesafe.scalalogging.Logger
import constellation._
import de.heikoseeberger.akkahttpjson4s.Json4sSupport
import org.constellation.primitives.Schema._
import org.constellation.primitives.{APIBroadcast, IncrementMetric, TransactionValidation}
import org.constellation.util.{CommonEndpoints, HashSignature}
import org.json4s.native
import org.json4s.native.Serialization
import akka.pattern.ask
import org.constellation.Data
import org.constellation.LevelDB.DBPut
import org.constellation.LevelDB.{DBGet, DBPut}
<<<<<<< HEAD
import org.constellation.consensus.Consensus.{ConsensusProposal, ConsensusVote, StartConsensusRound}
import org.constellation.consensus.EdgeProcessor.HandleTransaction
import org.constellation.consensus.{Consensus, EdgeProcessor}
import org.constellation.serializer.KryoSerializer
=======
import org.constellation.consensus.{EdgeProcessor, TransactionProcessor, Validation}
>>>>>>> 127a679b

import scala.concurrent.{ExecutionContext, Future}
import scala.util.Random

case class PeerAuthSignRequest(salt: Long = Random.nextLong())

class PeerAPI(val dao: Data)(implicit system: ActorSystem, val timeout: Timeout)
  extends Json4sSupport with CommonEndpoints {

  implicit val serialization: Serialization.type = native.Serialization

  implicit val executionContext: ExecutionContext = system.dispatchers.lookup("api-dispatcher")

  implicit val stringUnmarshaller: FromEntityUnmarshaller[String] =
    PredefinedFromEntityUnmarshallers.stringUnmarshaller

  val logger = Logger(s"PeerAPI")

  val config: Config = ConfigFactory.load()

  private val getEndpoints = {
    extractClientIP { clientIP =>
      get {
        path("ip") {
          complete(clientIP.toIP.map{z => PeerIPData(z.ip.getCanonicalHostName, z.port)})
        }
      }
    }
  }

  private val postEndpoints =
    post {
      path ("sign") {
        entity(as[PeerAuthSignRequest]) { e =>
          complete(hashSign(e.salt.toString, dao.keyPair))
        }
      } ~
      path("startConsensusRound") {
        entity(as[Array[Byte]]) { e =>
          Future {
            val message = KryoSerializer.deserialize(e).asInstanceOf[StartConsensusRound[Consensus.Checkpoint]]

            logger.debug(s"start consensus round endpoint, $message")

            dao.consensus ! ConsensusVote(message.id, message.data, message.roundHash)
          }

          complete(StatusCodes.OK)
        }
      } ~
      path("checkpointEdgeProposal") {
        entity(as[Array[Byte]]) { e =>
          Future {
            val message = KryoSerializer.deserialize(e).asInstanceOf[ConsensusProposal[Consensus.Checkpoint]]

            logger.debug(s"checkpoint edge proposal endpoint, $message")

            dao.consensus ! ConsensusProposal(message.id, message.data, message.roundHash)
          }

          complete(StatusCodes.OK)
        }
      }
    }

  private val mixedEndpoints = {
    path("transaction" / Segment) { s =>
      put {
        entity(as[Transaction]) {
          tx =>
<<<<<<< HEAD
            Future{
              logger.debug(s"transaction endpoint, $tx")
              dao.edgeProcessor ! HandleTransaction(tx)
=======
            Future {
              dao.metricsManager ! IncrementMetric("transactionMessagesReceived")
              Validation.validateTransaction(dao.dbActor, tx)
                .foreach{EdgeProcessor.handleTransaction(_, tx, dao)}
            }
            complete(StatusCodes.OK)
        }
      } ~
      get {
        val memPoolPresence = dao.transactionMemPool.get(s)
        val response = memPoolPresence.map { t =>
          TransactionQueryResponse(s, Some(t), inMemPool = true, inDAG = false, None)
        }.getOrElse{
          (dao.dbActor ? DBGet(s)).mapTo[Option[TransactionCacheData]].get().map{
            cd =>
              TransactionQueryResponse(s, Some(cd.transaction), memPoolPresence.nonEmpty, cd.inDAG, cd.cbEdgeHash)
          }.getOrElse{
            TransactionQueryResponse(s, None, inMemPool = false, inDAG = false, None)
          }
        }

        complete(response)
      } ~ complete (StatusCodes.BadRequest)
    } ~
    path("checkpoint" / Segment) { s =>
      put {
        entity(as[CheckpointBlock]) {
          cb =>
            Future{
              EdgeProcessor.handleCheckpoint(cb, dao)
>>>>>>> 127a679b
            }
            complete(StatusCodes.OK)
        }
      } ~
      get {
        complete("Transaction goes here")
      } ~ complete (StatusCodes.BadRequest)
    }
  }

  val routes: Route = {
    getEndpoints ~ postEndpoints ~ mixedEndpoints ~ commonEndpoints
  }

}<|MERGE_RESOLUTION|>--- conflicted
+++ resolved
@@ -23,14 +23,11 @@
 import org.constellation.Data
 import org.constellation.LevelDB.DBPut
 import org.constellation.LevelDB.{DBGet, DBPut}
-<<<<<<< HEAD
 import org.constellation.consensus.Consensus.{ConsensusProposal, ConsensusVote, StartConsensusRound}
 import org.constellation.consensus.EdgeProcessor.HandleTransaction
 import org.constellation.consensus.{Consensus, EdgeProcessor}
 import org.constellation.serializer.KryoSerializer
-=======
 import org.constellation.consensus.{EdgeProcessor, TransactionProcessor, Validation}
->>>>>>> 127a679b
 
 import scala.concurrent.{ExecutionContext, Future}
 import scala.util.Random
@@ -101,15 +98,12 @@
       put {
         entity(as[Transaction]) {
           tx =>
-<<<<<<< HEAD
-            Future{
+            Future {
+              dao.metricsManager ! IncrementMetric("transactionMessagesReceived")
+
               logger.debug(s"transaction endpoint, $tx")
               dao.edgeProcessor ! HandleTransaction(tx)
-=======
-            Future {
-              dao.metricsManager ! IncrementMetric("transactionMessagesReceived")
-              Validation.validateTransaction(dao.dbActor, tx)
-                .foreach{EdgeProcessor.handleTransaction(_, tx, dao)}
+
             }
             complete(StatusCodes.OK)
         }
@@ -136,7 +130,6 @@
           cb =>
             Future{
               EdgeProcessor.handleCheckpoint(cb, dao)
->>>>>>> 127a679b
             }
             complete(StatusCodes.OK)
         }
