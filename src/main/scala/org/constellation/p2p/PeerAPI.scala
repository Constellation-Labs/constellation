--- conflicted
+++ resolved
@@ -40,11 +40,7 @@
 
   case class EdgeResponse(
                          soe: Option[SignedObservationEdgeCache] = None,
-<<<<<<< HEAD
-                         cb: Option[CheckpointBlock] = None
-=======
                          cb: Option[CheckpointCacheData] = None
->>>>>>> 5767b7d4
                          )
 
 }
@@ -77,13 +73,8 @@
           val resWithCBOpt = result.map{
             cacheOpt =>
               val cbOpt = cacheOpt.flatMap{ c =>
-<<<<<<< HEAD
-                (dao.dbActor ? DBGet(c.signedObservationEdge.baseHash)).mapTo[Option[CheckpointBlock]].get(t=5)
-                  .filter{_.checkpoint.edge.signedObservationEdge == c.signedObservationEdge}
-=======
                 (dao.dbActor ? DBGet(c.signedObservationEdge.baseHash)).mapTo[Option[CheckpointCacheData]].get(t=5)
                   .filter{_.checkpointBlock.checkpoint.edge.signedObservationEdge == c.signedObservationEdge}
->>>>>>> 5767b7d4
               }
               EdgeResponse(cacheOpt, cbOpt)
           }
@@ -126,13 +117,6 @@
       put {
         entity(as[Transaction]) {
           tx =>
-<<<<<<< HEAD
-            dao.metricsManager ! IncrementMetric("transactionMessagesReceived")
-
-            logger.debug(s"transaction endpoint, $tx")
-
-            dao.edgeProcessor ! HandleTransaction(tx)
-=======
             Future {
               /*
                 Future {
@@ -143,8 +127,6 @@
           //    logger.debug(s"transaction endpoint, $tx")
               dao.edgeProcessor ! HandleTransaction(tx)
             }
->>>>>>> 5767b7d4
-
             complete(StatusCodes.OK)
         }
       } ~
@@ -155,11 +137,7 @@
         } else {
           (dao.dbActor ? DBGet(s)).mapTo[Option[TransactionCacheData]].get().map{
             cd =>
-<<<<<<< HEAD
-              TransactionQueryResponse(s, Some(cd.transaction), memPoolPresence.nonEmpty, cd.inDAG, cd.cbBaseHash)
-=======
               TransactionQueryResponse(s, Some(cd.transaction), memPoolPresence, cd.inDAG, cd.cbBaseHash)
->>>>>>> 5767b7d4
           }.getOrElse{
             TransactionQueryResponse(s, None, inMemPool = false, inDAG = false, None)
           }
@@ -172,13 +150,10 @@
       put {
         entity(as[CheckpointBlock]) {
           cb =>
-<<<<<<< HEAD
             EdgeProcessor.handleCheckpoint(cb, dao)
-=======
             Future{
               EdgeProcessor.handleCheckpoint(cb, dao)(dao.edgeExecutionContext)
             }(dao.edgeExecutionContext)
->>>>>>> 5767b7d4
             complete(StatusCodes.OK)
         }
       } ~
