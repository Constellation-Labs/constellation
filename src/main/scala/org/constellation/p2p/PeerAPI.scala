--- conflicted
+++ resolved
@@ -16,18 +16,12 @@
 import org.constellation.consensus.Consensus.{ConsensusProposal, ConsensusVote}
 import org.constellation.consensus.EdgeProcessor.HandleTransaction
 import org.constellation.consensus.{Consensus, EdgeProcessor}
-<<<<<<< HEAD
-import org.constellation.serializer.KryoSerializer
-import org.constellation.consensus.{EdgeProcessor, Validation}
-=======
-import org.constellation.p2p.PeerAPI.EdgeResponse
 import org.constellation.primitives.Schema._
-import org.constellation.primitives.{Deregistration, IPManager, PendingRegistration}
+import org.constellation.primitives.{Deregistration, IPManager, IncrementMetric, PendingRegistration}
 import org.constellation.serializer.KryoSerializer
 import org.constellation.util.CommonEndpoints
 import org.json4s.native
 import org.json4s.native.Serialization
->>>>>>> 14dd155a
 
 import scala.concurrent.{ExecutionContext, Future}
 import scala.util.Random
@@ -35,7 +29,6 @@
 case class PeerAuthSignRequest(salt: Long = Random.nextLong())
 case class PeerRegistrationRequest(host: String, port: Int, key: String)
 case class PeerUnregister(host: String, port: Int, key: String)
-
 
 object PeerAPI {
 
@@ -68,22 +61,9 @@
           complete(clientIP.toIP.map{z => PeerIPData(z.ip.getCanonicalHostName, z.port)})
         } ~
         path("edge" / Segment) { soeHash =>
-<<<<<<< HEAD
           val edge = EdgeProcessor.lookupEdge(dao, soeHash)
 
           complete(edge)
-=======
-          val cacheOpt = dao.dbActor.getSignedObservationEdgeCache(soeHash)
-
-          val cbOpt = cacheOpt.flatMap { c =>
-            dao.dbActor.getCheckpointCacheData(c.signedObservationEdge.baseHash)
-              .filter{_.checkpointBlock.checkpoint.edge.signedObservationEdge == c.signedObservationEdge}
-          }
-
-          val resWithCBOpt = EdgeResponse(cacheOpt, cbOpt)
-
-          complete(resWithCBOpt)
->>>>>>> 14dd155a
         }
       }
     }
