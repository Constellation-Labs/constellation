--- conflicted
+++ resolved
@@ -101,16 +101,17 @@
           tx =>
             Future {
               dao.metricsManager ! IncrementMetric("transactionMessagesReceived")
-<<<<<<< HEAD
+
+              /*
+                Future {
+              dao.metricsManager ! IncrementMetric("transactionMessagesReceived")
               EdgeProcessor.handleTransaction(tx, dao)(dao.edgeExecutionContext)
             }(dao.edgeExecutionContext)
-=======
-
+               */
               logger.debug(s"transaction endpoint, $tx")
               dao.edgeProcessor ! HandleTransaction(tx)
             }
 
->>>>>>> d99ed7b8
             complete(StatusCodes.OK)
         }
       } ~
@@ -135,19 +136,13 @@
         entity(as[CheckpointBlock]) {
           cb =>
             Future{
-<<<<<<< HEAD
               EdgeProcessor.handleCheckpoint(cb, dao)(dao.edgeExecutionContext)
             }(dao.edgeExecutionContext)
-=======
-              EdgeProcessor.handleCheckpoint(cb, dao)
-            }
-
->>>>>>> d99ed7b8
             complete(StatusCodes.OK)
         }
       } ~
       get {
-        complete("Transaction goes here")
+        complete("CB goes here")
       } ~ complete (StatusCodes.BadRequest)
     }
   }
