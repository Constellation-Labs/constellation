package org.constellation.p2p

import akka.actor.ActorSystem
import akka.http.scaladsl.marshalling.Marshaller._
import akka.http.scaladsl.model._
import akka.http.scaladsl.server.Directives.{path, _}
import akka.http.scaladsl.server.{ExceptionHandler, Route}
import akka.http.scaladsl.unmarshalling.{FromEntityUnmarshaller, PredefinedFromEntityUnmarshallers}
import akka.util.Timeout
import com.typesafe.config.{Config, ConfigFactory}
import com.typesafe.scalalogging.StrictLogging
import constellation._
import de.heikoseeberger.akkahttpjson4s.Json4sSupport
import org.constellation.CustomDirectives.IPEnforcer
import org.constellation.DAO
import org.constellation.consensus.EdgeProcessor.{FinishedCheckpoint, FinishedCheckpointResponse, SignatureRequest}
import org.constellation.consensus.{EdgeProcessor}
import org.constellation.primitives.Schema._
import org.constellation.primitives._
import org.constellation.serializer.KryoSerializer
import org.constellation.util.{CommonEndpoints, SingleHashSignature}
import org.json4s.native
import org.json4s.native.Serialization

import scala.concurrent.{ExecutionContext, Future}

case class PeerAuthSignRequest(salt: Long)
case class PeerRegistrationRequest(host: String, port: Int, id: Id)
case class PeerUnregister(host: String, port: Int, id: Id)


object PeerAPI {

  case class EdgeResponse(
                         soe: Option[SignedObservationEdgeCache] = None,
                         cb: Option[CheckpointCacheData] = None
                         )

}

class PeerAPI(override val ipManager: IPManager)(implicit system: ActorSystem, val timeout: Timeout, val dao: DAO)
  extends Json4sSupport with CommonEndpoints with IPEnforcer with StrictLogging {

  implicit val serialization: Serialization.type = native.Serialization

  implicit val executionContext: ExecutionContext = dao.edgeExecutionContext // system.dispatchers.lookup("peer-api-dispatcher")

  implicit val stringUnmarshaller: FromEntityUnmarshaller[String] =
    PredefinedFromEntityUnmarshallers.stringUnmarshaller

  private val config: Config = ConfigFactory.load()

  private var pendingRegistrations = Map[String, PeerRegistrationRequest]()

  private def getHostAndPortFromRemoteAddress(clientIP: RemoteAddress) = {
    clientIP.toOption.map{z => PeerIPData(z.getHostAddress, Some(clientIP.getPort()))}
  }

  private val getEndpoints = {
    get {
      extractClientIP { clientIP =>
        path("ip") {
          complete(clientIP.toIP.map{z => PeerIPData(z.ip.getCanonicalHostName, z.port)})
        } /*~
        path("edge" / Segment) { soeHash =>
          val cacheOpt = dao.dbActor.getSignedObservationEdgeCache(soeHash)

          val cbOpt = cacheOpt.flatMap { c =>
            dao.dbActor.getCheckpointCacheData(c.signedObservationEdge.baseHash)
              .filter{_.checkpointBlock.checkpoint.edge.signedObservationEdge == c.signedObservationEdge}
          }

          val resWithCBOpt = EdgeResponse(cacheOpt, cbOpt)

          complete(resWithCBOpt)
        }*/
      }
    }
  }

   def exceptionHandler: ExceptionHandler =
    ExceptionHandler {
      case e: Exception =>
        extractUri { uri =>
          logger.error(s"Request to $uri could not be handled normally", e)
          complete(HttpResponse(StatusCodes.InternalServerError))
        }
    }

  private val signEndpoints =
    post {
      path("status") {
        entity(as[SetNodeStatus]) { sns =>
          dao.peerManager ! sns
          complete(StatusCodes.OK)
        }
      } ~
      path ("sign") {
        entity(as[PeerAuthSignRequest]) { e =>
          val hash = e.salt.toString

          val signature = hashSign(hash, dao.keyPair)
          complete(SingleHashSignature(hash, signature))
        }
      } ~
      path("register") {
        extractClientIP { clientIP =>
          entity(as[PeerRegistrationRequest]) { request =>
            val hostAddress = clientIP.toOption.map{_.getHostAddress}
            logger.debug(s"Received peer registration request $request on $clientIP $hostAddress ${clientIP.toOption} ${clientIP.toIP}")
            val maybeData = getHostAndPortFromRemoteAddress(clientIP)
            maybeData match {
              case Some(PeerIPData(host, _)) =>
                logger.debug("Parsed host and port, sending peer manager request")
                dao.peerManager ! PendingRegistration(host, request)
                pendingRegistrations = pendingRegistrations.updated(host, request)
                complete(StatusCodes.OK)
              case None =>
                logger.warn(s"Failed to parse host and port for $request")
                complete(StatusCodes.BadRequest)
            }
          }
        }
      }
    } ~
      get {
        pathPrefix("registration") {
          path("request") {
            complete(dao.peerRegistrationRequest) // Include status also
          }
        }
      }

  private val postEndpoints =
    post {
      path("faucet") {
        entity(as[SendToAddress]) { sendRequest =>
          // TODO: Add limiting
          if (sendRequest.amountActual < (dao.processingConfig.maxFaucetSize * Schema.NormalizationFactor) &&
            dao.addressService.get(dao.selfAddressStr).map{_.balance}.getOrElse(0L) > (dao.processingConfig.maxFaucetSize * Schema.NormalizationFactor * 5)
          ) {
            logger.info(s"send transaction to address $sendRequest")

            val tx = createTransaction(dao.selfAddressStr, sendRequest.dst, sendRequest.amountActual, dao.keyPair, normalized = false)
            dao.threadSafeTXMemPool.put(tx, overrideLimit = true)
            dao.metrics.incrementMetric("faucetRequest")

            complete(Some(tx.hash))
          } else {
            logger.warn(s"Invalid faucet request $sendRequest")
            dao.metrics.incrementMetric("faucetInvalidRequest")
            complete(None)
          }
        }
      } ~
      path ("deregister") {
        extractClientIP { clientIP =>
          entity(as[PeerUnregister]) { request =>
            val maybeData = getHostAndPortFromRemoteAddress(clientIP)
            maybeData match {
              case Some(PeerIPData(host, portOption)) =>
                dao.peerManager ! Deregistration(request.host, request.port, request.id)
                complete(StatusCodes.OK)
              case None =>
                complete(StatusCodes.BadRequest)
            }
          }
      }
    } ~
      pathPrefix("request") {
        path("signature") {
          extractClientIP { ip =>
/*
            ip.toOption.foreach{inet =>
              val hp = HostPort(inet.getHostAddress, 9001) // TODO: Change this to non-hardcoded port and send a response telling other node to re-register
              PeerManager.attemptRegisterPeer(hp)
            }
*/

            entity(as[SignatureRequest]) { sr =>
<<<<<<< HEAD
              handleExceptions(exceptionHandler) {
                dao.metricsManager ! IncrementMetric("peerApiRXSignatureRequest")

                val maybeData = getHostAndPortFromRemoteAddress(ip)
                val knownHost = maybeData.exists(
        i => dao.peerInfo.exists(_._2.client.hostName == i.canonicalHostName)
      )

                val signatureRequest =
                  EdgeProcessor.handleSignatureRequest(sr).copy(reRegister = !knownHost)

                complete(signatureRequest)
=======
              dao.metrics.incrementMetric("peerApiRXSignatureRequest")
              onComplete(
                futureTryWithTimeoutMetric(
                  EdgeProcessor.handleSignatureRequest(sr),
                  "peerAPIHandleSignatureRequest",
                  60
                )(dao.signatureExecutionContext, dao)
              ) {
                result => // ^ Errors captured above
                  val maybeData = getHostAndPortFromRemoteAddress(ip)
                  val knownHost = maybeData.exists(i => dao.peerInfo.exists(_._2.client.hostName == i.canonicalHostName))
                  val maybeResponse = result.toOption.flatMap {
                    _.toOption
                  }.map{_.copy(reRegister = !knownHost)}
                  complete(maybeResponse)
>>>>>>> 7cadd436
              }
            }
          }
        }
      } ~
        pathPrefix("finished") {
        path ("checkpoint") {

          extractClientIP { ip =>
/*
            ip.toOption.foreach { inet =>
              val hp = HostPort(inet.getHostAddress, 9001) // TODO: Change this to non-hardcoded port and send a response telling other node to re-register
              PeerManager.attemptRegisterPeer(hp)
            }
*/

            entity(as[FinishedCheckpoint]) { fc =>
              // TODO: Validation / etc.
              dao.metrics.incrementMetric("peerApiRXFinishedCheckpoint")
              onComplete(
                EdgeProcessor.handleFinishedCheckpoint(fc)
              ) {
                result => // ^ Errors captured above
                val maybeResponse = result.flatten.map {
                  _ =>
                    val maybeData = getHostAndPortFromRemoteAddress(ip)
                    val knownHost = maybeData.exists(i => dao.peerInfo.exists(_._2.client.hostName == i.canonicalHostName))
                    FinishedCheckpointResponse(!knownHost)
                }.toOption
                complete(maybeResponse)
              }
            }
          }
        }
      }
  }

  private val mixedEndpoints = {
    path("transaction" / Segment) { s =>
      put {
        entity(as[Transaction]) {
          tx =>
            dao.metrics.incrementMetric("transactionRXByAPI")
            // TDOO: Change to ask later for status info
            //   dao.edgeProcessor ! HandleTransaction(tx)
            complete(StatusCodes.OK)
        }
      }
    }
  }

  val routes: Route = decodeRequest {
    encodeResponse {
      // rejectBannedIP {
      signEndpoints ~ commonEndpoints ~ // { //enforceKnownIP
      getEndpoints ~ postEndpoints ~ mixedEndpoints
    }
  }

}<|MERGE_RESOLUTION|>--- conflicted
+++ resolved
@@ -13,16 +13,15 @@
 import de.heikoseeberger.akkahttpjson4s.Json4sSupport
 import org.constellation.CustomDirectives.IPEnforcer
 import org.constellation.DAO
+import org.constellation.consensus.EdgeProcessor
 import org.constellation.consensus.EdgeProcessor.{FinishedCheckpoint, FinishedCheckpointResponse, SignatureRequest}
-import org.constellation.consensus.{EdgeProcessor}
 import org.constellation.primitives.Schema._
 import org.constellation.primitives._
-import org.constellation.serializer.KryoSerializer
 import org.constellation.util.{CommonEndpoints, SingleHashSignature}
 import org.json4s.native
 import org.json4s.native.Serialization
 
-import scala.concurrent.{ExecutionContext, Future}
+import scala.concurrent.ExecutionContext
 
 case class PeerAuthSignRequest(salt: Long)
 case class PeerRegistrationRequest(host: String, port: Int, id: Id)
@@ -178,9 +177,8 @@
 */
 
             entity(as[SignatureRequest]) { sr =>
-<<<<<<< HEAD
               handleExceptions(exceptionHandler) {
-                dao.metricsManager ! IncrementMetric("peerApiRXSignatureRequest")
+                dao.metrics.incrementMetric("peerApiRXSignatureRequest")
 
                 val maybeData = getHostAndPortFromRemoteAddress(ip)
                 val knownHost = maybeData.exists(
@@ -191,23 +189,6 @@
                   EdgeProcessor.handleSignatureRequest(sr).copy(reRegister = !knownHost)
 
                 complete(signatureRequest)
-=======
-              dao.metrics.incrementMetric("peerApiRXSignatureRequest")
-              onComplete(
-                futureTryWithTimeoutMetric(
-                  EdgeProcessor.handleSignatureRequest(sr),
-                  "peerAPIHandleSignatureRequest",
-                  60
-                )(dao.signatureExecutionContext, dao)
-              ) {
-                result => // ^ Errors captured above
-                  val maybeData = getHostAndPortFromRemoteAddress(ip)
-                  val knownHost = maybeData.exists(i => dao.peerInfo.exists(_._2.client.hostName == i.canonicalHostName))
-                  val maybeResponse = result.toOption.flatMap {
-                    _.toOption
-                  }.map{_.copy(reRegister = !knownHost)}
-                  complete(maybeResponse)
->>>>>>> 7cadd436
               }
             }
           }
