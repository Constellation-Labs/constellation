package org.constellation.p2p

import akka.actor.ActorSystem
import akka.http.scaladsl.marshalling.Marshaller._
import akka.http.scaladsl.model._
import akka.http.scaladsl.server.Directives.{path, _}
import akka.http.scaladsl.server.Route
import akka.http.scaladsl.unmarshalling.{FromEntityUnmarshaller, PredefinedFromEntityUnmarshallers}
import akka.util.Timeout
import com.typesafe.config.{Config, ConfigFactory}
import com.typesafe.scalalogging.Logger
import constellation._
import de.heikoseeberger.akkahttpjson4s.Json4sSupport

import org.constellation.CustomDirectives.IPEnforcer
import org.constellation.DAO
import org.constellation.consensus.Consensus.{ConsensusProposal, ConsensusVote}
import org.constellation.consensus.EdgeProcessor._
import org.constellation.consensus.{Consensus, EdgeProcessor}
import org.constellation.primitives.Schema._
import org.constellation.primitives._
import org.constellation.serializer.KryoSerializer
import org.constellation.util.{CommonEndpoints, EncodedPublicKey, SingleHashSignature}

import org.json4s.native
import org.json4s.native.Serialization
import scala.concurrent.{ExecutionContext, Future}

/** Request wrapper. */
case class PeerAuthSignRequest(salt: Long)

/** Request wrapper. */
case class PeerRegistrationRequest(host: String, port: Int, key: String) {

  /** Returns Id.
    *
    * @return Id as public key wrapper class.
    * @todo: Just send full Id class
    */
  def id = Id(EncodedPublicKey(key))

}

/** Unrequest wrapper. */
case class PeerUnregister(host: String, port: Int, key: String)

/** Peer Application Programming Interface object. */
object PeerAPI {

  // doc
  case class EdgeResponse(
                           soe: Option[SignedObservationEdgeCache] = None,
                           cb: Option[CheckpointCacheData] = None
                         )

}

/** Peer Application Programming Interface class. */
class PeerAPI(override val ipManager: IPManager)(implicit system: ActorSystem, val timeout: Timeout, val dao: DAO)
  extends Json4sSupport with CommonEndpoints with IPEnforcer {

  implicit val serialization: Serialization.type = native.Serialization

  implicit val executionContext: ExecutionContext = dao.edgeExecutionContext // system.dispatchers.lookup("peer-api-dispatcher")

  implicit val stringUnmarshaller: FromEntityUnmarshaller[String] =
    PredefinedFromEntityUnmarshallers.stringUnmarshaller

  private val logger = Logger(s"PeerAPI")

  private val config: Config = ConfigFactory.load()

  private var pendingRegistrations = Map[String, PeerRegistrationRequest]()

  // doc
  private def getHostAndPortFromRemoteAddress(clientIP: RemoteAddress) = {
    clientIP.toOption.map { z => PeerIPData(z.getHostAddress, Some(clientIP.getPort())) }
  }

  private val getEndpoints = {
    get {
      extractClientIP { clientIP =>
        path("ip") {
          complete(clientIP.toIP.map { z => PeerIPData(z.ip.getCanonicalHostName, z.port) })
        } /*~
        path("edge" / Segment) { soeHash =>
          val cacheOpt = dao.dbActor.getSignedObservationEdgeCache(soeHash)

          val cbOpt = cacheOpt.flatMap { c =>
            dao.dbActor.getCheckpointCacheData(c.signedObservationEdge.baseHash)
              .filter{_.checkpointBlock.checkpoint.edge.signedObservationEdge == c.signedObservationEdge}
          }

          val resWithCBOpt = EdgeResponse(cacheOpt, cbOpt)

          complete(resWithCBOpt)
        }*/
      }
    }
  }

  private val signEndpoints =
    post {
      path("status") {
        entity(as[SetNodeStatus]) { sns =>
          dao.peerManager ! sns
          complete(StatusCodes.OK)
        }
      } ~
        path("sign") {
          entity(as[PeerAuthSignRequest]) { e =>
            val hash = e.salt.toString

            val signature = hashSign(hash, dao.keyPair)
            complete(SingleHashSignature(hash, signature))
          }
        } ~
        path("register") {
          extractClientIP { clientIP =>
            entity(as[PeerRegistrationRequest]) { request =>
              val hostAddress = clientIP.toOption.map {
                _.getHostAddress
              }
              logger.debug(s"Received peer registration request $request on $clientIP $hostAddress ${clientIP.toOption} ${clientIP.toIP}")
              val maybeData = getHostAndPortFromRemoteAddress(clientIP)
              maybeData match {
                case Some(PeerIPData(host, _)) =>
                  logger.debug("Parsed host and port, sending peer manager request")
                  dao.peerManager ! PendingRegistration(host, request)
                  pendingRegistrations = pendingRegistrations.updated(host, request)
                  complete(StatusCodes.OK)
                case None =>
                  logger.warn(s"Failed to parse host and port for $request")
                  complete(StatusCodes.BadRequest)
              }
            }
          }
        }
    } ~
      get {
        pathPrefix("registration") {
          path("request") {
            complete(dao.peerRegistrationRequest) // Include status also
          }
        }
      }

  private val postEndpoints =
    post {
      path("faucet") {
        entity(as[SendToAddress]) { sendRequest =>
          // TODO: Add limiting
          if (sendRequest.amountActual < (dao.processingConfig.maxFaucetSize * Schema.NormalizationFactor) &&
            dao.addressService.get(dao.selfAddressStr).map {
              _.balance
            }.getOrElse(0L) > (dao.processingConfig.maxFaucetSize * Schema.NormalizationFactor * 5)
          ) {
            logger.info(s"send transaction to address $sendRequest")

            val tx = createTransaction(dao.selfAddressStr, sendRequest.dst, sendRequest.amountActual, dao.keyPair, normalized = false)
            dao.threadSafeTXMemPool.put(tx, overrideLimit = true)
            dao.metricsManager ! IncrementMetric("faucetRequest")

            complete(Some(tx.hash))
          } else {
            logger.warn(s"Invalid faucet request $sendRequest")
            dao.metricsManager ! IncrementMetric("faucetInvalidRequest")
            complete(None)
          }
        }
      } ~
        path("deregister") {
          extractClientIP { clientIP =>
            entity(as[PeerUnregister]) { request =>
              val maybeData = getHostAndPortFromRemoteAddress(clientIP)
              maybeData match {
                case Some(PeerIPData(host, portOption)) =>
                  dao.peerManager ! Deregistration(request.host, request.port, request.key)
                  complete(StatusCodes.OK)
                case None =>
                  complete(StatusCodes.BadRequest)
              }
            }
          }
        } ~
        path("checkpointEdgeVote") {
          entity(as[Array[Byte]]) { e =>
            val message = KryoSerializer.deserialize(e).asInstanceOf[ConsensusVote[Consensus.Checkpoint]]

            dao.consensus ! message

            complete(StatusCodes.OK)
          }
        } ~
        path("checkpointEdgeProposal") {
          entity(as[Array[Byte]]) { e =>
            val message = KryoSerializer.deserialize(e).asInstanceOf[ConsensusProposal[Consensus.Checkpoint]]

            dao.consensus ! message

<<<<<<< HEAD
            complete(StatusCodes.OK)
          }
        } ~
        pathPrefix("request") {
          path("signature") {
            extractClientIP { ip =>
              /*
                          ip.toOption.foreach{inet =>
                            val hp = HostPort(inet.getHostAddress, 9001) // TODO: Change this to non-hardcoded port and send a response telling other node to re-register
                            PeerManager.attemptRegisterPeer(hp)
                          }
              */

              entity(as[SignatureRequest]) { sr =>
                dao.metricsManager ! IncrementMetric("peerApiRXSignatureRequest")
                onComplete(
                  futureTryWithTimeoutMetric(
                    EdgeProcessor.handleSignatureRequest(sr),
                    "peerAPIHandleSignatureRequest",
                    60
                  )(dao.signatureExecutionContext, dao)
                ) {
                  result => // ^ Errors captured above
                    val knownHost = dao.peerInfo.exists(_._2.client.hostName == ip)
                    val maybeResponse = result.toOption.flatMap {
                      _.toOption
                    }.map {
                      _.copy(reRegister = !knownHost)
                    }
                    complete(SignatureResponseWrapper(maybeResponse).json)
                }
=======
          complete(StatusCodes.OK)
        }
      } ~
      pathPrefix("request") {
        path("signature") {
          extractClientIP { ip =>
/*
            ip.toOption.foreach{inet =>
              val hp = HostPort(inet.getHostAddress, 9001) // TODO: Change this to non-hardcoded port and send a response telling other node to re-register
              PeerManager.attemptRegisterPeer(hp)
            }
*/

            entity(as[SignatureRequest]) { sr =>
              dao.metricsManager ! IncrementMetric("peerApiRXSignatureRequest")
              onComplete(
                futureTryWithTimeoutMetric(
                  EdgeProcessor.handleSignatureRequest(sr),
                  "peerAPIHandleSignatureRequest",
                  60
                )(dao.signatureExecutionContext, dao)
              ) {
                result => // ^ Errors captured above
                  val maybeData = getHostAndPortFromRemoteAddress(ip)
                  val knownHost = maybeData.exists(i => dao.peerInfo.exists(_._2.client.hostName == i.canonicalHostName))
                  val maybeResponse = result.toOption.flatMap {
                    _.toOption
                  }.map{_.copy(reRegister = !knownHost)}
                  complete(maybeResponse)
>>>>>>> ae5fa3fa
              }
            }
          }
        } ~
        pathPrefix("finished") {
<<<<<<< HEAD
          path("checkpoint") {

            extractClientIP { ip =>
              /*
                          ip.toOption.foreach { inet =>
                            val hp = HostPort(inet.getHostAddress, 9001) // TODO: Change this to non-hardcoded port and send a response telling other node to re-register
                            PeerManager.attemptRegisterPeer(hp)
                          }
              */

              entity(as[FinishedCheckpoint]) { fc =>
                // TODO: Validation / etc.
                dao.metricsManager ! IncrementMetric("peerApiRXFinishedCheckpoint")
                onComplete(
                  EdgeProcessor.handleFinishedCheckpoint(fc)
                ) {
                  result => // ^ Errors captured above
                    val maybeResponse = result.toOption.flatMap {
                      _.toOption
                    }.map {
                      _ =>
                        val knownHost = dao.peerInfo.exists(_._2.client.hostName == ip)
                        FinishedCheckpointResponse(!knownHost)
                    }
                    complete(maybeResponse)
                }
=======
        path ("checkpoint") {

          extractClientIP { ip =>
/*
            ip.toOption.foreach { inet =>
              val hp = HostPort(inet.getHostAddress, 9001) // TODO: Change this to non-hardcoded port and send a response telling other node to re-register
              PeerManager.attemptRegisterPeer(hp)
            }
*/

            entity(as[FinishedCheckpoint]) { fc =>
              // TODO: Validation / etc.
              dao.metricsManager ! IncrementMetric("peerApiRXFinishedCheckpoint")
              onComplete(
                EdgeProcessor.handleFinishedCheckpoint(fc)
              ) {
                result => // ^ Errors captured above
                val maybeResponse = result.flatten.map {
                  _ =>
                    val maybeData = getHostAndPortFromRemoteAddress(ip)
                    val knownHost = maybeData.exists(i => dao.peerInfo.exists(_._2.client.hostName == i.canonicalHostName))
                    FinishedCheckpointResponse(!knownHost)
                }.toOption
                complete(maybeResponse)
>>>>>>> ae5fa3fa
              }
            }
          }
        }
    } // end postEndpoints value

  private val mixedEndpoints = {
    path("transaction" / Segment) { s =>
      put {
        entity(as[Transaction]) {
          tx =>
            dao.metricsManager ! IncrementMetric("transactionRXByAPI")
            // TDOO: Change to ask later for status info
            //   dao.edgeProcessor ! HandleTransaction(tx)

            Future {
              if (dao.nodeState == NodeState.Ready) {
                handleTransaction(tx)
              }
            }(dao.edgeExecutionContext)

            complete(StatusCodes.OK)
        }
      }
    }
  }

  val routes: Route = decodeRequest {
    encodeResponse {
      // rejectBannedIP {
      signEndpoints ~ commonEndpoints ~ // { //enforceKnownIP
        getEndpoints ~ postEndpoints ~ mixedEndpoints
    }
  }

} // end PeerAPI<|MERGE_RESOLUTION|>--- conflicted
+++ resolved
@@ -11,7 +11,6 @@
 import com.typesafe.scalalogging.Logger
 import constellation._
 import de.heikoseeberger.akkahttpjson4s.Json4sSupport
-
 import org.constellation.CustomDirectives.IPEnforcer
 import org.constellation.DAO
 import org.constellation.consensus.Consensus.{ConsensusProposal, ConsensusVote}
@@ -21,41 +20,27 @@
 import org.constellation.primitives._
 import org.constellation.serializer.KryoSerializer
 import org.constellation.util.{CommonEndpoints, EncodedPublicKey, SingleHashSignature}
-
 import org.json4s.native
 import org.json4s.native.Serialization
+
 import scala.concurrent.{ExecutionContext, Future}
 
-/** Request wrapper. */
 case class PeerAuthSignRequest(salt: Long)
-
-/** Request wrapper. */
 case class PeerRegistrationRequest(host: String, port: Int, key: String) {
-
-  /** Returns Id.
-    *
-    * @return Id as public key wrapper class.
-    * @todo: Just send full Id class
-    */
-  def id = Id(EncodedPublicKey(key))
-
+  def id = Id(EncodedPublicKey(key)) // TODO: Just send full Id class
 }
-
-/** Unrequest wrapper. */
 case class PeerUnregister(host: String, port: Int, key: String)
 
-/** Peer Application Programming Interface object. */
+
 object PeerAPI {
 
-  // doc
   case class EdgeResponse(
-                           soe: Option[SignedObservationEdgeCache] = None,
-                           cb: Option[CheckpointCacheData] = None
+                         soe: Option[SignedObservationEdgeCache] = None,
+                         cb: Option[CheckpointCacheData] = None
                          )
 
 }
 
-/** Peer Application Programming Interface class. */
 class PeerAPI(override val ipManager: IPManager)(implicit system: ActorSystem, val timeout: Timeout, val dao: DAO)
   extends Json4sSupport with CommonEndpoints with IPEnforcer {
 
@@ -72,16 +57,15 @@
 
   private var pendingRegistrations = Map[String, PeerRegistrationRequest]()
 
-  // doc
   private def getHostAndPortFromRemoteAddress(clientIP: RemoteAddress) = {
-    clientIP.toOption.map { z => PeerIPData(z.getHostAddress, Some(clientIP.getPort())) }
+    clientIP.toOption.map{z => PeerIPData(z.getHostAddress, Some(clientIP.getPort()))}
   }
 
   private val getEndpoints = {
     get {
       extractClientIP { clientIP =>
         path("ip") {
-          complete(clientIP.toIP.map { z => PeerIPData(z.ip.getCanonicalHostName, z.port) })
+          complete(clientIP.toIP.map{z => PeerIPData(z.ip.getCanonicalHostName, z.port)})
         } /*~
         path("edge" / Segment) { soeHash =>
           val cacheOpt = dao.dbActor.getSignedObservationEdgeCache(soeHash)
@@ -107,35 +91,33 @@
           complete(StatusCodes.OK)
         }
       } ~
-        path("sign") {
-          entity(as[PeerAuthSignRequest]) { e =>
-            val hash = e.salt.toString
-
-            val signature = hashSign(hash, dao.keyPair)
-            complete(SingleHashSignature(hash, signature))
-          }
-        } ~
-        path("register") {
-          extractClientIP { clientIP =>
-            entity(as[PeerRegistrationRequest]) { request =>
-              val hostAddress = clientIP.toOption.map {
-                _.getHostAddress
-              }
-              logger.debug(s"Received peer registration request $request on $clientIP $hostAddress ${clientIP.toOption} ${clientIP.toIP}")
-              val maybeData = getHostAndPortFromRemoteAddress(clientIP)
-              maybeData match {
-                case Some(PeerIPData(host, _)) =>
-                  logger.debug("Parsed host and port, sending peer manager request")
-                  dao.peerManager ! PendingRegistration(host, request)
-                  pendingRegistrations = pendingRegistrations.updated(host, request)
-                  complete(StatusCodes.OK)
-                case None =>
-                  logger.warn(s"Failed to parse host and port for $request")
-                  complete(StatusCodes.BadRequest)
-              }
-            }
-          }
-        }
+      path ("sign") {
+        entity(as[PeerAuthSignRequest]) { e =>
+          val hash = e.salt.toString
+
+          val signature = hashSign(hash, dao.keyPair)
+          complete(SingleHashSignature(hash, signature))
+        }
+      } ~
+      path("register") {
+        extractClientIP { clientIP =>
+          entity(as[PeerRegistrationRequest]) { request =>
+            val hostAddress = clientIP.toOption.map{_.getHostAddress}
+            logger.debug(s"Received peer registration request $request on $clientIP $hostAddress ${clientIP.toOption} ${clientIP.toIP}")
+            val maybeData = getHostAndPortFromRemoteAddress(clientIP)
+            maybeData match {
+              case Some(PeerIPData(host, _)) =>
+                logger.debug("Parsed host and port, sending peer manager request")
+                dao.peerManager ! PendingRegistration(host, request)
+                pendingRegistrations = pendingRegistrations.updated(host, request)
+                complete(StatusCodes.OK)
+              case None =>
+                logger.warn(s"Failed to parse host and port for $request")
+                complete(StatusCodes.BadRequest)
+            }
+          }
+        }
+      }
     } ~
       get {
         pathPrefix("registration") {
@@ -151,9 +133,7 @@
         entity(as[SendToAddress]) { sendRequest =>
           // TODO: Add limiting
           if (sendRequest.amountActual < (dao.processingConfig.maxFaucetSize * Schema.NormalizationFactor) &&
-            dao.addressService.get(dao.selfAddressStr).map {
-              _.balance
-            }.getOrElse(0L) > (dao.processingConfig.maxFaucetSize * Schema.NormalizationFactor * 5)
+            dao.addressService.get(dao.selfAddressStr).map{_.balance}.getOrElse(0L) > (dao.processingConfig.maxFaucetSize * Schema.NormalizationFactor * 5)
           ) {
             logger.info(s"send transaction to address $sendRequest")
 
@@ -169,68 +149,35 @@
           }
         }
       } ~
-        path("deregister") {
-          extractClientIP { clientIP =>
-            entity(as[PeerUnregister]) { request =>
-              val maybeData = getHostAndPortFromRemoteAddress(clientIP)
-              maybeData match {
-                case Some(PeerIPData(host, portOption)) =>
-                  dao.peerManager ! Deregistration(request.host, request.port, request.key)
-                  complete(StatusCodes.OK)
-                case None =>
-                  complete(StatusCodes.BadRequest)
-              }
-            }
-          }
-        } ~
-        path("checkpointEdgeVote") {
-          entity(as[Array[Byte]]) { e =>
+      path ("deregister") {
+        extractClientIP { clientIP =>
+          entity(as[PeerUnregister]) { request =>
+            val maybeData = getHostAndPortFromRemoteAddress(clientIP)
+            maybeData match {
+              case Some(PeerIPData(host, portOption)) =>
+                dao.peerManager ! Deregistration(request.host, request.port, request.key)
+                complete(StatusCodes.OK)
+              case None =>
+                complete(StatusCodes.BadRequest)
+            }
+          }
+      }
+    } ~
+      path("checkpointEdgeVote") {
+        entity(as[Array[Byte]]) { e =>
             val message = KryoSerializer.deserialize(e).asInstanceOf[ConsensusVote[Consensus.Checkpoint]]
 
             dao.consensus ! message
 
-            complete(StatusCodes.OK)
-          }
-        } ~
-        path("checkpointEdgeProposal") {
-          entity(as[Array[Byte]]) { e =>
+          complete(StatusCodes.OK)
+        }
+      } ~
+      path("checkpointEdgeProposal") {
+        entity(as[Array[Byte]]) { e =>
             val message = KryoSerializer.deserialize(e).asInstanceOf[ConsensusProposal[Consensus.Checkpoint]]
 
             dao.consensus ! message
 
-<<<<<<< HEAD
-            complete(StatusCodes.OK)
-          }
-        } ~
-        pathPrefix("request") {
-          path("signature") {
-            extractClientIP { ip =>
-              /*
-                          ip.toOption.foreach{inet =>
-                            val hp = HostPort(inet.getHostAddress, 9001) // TODO: Change this to non-hardcoded port and send a response telling other node to re-register
-                            PeerManager.attemptRegisterPeer(hp)
-                          }
-              */
-
-              entity(as[SignatureRequest]) { sr =>
-                dao.metricsManager ! IncrementMetric("peerApiRXSignatureRequest")
-                onComplete(
-                  futureTryWithTimeoutMetric(
-                    EdgeProcessor.handleSignatureRequest(sr),
-                    "peerAPIHandleSignatureRequest",
-                    60
-                  )(dao.signatureExecutionContext, dao)
-                ) {
-                  result => // ^ Errors captured above
-                    val knownHost = dao.peerInfo.exists(_._2.client.hostName == ip)
-                    val maybeResponse = result.toOption.flatMap {
-                      _.toOption
-                    }.map {
-                      _.copy(reRegister = !knownHost)
-                    }
-                    complete(SignatureResponseWrapper(maybeResponse).json)
-                }
-=======
           complete(StatusCodes.OK)
         }
       } ~
@@ -260,40 +207,12 @@
                     _.toOption
                   }.map{_.copy(reRegister = !knownHost)}
                   complete(maybeResponse)
->>>>>>> ae5fa3fa
               }
             }
           }
-        } ~
+        }
+      } ~
         pathPrefix("finished") {
-<<<<<<< HEAD
-          path("checkpoint") {
-
-            extractClientIP { ip =>
-              /*
-                          ip.toOption.foreach { inet =>
-                            val hp = HostPort(inet.getHostAddress, 9001) // TODO: Change this to non-hardcoded port and send a response telling other node to re-register
-                            PeerManager.attemptRegisterPeer(hp)
-                          }
-              */
-
-              entity(as[FinishedCheckpoint]) { fc =>
-                // TODO: Validation / etc.
-                dao.metricsManager ! IncrementMetric("peerApiRXFinishedCheckpoint")
-                onComplete(
-                  EdgeProcessor.handleFinishedCheckpoint(fc)
-                ) {
-                  result => // ^ Errors captured above
-                    val maybeResponse = result.toOption.flatMap {
-                      _.toOption
-                    }.map {
-                      _ =>
-                        val knownHost = dao.peerInfo.exists(_._2.client.hostName == ip)
-                        FinishedCheckpointResponse(!knownHost)
-                    }
-                    complete(maybeResponse)
-                }
-=======
         path ("checkpoint") {
 
           extractClientIP { ip =>
@@ -318,12 +237,12 @@
                     FinishedCheckpointResponse(!knownHost)
                 }.toOption
                 complete(maybeResponse)
->>>>>>> ae5fa3fa
               }
             }
           }
         }
-    } // end postEndpoints value
+      }
+  }
 
   private val mixedEndpoints = {
     path("transaction" / Segment) { s =>
@@ -350,8 +269,8 @@
     encodeResponse {
       // rejectBannedIP {
       signEndpoints ~ commonEndpoints ~ // { //enforceKnownIP
-        getEndpoints ~ postEndpoints ~ mixedEndpoints
+      getEndpoints ~ postEndpoints ~ mixedEndpoints
     }
   }
 
-} // end PeerAPI+}