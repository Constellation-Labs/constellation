package org.constellation.p2p

import java.net.InetSocketAddress

import org.constellation.Data
import org.constellation.primitives.Schema._
import org.constellation.util.ProductHash
import constellation._

import scala.util.Random

trait ProbabilisticGossip extends PeerAuth with LinearGossip {

  val data: Data

  import data._

  def handleGossip(gm : GossipMessage, remote: InetSocketAddress): Unit = {

    totalNumGossipMessages += 1

    val rid = signedPeerLookup.get(remote).map{_.data.id}

    gm match {
      case BatchBundleHashRequest(hashes) =>

        hashes.foreach{h =>
          lookupBundle(h).foreach{
            b =>
              // TODO: Send all meta for sync conflict detection.
              udpActor ! UDPSend(b.bundle, remote)
          }
        }

      case BatchTXHashRequest(hashes) =>

        hashes.foreach{h =>
          lookupTransaction(h).foreach{
            b =>
              udpActor ! UDPSend(b, remote)
          }
        }

      case b: Bundle =>

        handleBundle(b)

      case tx: Transaction =>

        if (lookupTransaction(tx.hash).isEmpty) {
          storeTransaction(tx)
          numSyncedTX += 1
        }

        syncPendingTXHashes -= tx.hash
        txSyncRequestTime.remove(tx.hash)

      case bb: PeerSyncHeartbeat =>

<<<<<<< HEAD
        handleBundle(bb.maxBundle)

=======
/*        handleBundle(bb.maxBundle)
>>>>>>> 71ad3f52
        rid.foreach{ r =>
          peerSync(r) = bb
        }
        */
        processPeerSyncHeartbeat(bb)


      case g : Gossip[_] =>
      // handleGossipRegular(g, remote)

      case x =>
        logger.debug("Unrecognized gossip message " + x)
    }
  }

  def gossipHeartbeat(): Unit = {
    // Gather any missing transaction or bundle data
    dataRequest()

    // If we have enough data to participate in consensus then tell our peers about our chain state
    if (!downloadMode && genesisBundle.nonEmpty
      && maxBundleMetaData.nonEmpty && !downloadInProgress) {
      bundleHeartbeat()
    }
  }

  def bundleHeartbeat(): Unit = {
    // Bootstrap the initial genesis tx
    acceptInitialDistribution()

    // Lookup from db or ask peers for peer bundle data that is missing
    attemptResolvePeerBundles()

    // TODO: should probably be less disruptive then just restarting
    // check if we are far behind, if so re-sync
    peerSync.foreach{
      _._2.maxBundleMeta.height.foreach{
        h =>
          maxBundleMetaData.flatMap{_.height}.foreach{ h2 =>
            if (h > (h2 + 20)) {
              logger.error("FOUND PEER 20 BUNDLES AHEAD, RESTARTING")
              System.exit(1)
            }
          }
      }
    }

    // TODO: remove, should only live within the test context
    if (generateRandomTX) {
      simulateTransactions()
    }

<<<<<<< HEAD
    // Tell peers about our latest best bundle and chain
    broadcast(PeerSyncHeartbeat(maxBundleMetaData.get, validLedger.toMap))
=======
    broadcast(PeerSyncHeartbeat(maxBundleMetaData.get, validLedger.toMap, id))
>>>>>>> 71ad3f52

    // Tell peers about our latest mempool state
    poolEmit()

    // Compress down bundles
    combineBundles()

    // clean up any bundles that have been compressed
    cleanupStrayChains()
  }


  def dataRequest(): Unit = {

    // Request missing bundle data
    if (syncPendingBundleHashes.nonEmpty) {
      broadcast(BatchBundleHashRequest(syncPendingBundleHashes))
    }

    // Request missing transaction data
    if (syncPendingTXHashes.nonEmpty) {

      // limit the number of transaction data we request at a time
      if (syncPendingTXHashes.size > 150) {
        val toRemove = txSyncRequestTime.toSeq.sortBy(_._2).zipWithIndex.filter{_._2 > 50}.map{_._1._1}.toSet
        syncPendingTXHashes --= toRemove
      }

      // ask peers for this transaction data
      broadcast(BatchTXHashRequest(syncPendingTXHashes))
    }
  }

  def getParentHashEmitter(stackDepthFilter: Int = minGenesisDistrSize - 1): ParentBundleHash = {
    val mb = maxBundle.get
    def pbHash = ParentBundleHash(mb.hash)
    val pbh = if (totalNumValidatedTX == 1) pbHash
    else if (mb.maxStackDepth < stackDepthFilter) mb.extractParentBundleHash
    else pbHash
    pbh
  }

  def poolEmit(): Unit = {

    val mb = maxBundle
    val pbh = getParentHashEmitter()

    val maybeData = lookupBundle(pbh.pbHash)
    val ids = maybeData.get.bundle.extractIds
    val lastPBWasSelf = maybeData.exists(_.bundle.bundleData.id == id)
    val selfIsFacilitator = (BigInt(pbh.pbHash, 16) % ids.size).toInt == 0
    //val selfIsFacilitator = (BigInt(pbh.pbHash + stackSizeFilter, 16) % ids.size).toInt == 0
    val doEmit = !lastPBWasSelf && selfIsFacilitator

    if (!lastPBWasSelf || totalNumValidatedTX == 1) {

      // Emit an origin bundle. This needs to be managed by prob facil check on hash of previous + ids
      val memPoolEmit = Random.nextInt() < 0.1
      val filteredPool = memPool.diff(txInMaxBundleNotInValidation).filterNot(last10000ValidTXHash.contains)
      val memPoolSelSize = Random.nextInt(5)
      val memPoolSelection = Random.shuffle(filteredPool.toSeq)
        .slice(0, memPoolSelSize + minGenesisDistrSize + 1)

      if (memPoolEmit && filteredPool.nonEmpty) {
        // println(s"Mempool emit on ${id.short}")

        val b = Bundle(
          BundleData(
            memPoolSelection.map {
              TransactionHash
            } :+ pbh
          ).signed()
        )
        val meta = mb.get.meta.get
        updateBundleFrom(meta, Sheaf(b))
        broadcast(b)
      }
    }
  }

  def acceptInitialDistribution(): Unit = {
    // Force accept initial distribution
    if (totalNumValidatedTX == 1 && maxBundle.get.extractTX.size >= (minGenesisDistrSize - 1)) {
      maxBundle.get.extractTX.foreach{tx =>
        acceptTransaction(tx)
        tx.txData.data.updateLedger(memPoolLedger)
      }
      totalNumValidBundles += 1
      last100ValidBundleMetaData :+= maxBundleMetaData.get
    }
  }

  def attemptResolvePeerBundles(): Unit = peerSync.foreach{
    case (id, hb) =>
      if (hb.maxBundle.meta.exists(z => !z.isResolved)) {
        attemptResolveBundle(hb.maxBundle.meta.get, hb.maxBundle.extractParentBundleHash.pbHash)
      }
  }

  def combineBundles(): Unit = {

    // Maybe only emit when PBH matches our current?
    // Need to slice this down here
    // Only emit max by new total score?
    activeDAGBundles.groupBy(b => b.bundle.extractParentBundleHash -> b.bundle.maxStackDepth)
      .filter{_._2.size > 1}.toSeq //.sortBy(z => 1*z._1._2).headOption
      .foreach { case (pbHash, bundles) =>
      if (Random.nextDouble() > 0.6) {
        val best3 = bundles.sortBy(z => -1 * z.totalScore.get).slice(0, 2)
        val allIds = best3.flatMap(_.bundle.extractIds)
        //   if (!allIds.contains(id)) {
        val b = Bundle(BundleData(best3.map {
          _.bundle
        }).signed())
        val maybeData = lookupBundle(pbHash._1.pbHash)
        //     if (maybeData.isEmpty) println(pbHash)
        val pbData = maybeData.get
        updateBundleFrom(pbData, Sheaf(b))
        // Skip ids when depth below a certain amount, else tell everyone.
        // TODO : Fix ^
        broadcast(b, skipIDs = allIds)
      }
/*
          val hasNewTransactions =
            l.bundle.extractTXHash.diff(r.bundle.extractTXHash).nonEmpty
          val minTimeClose = Math.abs(l.rxTime - r.rxTime) < 40000
          if (Random.nextDouble() > 0.5 &&  hasNewTransactions && minTimeClose) { //
          }
      }*/
    }

  }

  def bundleCleanup(): Unit = {
    if (heartbeatRound % 60 == 0 && last100ValidBundleMetaData.size > 50) {
     // println("Bundle cleanup")
      last100ValidBundleMetaData.slice(0, 30).foreach{
        s =>
          s.bundle.extractSubBundleHashes.foreach{
            h =>
              deleteBundle(h)
          }

         // s.bundle.extractTXHash.foreach{ t =>
         //   removeTransactionFromMemory(t.txHash)
         // }

          // Removes even the top level valid bundle after a certain period of time.
      }
    }

    // There should also be
  }

  def cleanupStrayChains(): Unit = {
    activeDAGManager.cleanup(maxBundleMetaData.get.height.get)
    bundleCleanup()
  }

  // TODO: extract to test
  def simulateTransactions(): Unit = {
    if (maxBundleMetaData.exists{_.height.get >= 5} && memPool.size < 50) {
      //if (Random.nextDouble() < .2)
      randomTransaction()
      randomTransaction()
    }
  }

}<|MERGE_RESOLUTION|>--- conflicted
+++ resolved
@@ -57,12 +57,7 @@
 
       case bb: PeerSyncHeartbeat =>
 
-<<<<<<< HEAD
-        handleBundle(bb.maxBundle)
-
-=======
 /*        handleBundle(bb.maxBundle)
->>>>>>> 71ad3f52
         rid.foreach{ r =>
           peerSync(r) = bb
         }
@@ -115,12 +110,8 @@
       simulateTransactions()
     }
 
-<<<<<<< HEAD
     // Tell peers about our latest best bundle and chain
-    broadcast(PeerSyncHeartbeat(maxBundleMetaData.get, validLedger.toMap))
-=======
     broadcast(PeerSyncHeartbeat(maxBundleMetaData.get, validLedger.toMap, id))
->>>>>>> 71ad3f52
 
     // Tell peers about our latest mempool state
     poolEmit()
