--- conflicted
+++ resolved
@@ -248,13 +248,13 @@
       }
     }
 
-/*
-    peerSync.map{
-      case (id, ps) =>
-
-    }
-
-*/
+    /*
+        peerSync.map{
+          case (id, ps) =>
+
+        }
+
+    */
 
 
 
@@ -340,17 +340,13 @@
   //  val searchRight = bundles.slice(10, bundles.length)
 
 
-  def findCommonSubBundles(): Map[Bundle, Int] = {
-
-<<<<<<< HEAD
-    val results: Map[Bundle, Int] = bundles.combinations(2).toSeq.flatMap{
-=======
+  def findCommonSubBundles() = {
+
     val results = activeDAGBundles.combinations(2).toSeq.flatMap{
->>>>>>> f6870a1d
       case Seq(l,r) =>
         val sub = l.extractSubBundlesMinSize()
         val subr = r.extractSubBundlesMinSize()
-        sub.intersect(subr).toSeq.map {
+        sub.intersect(subr).toSeq.map{
           b => b -> 1
         }
     }.groupBy(_._1).map{
@@ -362,18 +358,6 @@
     results
   }
 
-<<<<<<< HEAD
-  def updateState(bundle: Bundle, commonSubBundles: Map[Bundle, Int]): Unit = {
-    totalNumBundleMessages += 1
-    if (bundles.length > 30) {
-      if (Random.nextDouble() < 0.4) {
-        val remove = Random.shuffle(bundles.filter { b => !commonSubBundles.contains(b)}).slice(0, 10)
-        bundles = bundles.filterNot(remove.contains)
-        if (commonSubBundles.size > 1) {
-          commonSubBundles.toSeq.sortBy(_._2)
-        }
-      }
-=======
   def validateTransactionBatch(txs: Set[TX], ledger: TrieMap[String, Long]): Boolean = {
     txs.toSeq.map{ tx =>
       tx.tx.data.src.head.address -> tx.tx.data.amount
@@ -409,15 +393,7 @@
 
     if (neverSeen) {
       txs.foreach(updateMempool)
->>>>>>> f6870a1d
-    }
-  }
-
-  def handleBundle(bundle: Bundle): Unit = {
-    val txs = bundle.extractTX
-    val ids = bundle.extractIds
-    val commonSubBundles: Map[Bundle, Int] = findCommonSubBundles()
-    updateState(bundle, commonSubBundles)
+    }
 
     // Also need to verify there are not multiple occurrences of same id re-signing bundle, and reps.
     val valid = validateTXBatch(txs) && txs.intersect(validTX).isEmpty
@@ -425,31 +401,6 @@
     // val hasNewTransactions = txs.exists{ t => !memPoolTX.contains(t)}
 
     if (valid) {
-<<<<<<< HEAD
-      txs.foreach(updateMempool)
-      var newTXs: Set[TX] = txs
-      val filtered: Seq[Bundle] = (bundles ++ commonSubBundles.keys).filter{ bi =>
-        val theseTX = bi.extractTX
-        val timeValid = bi.bundleData.time > (bundle.bundleData.time - 25000)
-        val res = theseTX.exists(!newTXs.contains(_)) && timeValid
-        if (res) newTXs ++= theseTX
-        res
-      }
-      val fIds: Set[Id] = filtered.flatMap{_.extractIds}.toSet ++ ids
-      val emitter: Seq[Bundle] = filtered :+ bundle
-      if (!bundles.contains(bundle))
-      bundles :+= bundle
-      if (newTX) {
-
-
-        val b = Bundle(BundleData(emitter).signed())
-        if (!bundles.contains(b)) {
-          bundles :+= b
-          broadcast(b, skipIDs = fIds.toSeq)
-        }
-      }
-      // bundles = bundles.sorted
-=======
 
 
 
@@ -512,7 +463,6 @@
             }
       */
 
->>>>>>> f6870a1d
     }
   }
 
