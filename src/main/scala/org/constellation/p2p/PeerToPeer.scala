package org.constellation.p2p

import java.io.File
import java.net.InetSocketAddress
import java.security.{KeyPair, PublicKey}
import java.util.concurrent.{ScheduledFuture, ScheduledThreadPoolExecutor, TimeUnit}

import akka.actor.{Actor, ActorLogging, ActorRef, ActorSystem, Terminated}
import akka.http.scaladsl.model.{StatusCode, StatusCodes}
import akka.serialization.SerializationExtension
import akka.util.{ByteString, Timeout}
import com.typesafe.scalalogging.Logger
import constellation._
<<<<<<< HEAD
import org.constellation.LevelDB
import org.constellation.consensus.Consensus.{Heartbeat, PeerMemPoolUpdated, PeerProposedBlock, RequestBlockProposal}
=======
import org.constellation.consensus.Consensus.{PeerMemPoolUpdated, PeerProposedBlock, RequestBlockProposal}
>>>>>>> 7d31e787
import org.constellation.p2p.PeerToPeer._
import org.constellation.primitives.Chain.Chain
import org.constellation.primitives.Schema.{AddressVertexCache, Gossip, TX}
import org.constellation.primitives.{Block, Transaction}
import org.constellation.state.MemPoolManager.AddTransaction
import org.constellation.util.{ProductHash, Signed}

import scala.collection.mutable
import scala.collection.mutable.ListBuffer
import scala.concurrent.ExecutionContextExecutor
import scala.util.{Failure, Try}

import org.constellation.primitives.Schema._

object PeerToPeer {

  case class AddPeerFromLocal(address: InetSocketAddress)

  case class PeerRef(address: InetSocketAddress)

  case class Peers(peers: Seq[InetSocketAddress])

  case class Id(id: PublicKey) {
    def short: String = id.toString.slice(15, 20)
    def medium: String = id.toString.slice(15, 25).replaceAll(":", "")
  }

  case class GetPeers()

<<<<<<< HEAD
=======
  final case object GetPeersID extends Command
  final case object GetPeersData extends Command
>>>>>>> 7d31e787

  case class GetId()

  case class GetBalance(account: PublicKey)

  case class HandShake(
                        originPeer: Signed[Peer],
                        requestExternalAddressCheck: Boolean = false
                        //           peers: Seq[Signed[Peer]],
                        //          destination: Option[InetSocketAddress] = None
                      ) extends ProductHash

  // These exist because type erasure messes up pattern matching on Signed[T] such that
  // you need a wrapper case class like this
  case class HandShakeMessage(handShake: Signed[HandShake])
  case class HandShakeResponseMessage(handShakeResponse: Signed[HandShakeResponse])

  case class HandShakeResponse(
                                //                   original: Signed[HandShake],
                                response: HandShake,
                                detectedRemote: InetSocketAddress
                              ) extends ProductHash

  case class SetExternalAddress(address: InetSocketAddress)

  case class GetExternalAddress()

  case class Peer(
                   id: Id,
                   externalAddress: InetSocketAddress,
                   remotes: Set[InetSocketAddress] = Set()
                 ) extends ProductHash

  case class Broadcast[T <: AnyRef](data: T)

  case class DBQuery(key: String)

}

class PeerToPeer(
                  publicKey: PublicKey,
                  system: ActorSystem,
                  consensusActor: ActorRef,
                  udpActor: ActorRef,
                  selfAddress: InetSocketAddress = new InetSocketAddress("127.0.0.1", 16180),
                  keyPair: KeyPair = null,
                  chainStateActor : ActorRef = null,
                  memPoolActor : ActorRef = null,
                  @volatile var requestExternalAddressCheck: Boolean = false,
                  heartbeatEnabled: Boolean = false,
                  db: LevelDB = null
                )
                (implicit timeout: Timeout) extends Actor with ActorLogging {

  private val id = Id(publicKey)
  private implicit val kp: KeyPair = keyPair

  implicit val executionContext: ExecutionContextExecutor = context.system.dispatcher
  implicit val actorSystem: ActorSystem = context.system

  val logger = Logger(s"PeerToPeer")

  // @volatile private var peers: Set[InetSocketAddress] = Set.empty[InetSocketAddress]
  @volatile private var remotes: Set[InetSocketAddress] = Set.empty[InetSocketAddress]
  @volatile private var externalAddress: InetSocketAddress = selfAddress

  private val peerLookup = mutable.HashMap[InetSocketAddress, Signed[Peer]]()

  private def peerIDLookup = peerLookup.values.map{z => z.data.id -> z}.toMap

  private def selfPeer = Peer(id, externalAddress, Set()).signed()

  private def peerIPs = peerLookup.values.map(z => z.data.externalAddress).toSet

  private def allPeerIPs = {
    peerLookup.keys ++ peerLookup.values.flatMap(z => z.data.remotes ++ Seq(z.data.externalAddress))
  }.toSet

  private def peers = peerLookup.values.toSeq.distinct

  def broadcast[T <: AnyRef](message: T, skipIDs: Seq[Id] = Seq(), idSubset: Seq[Id] = Seq()): Unit = {
    val dest = if (idSubset.isEmpty) peerIDLookup.keys else idSubset
    dest.foreach{ i =>
      if (!skipIDs.contains(i)) self ! UDPSendToID(message, i)
    }
  }

  private def handShakeInner = {
    HandShake(selfPeer, requestExternalAddressCheck) //, peers)
  }

  def initiatePeerHandshake(p: PeerRef): StatusCode = {
    val peerAddress = p.address
    import akka.pattern.ask
    val banList = (udpActor ? GetBanList).mapTo[Seq[InetSocketAddress]].get()
    if (!banList.contains(peerAddress)) {
      val res = if (peerIPs.contains(peerAddress)) {
     //   logger.debug(s"We already know $peerAddress, discarding")
        StatusCodes.AlreadyReported
      } else if (peerAddress == externalAddress || remotes.contains(peerAddress)) {
        logger.debug(s"Peer is same as self $peerAddress, discarding")
        StatusCodes.BadRequest
      } else {
     //   logger.debug(s"Sending handshake from $externalAddress to $peerAddress with ${peers.size} known peers")
        //Introduce ourselves
        // val message = HandShakeMessage(handShakeInner.copy(destination = Some(peerAddress)).signed())
        val message = HandShakeMessage(handShakeInner.signed())
        udpActor.udpSend(message, peerAddress)
        //Tell our existing peers
        //broadcast(p)
        StatusCodes.Accepted
      }
      res
    } else {
    //  logger.debug(s"Attempted to add peer but peer was previously banned! $peerAddress")
      StatusCodes.Forbidden
    }
  }

  private def addPeer(
                       value: Signed[Peer],
                       newPeers: Seq[Signed[Peer]] = Seq()
                     ): Unit = {

    this.synchronized {
      peerLookup(value.data.externalAddress) = value
      value.data.remotes.foreach(peerLookup(_) = value)
    //  logger.debug(s"Peer added, total peers: ${peerIDLookup.keys.size} on $selfAddress")
      newPeers.foreach { np =>
        //    logger.debug(s"Attempting to add new peer from peer reference handshake response $np")
        //   initiatePeerHandshake(PeerRef(np.data.externalAddress))
      }
    }
  }

  private def banOn[T](valid: => Boolean, remote: InetSocketAddress)(t: => T) = {
    if (valid) t else {
      logger.debug(s"BANNING - Invalid HandShakeResponse from - $remote")
      udpActor ! Ban(remote)
    }
  }


  private val bufferTask = new Runnable { def run(): Unit = {

    Try {
      // TODO: Add debug information to log metrics like number of peers / messages total etc.
     // logger.debug(s"P2P Heartbeat on ${id.short} - numPeers: ${peers.length}")
    } match {
      case Failure(e) => e.printStackTrace()
      case _ =>
    }

  } }

  var heartBeatMonitor: ScheduledFuture[_] = _
  var heartBeat: ScheduledThreadPoolExecutor = _


  if (heartbeatEnabled) {
    heartBeat = new ScheduledThreadPoolExecutor(10)
    heartBeatMonitor = heartBeat.scheduleAtFixedRate(bufferTask, 1, 3, TimeUnit.SECONDS)
  }

  override def receive: Receive = {

    case DBQuery(key) =>

      sender() ! db.get(key)

    case tx: TX =>
      memPoolActor ! tx
      chainStateActor ! tx
      val g = Gossip(tx.signed())
      broadcast(g)

    case UDPMessage(g @ Gossip(e), remote) =>

      val gossipSeq = g.iter
      val tx = gossipSeq.head.data.asInstanceOf[TX]

      memPoolActor ! tx
      chainStateActor ! tx

      val peer = peerLookup(remote).data.id
      val gossipKeys = gossipSeq.flatMap{_.publicKeys}.distinct.map{Id}
      val containsSelf = gossipKeys.contains(id)
      val underMaxDepth = g.stackDepth < 6

      val transitionProbabilities = Seq(1.0, 0.5, 0.2, 0.1, 0.05, 0.001)
      val prob = transitionProbabilities(g.stackDepth - 1)
      val emit = scala.util.Random.nextDouble() < prob

      val skipIDs = (gossipKeys :+ peer).distinct
      val idsCanSendTo = peerIDLookup.keys.filter{k => !skipIDs.contains(k)}.toSeq

      val peerTransitionProbabilities = Seq(1.0, 0.8, 0.5, 0.3, 0.2, 0.1)
      val peerProb = peerTransitionProbabilities(g.stackDepth - 1)
      val numPeersToSendTo = (idsCanSendTo.size.toDouble * peerProb).toInt
      val shuffled = scala.util.Random.shuffle(idsCanSendTo)
      val peersToSendTo = shuffled.slice(0, numPeersToSendTo)

 ///     logger.debug(s"Gossip nodeId: ${id.medium}, tx: ${tx.short}, depth: ${g.stackDepth}, prob: $prob, emit: $emit, " +
  //      s"numPeersToSend: $numPeersToSendTo")

      if (underMaxDepth && !containsSelf && emit) {
        val gPrime = Gossip(g.signed())
        broadcast(gPrime, skipIDs = skipIDs, idSubset = peersToSendTo)
      }

    case Broadcast(data) => broadcast(data.asInstanceOf[AnyRef])

    case UDPMessage(b: Block, _) =>
      chainStateActor ! b

    case a @ AddTransaction(transaction) =>
      logger.debug(s"Broadcasting TX ${transaction.short} on ${id.short}")
      broadcast(a)

    case UDPMessage(t: AddTransaction, remote) =>
      memPoolActor ! t

    case GetExternalAddress() => sender() ! externalAddress

    case SetExternalAddress(addr) =>
      logger.debug(s"Setting external address to $addr from RPC request")
      externalAddress = addr

    case AddPeerFromLocal(peerAddress) =>
  //    logger.debug(s"AddPeerFromLocal inet: ${pprintInet(peerAddress)}")

      this.synchronized {
        peerLookup.get(peerAddress) match {
          case Some(peer) =>
    //        logger.debug(s"Disregarding request, already familiar with peer on $peerAddress - $peer")
            sender() ! StatusCodes.AlreadyReported
          case None =>
    //        logger.debug(s"Peer $peerAddress unrecognized, adding peer")
            val attempt = Try {
              initiatePeerHandshake(PeerRef(peerAddress))
            }
            attempt match {
              case Failure(e) => e.printStackTrace(
              )
              case _ =>
            }

            val code = attempt.getOrElse(StatusCodes.InternalServerError)
            sender() ! code
        }
      }

    case GetPeers => sender() ! Peers(peerIPs.toSeq)

    case GetPeersID => sender() ! peers.map{_.data.id}
    case GetPeersData => sender() ! peers.map{_.data}

    case GetId =>
      sender() ! Id(publicKey)

    case UDPSendToID(dataA, remoteId) =>
      peerIDLookup.get(remoteId).foreach{
        r =>
          //    logger.debug(s"UDPSendFOUND to ID on consensus : $data $remoteId")
          udpActor ! UDPSendTyped(dataA, r.data.externalAddress)
      }

    // Add type bounds here on all the command forwarding types
    // I.e. PeerMemPoolUpdated extends ConsensusCommand
    // Just check on ConsensusCommand and send to consensus actor automatically
    case UDPMessage(p: PeerMemPoolUpdated, remote) =>
      //  logger.debug("UDP PeerMemPoolUpdated received")
      consensusActor ! p

    case UDPMessage(p : PeerProposedBlock, remote) =>
      consensusActor ! p

    case UDPMessage(p : RequestBlockProposal, remote) =>

      println("RequestBlockProposal on " + id.short)

      import akka.pattern.ask

      chainStateActor ! p

    case UDPMessage(sh: HandShakeResponseMessage, remote) =>
      //    logger.debug(s"HandShakeResponseMessage from $remote on $externalAddress second remote: $remote")
      //  val o = sh.handShakeResponse.data.original
      //   val fromUs = o.valid && o.publicKeys.head == id.id
      // val valid = fromUs && sh.handShakeResponse.valid

      val address = sh.handShakeResponse.data.response.originPeer.data.externalAddress
      if (requestExternalAddressCheck) {
        externalAddress = sh.handShakeResponse.data.detectedRemote
        requestExternalAddressCheck = false
      }

      // ^ TODO : Fix validation
      banOn(sh.handShakeResponse.valid, remote) {
    //    logger.debug(s"Got valid HandShakeResponse from $remote / $address on $externalAddress")
        val value = sh.handShakeResponse.data.response.originPeer
        val newPeers = Seq() //sh.handShakeResponse.data.response.peers
        addPeer(value, newPeers)
        remotes += remote
      }

    case UDPMessage(sh: HandShakeMessage, remote) =>
      val hs = sh.handShake.data
      val address = hs.originPeer.data.externalAddress
      val responseAddr = if (hs.requestExternalAddressCheck) remote else address

    //  logger.debug(s"Got handshake from $remote on $externalAddress, sending response to $responseAddr")
      banOn(sh.handShake.valid, remote) {
     //   logger.debug(s"Got handshake inner from $remote on $externalAddress, " +
     //   s"sending response to $remote inet: ${pprintInet(remote)} " +
     //   s"peers externally reported address: ${hs.originPeer.data.externalAddress} inet: " +
     //   s"${pprintInet(address)}")
        val response = HandShakeResponseMessage(
          // HandShakeResponse(sh.handShake, handShakeInner.copy(destination = Some(remote)), remote).signed()
          HandShakeResponse(handShakeInner, remote).signed()
        )
        udpActor.udpSend(response, responseAddr)
        initiatePeerHandshake(PeerRef(responseAddr))
      }

    case UDPMessage(peersI: Peers, remote) =>
      peersI.peers.foreach{
        p =>
          self ! PeerRef(p)
      }

    case UDPMessage(_: Terminated, remote) =>
      logger.debug(s"Peer $remote has terminated. Removing it from the list.")
    // TODO: FIX
    // peerIPs -= remote

    case u: UDPMessage =>
      logger.error(s"Unrecognized UDP message: $u")
  }

}<|MERGE_RESOLUTION|>--- conflicted
+++ resolved
@@ -11,12 +11,9 @@
 import akka.util.{ByteString, Timeout}
 import com.typesafe.scalalogging.Logger
 import constellation._
-<<<<<<< HEAD
+import org.constellation.consensus.Consensus.{PeerMemPoolUpdated, PeerProposedBlock, RequestBlockProposal}
 import org.constellation.LevelDB
 import org.constellation.consensus.Consensus.{Heartbeat, PeerMemPoolUpdated, PeerProposedBlock, RequestBlockProposal}
-=======
-import org.constellation.consensus.Consensus.{PeerMemPoolUpdated, PeerProposedBlock, RequestBlockProposal}
->>>>>>> 7d31e787
 import org.constellation.p2p.PeerToPeer._
 import org.constellation.primitives.Chain.Chain
 import org.constellation.primitives.Schema.{AddressVertexCache, Gossip, TX}
@@ -46,11 +43,6 @@
 
   case class GetPeers()
 
-<<<<<<< HEAD
-=======
-  final case object GetPeersID extends Command
-  final case object GetPeersData extends Command
->>>>>>> 7d31e787
 
   case class GetId()
 
@@ -148,13 +140,13 @@
     val banList = (udpActor ? GetBanList).mapTo[Seq[InetSocketAddress]].get()
     if (!banList.contains(peerAddress)) {
       val res = if (peerIPs.contains(peerAddress)) {
-     //   logger.debug(s"We already know $peerAddress, discarding")
+        logger.debug(s"We already know $peerAddress, discarding")
         StatusCodes.AlreadyReported
       } else if (peerAddress == externalAddress || remotes.contains(peerAddress)) {
         logger.debug(s"Peer is same as self $peerAddress, discarding")
         StatusCodes.BadRequest
       } else {
-     //   logger.debug(s"Sending handshake from $externalAddress to $peerAddress with ${peers.size} known peers")
+        logger.debug(s"Sending handshake from $externalAddress to $peerAddress with ${peers.size} known peers")
         //Introduce ourselves
         // val message = HandShakeMessage(handShakeInner.copy(destination = Some(peerAddress)).signed())
         val message = HandShakeMessage(handShakeInner.signed())
@@ -165,7 +157,7 @@
       }
       res
     } else {
-    //  logger.debug(s"Attempted to add peer but peer was previously banned! $peerAddress")
+      logger.debug(s"Attempted to add peer but peer was previously banned! $peerAddress")
       StatusCodes.Forbidden
     }
   }
@@ -178,7 +170,7 @@
     this.synchronized {
       peerLookup(value.data.externalAddress) = value
       value.data.remotes.foreach(peerLookup(_) = value)
-    //  logger.debug(s"Peer added, total peers: ${peerIDLookup.keys.size} on $selfAddress")
+      logger.debug(s"Peer added, total peers: ${peerIDLookup.keys.size} on $selfAddress")
       newPeers.foreach { np =>
         //    logger.debug(s"Attempting to add new peer from peer reference handshake response $np")
         //   initiatePeerHandshake(PeerRef(np.data.externalAddress))
@@ -280,15 +272,15 @@
       externalAddress = addr
 
     case AddPeerFromLocal(peerAddress) =>
-  //    logger.debug(s"AddPeerFromLocal inet: ${pprintInet(peerAddress)}")
+      logger.debug(s"AddPeerFromLocal inet: ${pprintInet(peerAddress)}")
 
       this.synchronized {
         peerLookup.get(peerAddress) match {
           case Some(peer) =>
-    //        logger.debug(s"Disregarding request, already familiar with peer on $peerAddress - $peer")
+            logger.debug(s"Disregarding request, already familiar with peer on $peerAddress - $peer")
             sender() ! StatusCodes.AlreadyReported
           case None =>
-    //        logger.debug(s"Peer $peerAddress unrecognized, adding peer")
+            logger.debug(s"Peer $peerAddress unrecognized, adding peer")
             val attempt = Try {
               initiatePeerHandshake(PeerRef(peerAddress))
             }
@@ -350,7 +342,7 @@
 
       // ^ TODO : Fix validation
       banOn(sh.handShakeResponse.valid, remote) {
-    //    logger.debug(s"Got valid HandShakeResponse from $remote / $address on $externalAddress")
+        logger.debug(s"Got valid HandShakeResponse from $remote / $address on $externalAddress")
         val value = sh.handShakeResponse.data.response.originPeer
         val newPeers = Seq() //sh.handShakeResponse.data.response.peers
         addPeer(value, newPeers)
@@ -362,12 +354,12 @@
       val address = hs.originPeer.data.externalAddress
       val responseAddr = if (hs.requestExternalAddressCheck) remote else address
 
-    //  logger.debug(s"Got handshake from $remote on $externalAddress, sending response to $responseAddr")
+      logger.debug(s"Got handshake from $remote on $externalAddress, sending response to $responseAddr")
       banOn(sh.handShake.valid, remote) {
-     //   logger.debug(s"Got handshake inner from $remote on $externalAddress, " +
-     //   s"sending response to $remote inet: ${pprintInet(remote)} " +
-     //   s"peers externally reported address: ${hs.originPeer.data.externalAddress} inet: " +
-     //   s"${pprintInet(address)}")
+        logger.debug(s"Got handshake inner from $remote on $externalAddress, " +
+        s"sending response to $remote inet: ${pprintInet(remote)} " +
+        s"peers externally reported address: ${hs.originPeer.data.externalAddress} inet: " +
+        s"${pprintInet(address)}")
         val response = HandShakeResponseMessage(
           // HandShakeResponse(sh.handShake, handShakeInner.copy(destination = Some(remote)), remote).signed()
           HandShakeResponse(handShakeInner, remote).signed()
@@ -381,6 +373,8 @@
         p =>
           self ! PeerRef(p)
       }
+    case UDPMessage(h: Heartbeat, remote) =>
+      logger.debug(s"Received heartbeat on ${id.short} from ${h.id.short} : $remote")
 
     case UDPMessage(_: Terminated, remote) =>
       logger.debug(s"Peer $remote has terminated. Removing it from the list.")
