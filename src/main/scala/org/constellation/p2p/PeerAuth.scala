package org.constellation.p2p

import java.net.InetSocketAddress
import java.security.KeyPair

import akka.actor.{ActorRef, ActorSystem}
<<<<<<< HEAD
import akka.http.scaladsl.model.{HttpResponse, StatusCode, StatusCodes}
=======
import akka.http.scaladsl.model.{StatusCode, StatusCodes}
>>>>>>> 25b85cf9
import akka.stream.ActorMaterializer
import akka.util.Timeout
import com.typesafe.scalalogging.Logger
import org.constellation.util.{APIClient, Signed}
import constellation._
import org.constellation.Data
import org.constellation.consensus.Consensus.RemoteMessage

import scala.concurrent.{ExecutionContextExecutor, Future}
import scala.util.{Failure, Try}
import org.constellation.primitives.Schema._

trait PeerAuth {

  val data: Data
  import data._
  val udpActor: ActorRef
  var requestExternalAddressCheck: Boolean
  val self: ActorRef
  val logger: Logger
  implicit val timeout: Timeout
  implicit val executionContext: ExecutionContextExecutor
<<<<<<< HEAD
  implicit val actorMaterializer: ActorMaterializer
  implicit val actorSystem: ActorSystem

  def getBroadcastTCP(skipIDs: Seq[Id] = Seq(),
                      idSubset: Seq[Id] = Seq(),
                      route: String): Seq[Future[HttpResponse]] = {
    val addresses = getBroadcastPeers(skipIDs, idSubset).map(_.apiAddress)

    addresses.map(a => {
      val address = a.get
      val hostName = address.getHostName
      val port = address.getPort
      data.apiAddress

      val client = new APIClient(hostName, port)

      client.get(route)
    })
  }

  def broadcastUDP[T <: RemoteMessage](message: T, skipIDs: Seq[Id] = Seq(), idSubset: Seq[Id] = Seq()): Unit = {
    getBroadcastPeers(skipIDs, idSubset).map(_.externalAddress).foreach(a => {
      val address = a.get
      udpActor ! UDPSend(message, address)
    })
  }

  def getBroadcastPeers(skipIDs: Seq[Id] = Seq(), idSubset: Seq[Id] = Seq()): Seq[Peer] = {
    val peers: Iterable[Id] = if (idSubset.isEmpty) signedPeerIDLookup.keys else idSubset

    peers.filter(!skipIDs.contains(_)).map(p => {
      signedPeerIDLookup(p).data
    }).toSeq
=======
  implicit val materializer: ActorMaterializer = data.actorMaterializer
  implicit val actorSystem: ActorSystem


  def apiBroadcast[T](f: APIClient => T, skipIDs: Seq[Id] = Seq()): Iterable[T]  = {
    signedPeerIDLookup.keys.filterNot{skipIDs.contains}.flatMap{
      i =>
      getOrElseUpdateAPIClient(i).map{
        a =>
         // println("API broadcast to " + a.host + " " + a.port)
          f(a)
      }
    }
  }


  def broadcast[T <: RemoteMessage](message: T, skipIDs: Seq[Id] = Seq(), idSubset: Seq[Id] = Seq()): Unit = {
    val dest: Iterable[Id] = if (idSubset.isEmpty) signedPeerIDLookup.keys else idSubset
    // println("Broadcast attempt")
    dest.foreach{ i =>
      if (!skipIDs.contains(i)) {
        totalNumBroadcastMessages += 1
        val address = signedPeerIDLookup(i).data.externalAddress
        address.foreach{ a =>
          udpActor ! UDPSend(message, a)
        }
      //  println(s"Broadcasting $message to $address")
      }
    }
>>>>>>> 25b85cf9
  }

  def handShakeInner(peerAddressOrRemote: InetSocketAddress): HandShake = {
    HandShake(selfPeer, peerAddressOrRemote, peers.toSet,  requestExternalAddressCheck)
  }

  def initiatePeerHandshake(peerAddress: InetSocketAddress, useRest: Boolean = false): StatusCode = {
    val banList = data.bannedIPs

    if (!banList.contains(peerAddress)) {

      val res = if (peerIPs.contains(peerAddress)) {
        logger.debug(s"We already know $peerAddress, discarding")

        StatusCodes.AlreadyReported
      } else if (externalAddress.contains(peerAddress) || remotes.contains(peerAddress)) {
        logger.debug(s"Peer is same as self $peerAddress, discarding")

        StatusCodes.BadRequest
      } else {
        logger.debug(s"Sending handshake from $externalAddress to $peerAddress with ${peers.size} known peers")

        //Introduce ourselves
        val message = HandShakeMessage(handShakeInner(peerAddress).signed())

        udpActor ! UDPSend(message, peerAddress)

        //Tell our existing peers
        //broadcast(p)

        StatusCodes.Accepted
      }

      res
    } else {
      logger.debug(s"Attempted to add peer but peer was previously banned! $peerAddress")
      StatusCodes.Forbidden
    }
  }

  def addAuthenticatedPeer(value: Signed[Peer], newPeers: Seq[Signed[Peer]] = Seq()): Unit = {

    value.data.externalAddress.foreach{
      a =>

      signedPeerLookup(a) = value

      value.data.remotes.foreach{ r =>
        signedPeerLookup(r) = value
        addressToLastObservedExternalAddress(r) = a
      }

      logger.debug(s"Peer added, total peers: ${signedPeerIDLookup.keys.size} on ${id.short}")
<<<<<<< HEAD
=======

      Future { getOrElseUpdateAPIClient(value.id)}
      newPeers.foreach { np =>
        //    logger.debug(s"Attempting to add new peer from peer reference handshake response $np")
        //   initiatePeerHandshake(PeerRef(np.data.externalAddress))
      }
>>>>>>> 25b85cf9
    }
  }

  def banOn[T](valid: => Boolean, remote: InetSocketAddress)(t: => T): Unit = {
    if (valid) t else {
      logger.debug(s"BANNING - Invalid data from - $remote")
      udpActor ! Ban(remote)
    }
  }

  def handleHandShake(sh: HandShakeMessage, remote: InetSocketAddress): Unit = {
    val hs = sh.handShake.data
    val address = hs.originPeer.data.externalAddress
    val responseAddr = if (hs.requestExternalAddressCheck) remote else address.getOrElse(remote)

    logger.debug(s"Got handshake from $remote on $externalAddress, sending response to $responseAddr")

    banOn(sh.handShake.valid, remote) {

      logger.debug(s"Got handshake inner from $remote on $externalAddress, " +
        s"sending response to $remote inet: ${pprintInet(remote)} " +
        s"peers externally reported address: ${hs.originPeer.data.externalAddress} inet: " +
        s"${address.map{pprintInet}}")

      val lastExternal = if (address.nonEmpty) None else addressToLastObservedExternalAddress.get(remote)

      val response = HandShakeResponseMessage(
        HandShakeResponse(sh.handShake, handShakeInner(remote), lastExternal).signed()
      )

      udpActor ! UDPSend(response, remote)

      //Tell our existing peers
      initiatePeerHandshake(responseAddr)
    }
  }

  def handleHandShakeResponse(sh: HandShakeResponseMessage, remote: InetSocketAddress): Unit = {
    val hsr = sh.handShakeResponse.data
    val address = hsr.response.originPeer.data.externalAddress

    if (requestExternalAddressCheck) {
      externalAddress = Some(hsr.response.destination)
      requestExternalAddressCheck = false
    }

    // For node restart
    if (externalAddress.isEmpty){
      hsr.lastObservedExternalAddress.foreach{ e =>
        externalAddress = Some(e)
        if (apiAddress.isEmpty) {
          apiAddress = Some(new InetSocketAddress(e.getHostString, e.getPort))
        }
      }
    }

    // ^ TODO : Fix validation
    banOn(sh.handShakeResponse.valid, remote) {
      logger.debug(s"Got valid HandShakeResponse from $remote / $address on $externalAddress")

      val value = hsr.response.originPeer
      val newPeers = Seq()

      addAuthenticatedPeer(value, newPeers)

      signedPeerLookup(remote) = value
    }
  }

  def addPeerFromLocal(peerAddress: InetSocketAddress, knownId: Option[Id] = None): StatusCode = {
    logger.debug(s"AddPeerFromLocal inet: ${pprintInet(peerAddress)}")

    signedPeerLookup.get(peerAddress) match {
      case Some(peer) =>
        logger.debug(s"Disregarding request, already familiar with peer on $peerAddress - $peer")
        StatusCodes.AlreadyReported
      case None =>
        logger.debug(s"Peer $peerAddress unrecognized, adding peer")
        val attempt = Try {
          initiatePeerHandshake(peerAddress)
        }
        attempt match {
          case Failure(e) => e.printStackTrace(
          )
          case _ =>
        }

        val code = attempt.getOrElse(StatusCodes.InternalServerError)
        code
    }
  }

  // TODO: Send other peers termination message on shutdown.

}<|MERGE_RESOLUTION|>--- conflicted
+++ resolved
@@ -4,11 +4,7 @@
 import java.security.KeyPair
 
 import akka.actor.{ActorRef, ActorSystem}
-<<<<<<< HEAD
 import akka.http.scaladsl.model.{HttpResponse, StatusCode, StatusCodes}
-=======
-import akka.http.scaladsl.model.{StatusCode, StatusCodes}
->>>>>>> 25b85cf9
 import akka.stream.ActorMaterializer
 import akka.util.Timeout
 import com.typesafe.scalalogging.Logger
@@ -31,7 +27,6 @@
   val logger: Logger
   implicit val timeout: Timeout
   implicit val executionContext: ExecutionContextExecutor
-<<<<<<< HEAD
   implicit val actorMaterializer: ActorMaterializer
   implicit val actorSystem: ActorSystem
 
@@ -65,10 +60,7 @@
     peers.filter(!skipIDs.contains(_)).map(p => {
       signedPeerIDLookup(p).data
     }).toSeq
-=======
-  implicit val materializer: ActorMaterializer = data.actorMaterializer
-  implicit val actorSystem: ActorSystem
-
+  }
 
   def apiBroadcast[T](f: APIClient => T, skipIDs: Seq[Id] = Seq()): Iterable[T]  = {
     signedPeerIDLookup.keys.filterNot{skipIDs.contains}.flatMap{
@@ -80,7 +72,6 @@
       }
     }
   }
-
 
   def broadcast[T <: RemoteMessage](message: T, skipIDs: Seq[Id] = Seq(), idSubset: Seq[Id] = Seq()): Unit = {
     val dest: Iterable[Id] = if (idSubset.isEmpty) signedPeerIDLookup.keys else idSubset
@@ -95,7 +86,6 @@
       //  println(s"Broadcasting $message to $address")
       }
     }
->>>>>>> 25b85cf9
   }
 
   def handShakeInner(peerAddressOrRemote: InetSocketAddress): HandShake = {
@@ -149,15 +139,12 @@
       }
 
       logger.debug(s"Peer added, total peers: ${signedPeerIDLookup.keys.size} on ${id.short}")
-<<<<<<< HEAD
-=======
 
       Future { getOrElseUpdateAPIClient(value.id)}
       newPeers.foreach { np =>
         //    logger.debug(s"Attempting to add new peer from peer reference handshake response $np")
         //   initiatePeerHandshake(PeerRef(np.data.externalAddress))
       }
->>>>>>> 25b85cf9
     }
   }
 
