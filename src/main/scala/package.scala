--- conflicted
+++ resolved
@@ -2,6 +2,7 @@
 import java.nio.{ByteBuffer, ByteOrder}
 import java.security.{KeyPair, PrivateKey, PublicKey}
 import java.util.concurrent.TimeUnit
+
 import akka.actor.ActorRef
 import akka.http.scaladsl.model.HttpResponse
 import akka.http.scaladsl.unmarshalling.Unmarshal
@@ -9,18 +10,17 @@
 import akka.util.Timeout
 import better.files.File
 import com.google.common.hash.Hashing
-
 import org.constellation.DAO
 import org.constellation.crypto.Base58
 import org.constellation.crypto.KeyUtils.{bytesToPrivateKey, bytesToPublicKey, _}
 import org.constellation.primitives.IncrementMetric
 import org.constellation.primitives.Schema._
 import org.constellation.util.{EncodedPublicKey, POWExt, POWSignHelp}
-
 import org.json4s.JsonAST.{JInt, JString}
 import org.json4s.ext.EnumNameSerializer
 import org.json4s.native.{Serialization, parseJsonOpt}
 import org.json4s.{CustomSerializer, DefaultFormats, Extraction, Formats, JObject, JValue, ShortTypeHints}
+
 import scala.concurrent.duration.Duration
 import scala.concurrent.{Await, ExecutionContext, Future, Promise}
 import scala.reflect.ClassTag
@@ -29,37 +29,25 @@
 package object constellation extends POWExt
   with POWSignHelp {
 
-  val minimumTime: Long = 1518898908367L
-
-  // doc
+  val minimumTime : Long = 1518898908367L
+
   implicit class EasyFutureBlock[T](f: Future[T]) {
-
-    // doc
     def get(t: Int = 30): T = {
       import scala.concurrent.duration._
       Await.result(f, t.seconds)
     }
-
-    // doc
     def getOpt(t: Int = 30): Option[T] = {
       import scala.concurrent.duration._
-      Try {
-        Await.result(f, t.seconds)
-      }.toOption
-    }
-  }
-
-  // doc
+      Try{Await.result(f, t.seconds)}.toOption
+    }
+  }
+
   implicit def addressToSocket(peerAddress: String): InetSocketAddress =
-    peerAddress.split(":") match {
-      case Array(ip, port) => new InetSocketAddress(ip, port.toInt)
-    }
-
-  // doc
+    peerAddress.split(":") match { case Array(ip, port) => new InetSocketAddress(ip, port.toInt)}
+
   implicit def socketToAddress(peerAddress: InetSocketAddress): String =
     peerAddress.getHostString + ":" + peerAddress.getPort
 
-  // doc
   class InetSocketAddressSerializer extends CustomSerializer[InetSocketAddress](format => ( {
     case jstr: JObject =>
       val host = (jstr \ "host").extract[String]
@@ -76,128 +64,78 @@
     ShortTypeHints(List(classOf[TransactionHash], classOf[ParentBundleHash])) + new EnumNameSerializer(EdgeHashType) +
     new EnumNameSerializer(NodeState)
 
-  // doc
   def caseClassToJson(message: Any): String = {
     compactRender(Extraction.decompose(message))
   }
 
-<<<<<<< HEAD
-  // doc
-  def parse4s(msg: String): JValue = parseJsonOpt(msg).get
-=======
   def decompose(message: Any): JValue = Extraction.decompose(message)
 
   def parse4s(msg: String) : JValue = parseJsonOpt(msg).get
->>>>>>> ae5fa3fa
-
-  // doc
+
   def compactRender(msg: JValue): String = Serialization.write(msg)
 
-  // doc
   implicit class SerExt(jsonSerializable: Any) {
-
-    // doc
     def json: String = caseClassToJson(jsonSerializable)
-
-    // doc
     def prettyJson: String = Serialization.writePretty(Extraction.decompose(jsonSerializable))
-
-    // doc
-    def tryJson: Try[String] = Try {
-      caseClassToJson(jsonSerializable)
-    }
-
-    // doc
+    def tryJson: Try[String] = Try{caseClassToJson(jsonSerializable)}
     def j: String = json
-
-    // doc
     def jsonSave(f: String): Unit = File(f).writeText(json)
   }
 
-  // doc
   implicit class ParseExt(input: String) {
-
-    // doc
     def jValue: JValue = parse4s(input)
-
-    // doc
     def jv: JValue = jValue
-
-    // doc
     def x[T](implicit m: Manifest[T]): T = jv.extract[T](constellationFormats, m)
   }
 
-  // doc
   implicit class SHA256Ext(s: String) {
-
-    // doc
     def sha256: String = Hashing.sha256().hashBytes(s.getBytes()).toString
   }
 
-  // doc
+
   def intToByte(myInteger: Int): Array[Byte] =
     ByteBuffer.allocate(4).order(ByteOrder.BIG_ENDIAN).putInt(myInteger).array
 
-  // doc
   def byteToInt(byteBarray: Array[Byte]): Int =
     ByteBuffer.wrap(byteBarray).order(ByteOrder.BIG_ENDIAN).getInt
 
-  // doc
+
   implicit class HTTPHelp(httpResponse: HttpResponse)
                          (implicit val materialize: ActorMaterializer) {
-
-    // doc
     def unmarshal: Future[String] = Unmarshal(httpResponse.entity).to[String]
   }
 
-  // doc
   def pprintInet(inetSocketAddress: InetSocketAddress): String = {
     s"address: ${inetSocketAddress.getAddress}, hostname: ${inetSocketAddress.getHostName}, " +
       s"hostString: ${inetSocketAddress.getHostString}, port: ${inetSocketAddress.getPort}"
   }
 
-  // doc
-  implicit def pubKeyToAddress(key: PublicKey): AddressMetaData = AddressMetaData(publicKeyToAddressString(key))
-
-  // doc
-  implicit def pubKeysToAddress(key: Seq[PublicKey]): AddressMetaData = AddressMetaData(publicKeysToAddressString(key))
-
-  // doc
+  implicit def pubKeyToAddress(key: PublicKey): AddressMetaData =  AddressMetaData(publicKeyToAddressString(key))
+  implicit def pubKeysToAddress(key: Seq[PublicKey]): AddressMetaData =  AddressMetaData(publicKeysToAddressString(key))
+
   implicit class KeyPairFix(kp: KeyPair) {
 
     // This is because the equals method on keypair relies on an object hash code instead of an actual check on the data.
     // The equals method for public and private keys is totally fine though.
 
-    // doc
     def dataEqual(other: KeyPair): Boolean = {
       kp.getPrivate == other.getPrivate &&
         kp.getPublic == other.getPublic
     }
 
-    // doc
     def address: AddressMetaData = pubKeyToAddress(kp.getPublic)
 
   }
 
-  // doc
+
   implicit class ActorQuery(a: ActorRef) {
-
     import akka.pattern.ask
-
     implicit val timeout: Timeout = Timeout(5, TimeUnit.SECONDS)
-
-    // doc
     def query[T: ClassTag](m: Any): T = (a ? m).mapTo[T].get()
   }
 
-  // doc
   def signHashWithKeyB64(hash: String, privateKey: PrivateKey): String = base64(signData(hash.getBytes())(privateKey))
 
-<<<<<<< HEAD
-  // doc
-  def tryWithMetric[T](t: => T, metricPrefix: String)(implicit dao: DAO): Try[T] = {
-    val attempt = Try {
-=======
   def wrapFutureWithMetric[T](t: Future[T], metricPrefix: String)(implicit dao: DAO, ec: ExecutionContext): Future[T] = {
     t.onComplete {
       case Success(_) =>
@@ -211,7 +149,6 @@
 
   def tryWithMetric[T](t : => T, metricPrefix: String)(implicit dao: DAO): Try[T] = {
     val attempt = Try{
->>>>>>> ae5fa3fa
       t
     }
     attempt match {
@@ -224,8 +161,7 @@
     attempt
   }
 
-  // doc
-  def tryToMetric[T](attempt: Try[T], metricPrefix: String)(implicit dao: DAO): Try[T] = {
+  def tryToMetric[T](attempt : Try[T], metricPrefix: String)(implicit dao: DAO): Try[T] = {
     attempt match {
       case Success(x) =>
         dao.metricsManager ! IncrementMetric(metricPrefix + "_success")
@@ -236,8 +172,7 @@
     attempt
   }
 
-  // doc
-  def attemptWithRetry(t: => Boolean, maxRetries: Int = 10, delay: Long = 2000): Boolean = {
+  def attemptWithRetry(t : => Boolean, maxRetries: Int = 10, delay: Long = 2000): Boolean = {
 
     var retries = 0
     var done = false
@@ -251,28 +186,26 @@
     done
   }
 
-  // doc
-  def withTimeout[T](fut: Future[T])(implicit ec: ExecutionContext, after: Duration): Future[T] = {
+
+  def withTimeout[T](fut:Future[T])(implicit ec:ExecutionContext, after:Duration): Future[T] = {
     val prom = Promise[T]()
     val timeout = TimeoutScheduler.scheduleTimeout(prom, after)
     val combinedFut = Future.firstCompletedOf(List(fut, prom.future))
-    fut onComplete { case result => timeout.cancel() }
+    fut onComplete{case result => timeout.cancel()}
     combinedFut
   }
 
   import scala.concurrent.duration._
-
-  // doc
-  def withTimeoutSecondsAndMetric[T](fut: Future[T], metricPrefix: String, timeoutSeconds: Int = 10, onError: => Unit = ())
-                                    (implicit ec: ExecutionContext, dao: DAO): Future[T] = {
+  def withTimeoutSecondsAndMetric[T](fut:Future[T], metricPrefix: String, timeoutSeconds: Int = 10, onError: => Unit = ())
+                                    (implicit ec:ExecutionContext, dao: DAO): Future[T] = {
     val prom = Promise[T]()
     val after = timeoutSeconds.seconds
     val timeout = TimeoutScheduler.scheduleTimeout(prom, after)
     val combinedFut = Future.firstCompletedOf(List(fut, prom.future))
-    fut onComplete { _ =>
+    fut onComplete{ _ =>
       timeout.cancel()
     }
-    prom.future.onComplete {
+    prom.future.onComplete{
       result =>
         onError
         if (result.isSuccess) {
@@ -286,11 +219,10 @@
     combinedFut
   }
 
-  // doc
   def futureTryWithTimeoutMetric[T](t: => T, metricPrefix: String, timeoutSeconds: Int = 10, onError: => Unit = ())
-                                   (implicit ec: ExecutionContext, dao: DAO): Future[Try[T]] = {
+                                   (implicit ec:ExecutionContext, dao: DAO): Future[Try[T]] = {
     withTimeoutSecondsAndMetric(
-      Future {
+      Future{
         val originalName = Thread.currentThread().getName
         Thread.currentThread().setName(metricPrefix + Random.nextInt(10000))
         val attempt = tryWithMetric(t, metricPrefix) // This is an inner try as opposed to an onComplete so we can
@@ -303,13 +235,13 @@
     )
   }
 
-  // doc
+
   def withRetries(
-                   err: String,
-                   t: => Boolean,
-                   maxRetries: Int = 10,
-                   delay: Long = 10000
-                 ): Boolean = {
+                         err: String,
+                         t : => Boolean,
+                         maxRetries: Int = 10,
+                         delay: Long = 10000
+                       ): Boolean = {
 
     var retries = 0
     var done = false
@@ -322,10 +254,11 @@
     done
   }
 
-  // doc
+
+
   class PrivateKeySerializer extends CustomSerializer[PrivateKey](format => ( {
     case jObj: JObject =>
-      // implicit val f: Formats = format
+     // implicit val f: Formats = format
       bytesToPrivateKey(Base58.decode((jObj \ "key").extract[String]))
   }, {
     case key: PrivateKey =>
@@ -333,10 +266,9 @@
   }
   ))
 
-  // doc
   class PublicKeySerializer extends CustomSerializer[PublicKey](format => ( {
     case jstr: JObject =>
-      // implicit val f: Formats = format
+     // implicit val f: Formats = format
       bytesToPublicKey(Base58.decode((jstr \ "key").extract[String]))
   }, {
     case key: PublicKey =>
@@ -344,17 +276,16 @@
   }
   ))
 
-  // doc
   class KeyPairSerializer extends CustomSerializer[KeyPair](format => ( {
     case jObj: JObject =>
-      //  implicit val f: Formats = format
+    //  implicit val f: Formats = format
       val pubKey = (jObj \ "publicKey").extract[PublicKey]
       val privKey = (jObj \ "privateKey").extract[PrivateKey]
       val kp = new KeyPair(pubKey, privKey)
       kp
   }, {
     case key: KeyPair =>
-      //  implicit val f: Formats = format
+    //  implicit val f: Formats = format
       JObject(
         "publicKey" -> JObject("key" -> JString(Base58.encode(key.getPublic.getEncoded))),
         "privateKey" -> JObject("key" -> JString(Base58.encode(key.getPrivate.getEncoded)))
@@ -362,22 +293,17 @@
   }
   ))
 
-  // doc
   implicit class PublicKeyExt(publicKey: PublicKey) {
     // Conflict with old schema, add later
     //  def address: Address = pubKeyToAddress(publicKey)
-
-    // doc
     def encoded: EncodedPublicKey = EncodedPublicKey(Base58.encode(publicKey.getEncoded))
-
-    // doc
     def toId: Id = encoded.toId
   }
 
+
 }
 
-// doc
-object TimeoutScheduler {
+object TimeoutScheduler{
 
   import java.util.concurrent.{TimeUnit, TimeoutException}
 
@@ -387,13 +313,9 @@
   import scala.concurrent.duration.Duration
 
   val timer = new HashedWheelTimer(10, TimeUnit.MILLISECONDS)
-
-  // doc
-  def scheduleTimeout(promise: Promise[_], after: Duration) = {
-    timer.newTimeout(new TimerTask {
-
-      // doc
-      def run(timeout: Timeout) {
+  def scheduleTimeout(promise:Promise[_], after:Duration) = {
+    timer.newTimeout(new TimerTask{
+      def run(timeout:Timeout){
         promise.failure(new TimeoutException("Operation timed out after " + after.toMillis + " millis"))
       }
     }, after.toNanos, TimeUnit.NANOSECONDS)
