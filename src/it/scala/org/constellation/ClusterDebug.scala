--- conflicted
+++ resolved
@@ -37,16 +37,10 @@
       r
     }
 
-<<<<<<< HEAD
-    val sim = new Simulation()
-
-    sim.setIdLocal(rpcs)
-=======
 /*
     val sim = new Simulation(rpcs)
     sim.setIdLocal()
 */
-
 
     rpcs.foreach {
       _.get("restart")
@@ -63,7 +57,6 @@
 /*
 
 //http://35.238.29.152:9000/
->>>>>>> f88bebb6
 
     val n = rpcs.filter{_.host == "35.238.29.152"}.head //35.193.103.124"
 
