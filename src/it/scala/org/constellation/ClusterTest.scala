--- conflicted
+++ resolved
@@ -1,89 +1,66 @@
 package org.constellation
+
 
 import akka.actor.ActorSystem
 import akka.stream.ActorMaterializer
 import akka.testkit.TestKit
-
 import constellation._
 import org.constellation.crypto.KeyUtils
 import org.constellation.util.{APIClient, Simulation}
-
 import org.json4s.JsonAST.JArray
 import org.scalatest.{BeforeAndAfterAll, FlatSpecLike}
+
 import scala.concurrent.ExecutionContextExecutor
 import scala.sys.process._
 import scala.util.Try
 
-/** Cluster test companion object. */
 object ClusterTest {
 
   private val ipRegex = "\\b\\d{1,3}\\.\\d{1,3}\\.\\d{1,3}\\.\\d{1,3}\\b".r
-
-  // doc
   private def isCircle = System.getenv("CIRCLE_SHA1") != null
-
-  // doc
   def kubectl: Seq[String] = if (isCircle) Seq("sudo", "/opt/google-cloud-sdk/bin/kubectl") else Seq("kubectl")
 
-  // doc
   case class KubeIPs(id: Int, rpcIP: String, udpIP: String) {
-
-    // doc
-    def valid: Boolean = {
+    def valid: Boolean =  {
       ipRegex.findAllIn(rpcIP).nonEmpty && ipRegex.findAllIn(udpIP).nonEmpty
     }
   }
 
-<<<<<<< HEAD
-  // Use node IPs for now -- this was for previous tests but may be useful later. // tmp comment
-
-  // doc
-  @deprecated
-=======
   @deprecated("Use node IPs for now -- this was for previous tests but may be useful later.", "a few months")
->>>>>>> d367e7b4
   def getServiceIPs: List[KubeIPs] = {
     val cmd = kubectl ++ Seq("--output=json", "get", "services")
     val result = cmd.!!
     // println(s"GetIP Result: $result")
     val items = (result.jValue \ "items").extract[JArray]
 
-    val namedIPs = items.arr.flatMap { i =>
-      val name = (i \ "metadata" \ "name").extract[String]
+    val namedIPs = items.arr.flatMap{ i =>
+      val name =  (i \ "metadata" \ "name").extract[String]
 
       if (name.contains("rpc") || name.contains("udp")) {
         val ip = ((i \ "status" \ "loadBalancer" \ "ingress").extract[JArray].arr.head \ "ip").extract[String]
         Some(name -> ip)
       } else None
     }
-    namedIPs.groupBy(_._1.split("-").last.toInt).map {
+    namedIPs.groupBy(_._1.split("-").last.toInt).map{
       case (k, vs) =>
-        KubeIPs(k, vs.filter {
-          _._1.startsWith("rpc")
-        }.head._2, vs.filter {
-          _._1.startsWith("udp")
-        }.head._2)
+        KubeIPs(k, vs.filter{_._1.startsWith("rpc")}.head._2,vs.filter{_._1.startsWith("udp")}.head._2)
     }.toList
   }
 
-  // doc
   case class NodeIPs(internalIP: String, externalIP: String)
 
-  // doc
   def getNodeIPs: Seq[NodeIPs] = {
-    val result = {
-      kubectl ++ Seq("get", "-o", "json", "nodes")
-    }.!!
+    val result = {kubectl ++ Seq("get", "-o", "json", "nodes")}.!!
     val items = (result.jValue \ "items").extract[JArray]
-    val res = items.arr.flatMap { i =>
-      val kind = (i \ "kind").extract[String]
+    val res = items.arr.flatMap{ i =>
+      val kind =  (i \ "kind").extract[String]
       if (kind == "Node") {
 
-        val externalIP = (i \ "status" \ "addresses").extract[JArray].arr.collectFirst {
+        val externalIP = (i \ "status" \ "addresses").extract[JArray].arr.collectFirst{
           case x if (x \ "type").extract[String] == "ExternalIP" =>
             (x \ "address").extract[String]
         }.get
-        val internalIP = (i \ "status" \ "addresses").extract[JArray].arr.collectFirst {
+        val internalIP = (i \ "status" \ "addresses").extract[JArray].arr.collectFirst{
           case x if (x \ "type").extract[String] == "Hostname" =>
             (x \ "address").extract[String]
         }.get
@@ -93,10 +70,8 @@
     res
   }
 
-  // doc
   case class PodIPName(podAppName: String, internalIP: String, externalIP: String)
 
-  // doc
   def getPodMappings(namePrefix: String): List[PodIPName] = {
 
     val pods = ((kubectl ++ Seq("get", "-o", "json", "pods")).!!.jValue \ "items").extract[JArray]
@@ -108,23 +83,20 @@
         name.split("-").dropRight(1).mkString("-") == namePrefix
       }.getOrElse(false)
     }.map { p =>
-      //  val hostIPInternal = (p \ "status" \ "hostIP").extract[String]
+     //  val hostIPInternal = (p \ "status" \ "hostIP").extract[String]
       val hostIPInternal = (p \ "spec" \ "nodeName").extract[String]
-      val externalIP = nodes.collectFirst { case x if x.internalIP == hostIPInternal => x.externalIP }.get
+      val externalIP = nodes.collectFirst{case x if x.internalIP == hostIPInternal => x.externalIP}.get
       PodIPName((p \ "metadata" \ "name").extract[String], hostIPInternal, externalIP)
     }
 
     hostIPToName
   }
 
-} // end Cluster test companion object
+}
 
 // TODO: Re-enable after doing kubernetes entropy / haveged fix
-
-/** Cluster test class. */
 class ClusterTest extends TestKit(ActorSystem("ClusterTest")) with FlatSpecLike with BeforeAndAfterAll {
 
-  // doc
   override def afterAll {
     TestKit.shutdownActorSystem(system)
   }
@@ -144,38 +116,33 @@
 
     val mappings = getPodMappings(clusterId)
 
-    mappings.foreach {
-      println
-    }
+    mappings.foreach{println}
 
-    val ips = mappings.map {
-      _.externalIP
-    }
+    val ips = mappings.map{_.externalIP}
 
-    val apis = ips.map { ip =>
+    val apis = ips.map{ ip =>
       APIClient(ip, 9000)
     }
 
-    /*
-        val splitApis = apis.splitAt(1)
+/*
+    val splitApis = apis.splitAt(1)
 
-        val initialApis = splitApis._2
+    val initialApis = splitApis._2
 
-        val newApi = splitApis._1(0)
+    val newApi = splitApis._1(0)
 
-        println("initialApis = ", initialApis)
+    println("initialApis = ", initialApis)
 
-        println("newApi = ", newApi)
-    */
+    println("newApi = ", newApi)
+*/
 
-    val peerAPIs = ips.map { ip =>
+    val peerAPIs = ips.map{ip =>
       APIClient(ip, 9001)
     }
 
     val sim = new Simulation()
-
-    // sim.run(apis = apis, peerApis = peerAPIs, attemptSetExternalIP = true) // tmp comment
+   // sim.run(apis = apis, peerApis = peerAPIs, attemptSetExternalIP = true)
 
   }
 
-} // end ClusterTest class
+}