package org.constellation

import akka.actor.ActorSystem
import akka.http.scaladsl.model.StatusCodes
import akka.stream.ActorMaterializer
import akka.testkit.TestKit
import org.constellation.util.RPCClient
import org.json4s.JsonAST.JArray
import org.scalatest.{BeforeAndAfterAll, FlatSpecLike}

import scala.concurrent.{ExecutionContextExecutor, Future}
import constellation._
import org.constellation.ClusterTest.{KubeIPs, ipRegex}
import org.constellation.p2p.PeerToPeer.Peer
import org.constellation.primitives.Block

import scala.sys.process._
import scala.util.Try


object ClusterTest {

  private val ipRegex = "\\b\\d{1,3}\\.\\d{1,3}\\.\\d{1,3}\\.\\d{1,3}\\b".r
  private val isCircle = System.getenv("CIRCLE_SHA1") != null
  val kubectl: Seq[String] = if (isCircle) Seq("sudo", "/opt/google-cloud-sdk/bin/kubectl") else Seq("kubectl")

  case class KubeIPs(id: Int, rpcIP: String, udpIP: String) {
    def valid: Boolean =  {
      ipRegex.findAllIn(rpcIP).nonEmpty && ipRegex.findAllIn(udpIP).nonEmpty
    }
  }

  // Use node IPs for now -- this was for previous tests but may be useful later.
  @deprecated
  def getServiceIPs: List[KubeIPs] = {
    val cmd = kubectl ++ Seq("--output=json", "get", "services")
    val result = cmd.!!
    // println(s"GetIP Result: $result")
    val items = (result.jValue \ "items").extract[JArray]

    val namedIPs = items.arr.flatMap{ i =>
      val name =  (i \ "metadata" \ "name").extract[String]

      if (name.contains("rpc") || name.contains("udp")) {
        val ip = ((i \ "status" \ "loadBalancer" \ "ingress").extract[JArray].arr.head \ "ip").extract[String]
        Some(name -> ip)
      } else None
    }
    namedIPs.groupBy(_._1.split("-").last.toInt).map{
      case (k, vs) =>
        KubeIPs(k, vs.filter{_._1.startsWith("rpc")}.head._2,vs.filter{_._1.startsWith("udp")}.head._2)
    }.toList
  }

  case class NodeIPs(internalIP: String, externalIP: String)

  def getNodeIPs: Seq[NodeIPs] = {
    val result = {kubectl ++ Seq("get", "-o", "json", "nodes")}.!!
    val items = (result.jValue \ "items").extract[JArray]
    val res = items.arr.flatMap{ i =>
      val kind =  (i \ "kind").extract[String]
      if (kind == "Node") {

        val externalIP = (i \ "status" \ "addresses").extract[JArray].arr.collectFirst{
          case x if (x \ "type").extract[String] == "ExternalIP" =>
            (x \ "address").extract[String]
        }.get
        val internalIP = (i \ "status" \ "addresses").extract[JArray].arr.collectFirst{
          case x if (x \ "type").extract[String] == "InternalIP" =>
            (x \ "address").extract[String]
        }.get
        Some(NodeIPs(internalIP, externalIP))
      } else None
    }
    res
  }

  case class PodIPName(podAppName: String, internalIP: String, externalIP: String)

  def getPodMappings(namePrefix: String): List[PodIPName] = {

    val pods = ((kubectl ++ Seq("get", "-o", "json", "pods")).!!.jValue \ "items").extract[JArray]
    val nodes = getNodeIPs

    val hostIPToName = pods.filter { p =>
      Try {
        val name = (p \ "metadata" \ "name").extract[String]
        name.split("-").dropRight(1).mkString("-") == namePrefix
      }.getOrElse(false)
    }.map { p =>
      val hostIPInternal = (p \ "status" \ "hostIP").extract[String]
      val externalIP = nodes.collectFirst{case x if x.internalIP == hostIPInternal => x.externalIP}.get
      PodIPName((p \ "metadata" \ "name").extract[String], hostIPInternal, externalIP)
    }
    hostIPToName
  }

}

class ClusterTest extends TestKit(ActorSystem("ClusterTest")) with FlatSpecLike with BeforeAndAfterAll {

  override def afterAll {
    TestKit.shutdownActorSystem(system)
  }

  implicit val materialize: ActorMaterializer = ActorMaterializer()
  implicit val executionContext: ExecutionContextExecutor = system.dispatcher

  import ClusterTest._

  private val kp = makeKeyPair()

  private val clusterId = sys.env.getOrElse("CLUSTER_ID", "constellation-app")

  "Cluster integration" should "ping a cluster, check health, go through genesis flow" in {

    val mappings = getPodMappings(clusterId)
    mappings.foreach{println}

<<<<<<< HEAD
    val ips = mappings.map{_.externalIP}

=======
>>>>>>> 1b6d3654
    val rpcs = ips.map{ ip =>
      val r = new RPCClient(ip, 9000)
      assert(r.getBlockingStr[String]("health", timeout = 100) == "OK")
      println(s"Health ok on $ip")
      r
    }

    for (rpc  <- rpcs) {
      assert(rpc.post("ip", rpc.host + ":16180").get().unmarshal.get() == "OK")
    }

<<<<<<< HEAD
    Thread.sleep(3000)
=======
    Thread.sleep(5000)

    val r1 = rpcs.head
>>>>>>> 1b6d3654

    for (rpc  <- rpcs) {
      val ip = rpc.host
      println(s"Trying to add nodes to $ip")
      val others = rpcs.filter{_.host != ip}.map{_.host + ":16180"}
      others.foreach{
        n =>
          Future {
            val res = rpc.postSync("peer", n)
            println(s"Tried to add peer $n to $ip res: $res")
          }
      }
    }

    Thread.sleep(3000)

    val peers1 = rpcs.head.get("peerids").get()
    println(s"Peers1 : $peers1")

    for (rpc <- rpcs) {
      val peers = rpc.getBlocking[Seq[Peer]]("peerids")
      println(s"Peers length: ${peers.length}")
      assert(peers.length == (rpcs.length - 1))
    }

    rpcs.foreach { rpc =>
      Future {
        val genResponse1 = rpc.get("generateGenesisBlock")
        assert(genResponse1.get().status == StatusCodes.OK)
      }
    }

<<<<<<< HEAD
    Thread.sleep(3000)
=======
    Thread.sleep(5000)
>>>>>>> 1b6d3654

    for (rpc1 <- rpcs) {

      val chainStateNode1Response = rpc1.get("blocks")

      val response = chainStateNode1Response.get()

      println(s"ChainStateResponse $response")

      val chainNode1 = rpc1.read[Seq[Block]](response).get().toList

      println(s"Genesis: ${chainNode1.head}")

      assert(chainNode1.head.height == 0)

      assert(chainNode1.head.round == 0)

      assert(chainNode1.head.parentHash == "tempGenesisParentHash")

      assert(chainNode1.head.signature == "tempSig")

      assert(chainNode1.head.transactions == Seq())

      val consensusResponse1 = rpc1.get("enableConsensus")

      assert(consensusResponse1.get().status == StatusCodes.OK)

    }

    Thread.sleep(3000)

    import Fixtures2._

    val txs = Seq(transaction1, transaction2, transaction3, transaction4)

    txs.foreach{ tx =>
      val rpc1 = rpcs.head
      rpc1.post("transaction", tx)
    }

    Thread.sleep(6000)

    rpcs.foreach { rpc =>
      Future {
        val disableConsensusResponse1 = rpc.get("disableConsensus")
        assert(disableConsensusResponse1.get().status == StatusCodes.OK)
      }
    }

    Thread.sleep(3000)

    rpcs.foreach { rpc =>
      Future {
        val disableConsensusResponse1 = rpc.get("disableConsensus")
        assert(disableConsensusResponse1.get().status == StatusCodes.OK)
      }
    }

    Thread.sleep(1000)

    val blocks = rpcs.map{ n=>
      val finalChainStateNode1Response = n.get("blocks")
      val finalChainNode1 = n.read[Seq[Block]](finalChainStateNode1Response.get()).get()
      finalChainNode1
    }

    print("Block lengths : " +blocks.map{_.length})
<<<<<<< HEAD
=======

    val chainSizes = blocks.map{_.length}
    val totalNumTrx = blocks.flatMap(_.flatMap(_.transactions)).length
>>>>>>> 1b6d3654

    val chainSizes = blocks.map{_.length}

<<<<<<< HEAD
    print("chain sizes : " + chainSizes)

    val totalNumTrx = blocks.flatMap(_.flatMap(_.transactions)).length

    println(s"Total number of transactions: $totalNumTrx")

    blocks.foreach{ b =>
       assert(b.flatMap{_.transactions}.size == (rpcs.length * 2))
    }

    val minSize = blocks.map(_.length).min

    assert(blocks.map{_.slice(0, minSize)}.distinct.size == 1)
    assert(totalNumTrx == (rpcs.length * 2 * rpcs.length))

    assert(true)
=======
>>>>>>> 1b6d3654
  }

}<|MERGE_RESOLUTION|>--- conflicted
+++ resolved
@@ -117,11 +117,8 @@
     val mappings = getPodMappings(clusterId)
     mappings.foreach{println}
 
-<<<<<<< HEAD
     val ips = mappings.map{_.externalIP}
 
-=======
->>>>>>> 1b6d3654
     val rpcs = ips.map{ ip =>
       val r = new RPCClient(ip, 9000)
       assert(r.getBlockingStr[String]("health", timeout = 100) == "OK")
@@ -133,13 +130,7 @@
       assert(rpc.post("ip", rpc.host + ":16180").get().unmarshal.get() == "OK")
     }
 
-<<<<<<< HEAD
-    Thread.sleep(3000)
-=======
     Thread.sleep(5000)
-
-    val r1 = rpcs.head
->>>>>>> 1b6d3654
 
     for (rpc  <- rpcs) {
       val ip = rpc.host
@@ -172,11 +163,7 @@
       }
     }
 
-<<<<<<< HEAD
-    Thread.sleep(3000)
-=======
     Thread.sleep(5000)
->>>>>>> 1b6d3654
 
     for (rpc1 <- rpcs) {
 
@@ -244,19 +231,11 @@
     }
 
     print("Block lengths : " +blocks.map{_.length})
-<<<<<<< HEAD
-=======
 
     val chainSizes = blocks.map{_.length}
     val totalNumTrx = blocks.flatMap(_.flatMap(_.transactions)).length
->>>>>>> 1b6d3654
-
-    val chainSizes = blocks.map{_.length}
-
-<<<<<<< HEAD
+
     print("chain sizes : " + chainSizes)
-
-    val totalNumTrx = blocks.flatMap(_.flatMap(_.transactions)).length
 
     println(s"Total number of transactions: $totalNumTrx")
 
@@ -270,8 +249,6 @@
     assert(totalNumTrx == (rpcs.length * 2 * rpcs.length))
 
     assert(true)
-=======
->>>>>>> 1b6d3654
   }
 
 }