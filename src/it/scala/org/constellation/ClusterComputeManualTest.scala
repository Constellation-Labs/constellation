--- conflicted
+++ resolved
@@ -122,11 +122,7 @@
     Simulation.setIdLocal(apis)
     val addPeerRequests = apis.map { a =>
       val aux = if (auxAPIs.contains(a)) a.internalPeerHost else ""
-<<<<<<< HEAD
-      PeerMetadata(a.hostName, a.peerHTTPPort, a.id, auxHost = aux)
-=======
       PeerMetadata(a.hostName, a.peerHTTPPort, a.id, auxHost = aux, resourceInfo = ResourceInfo(diskUsableBytes = 1073741824))
->>>>>>> 628b334c
     }
 
     Simulation.run(apis, addPeerRequests, attemptSetExternalIP = true, useRegistrationFlow = true)
