--- conflicted
+++ resolved
@@ -10,11 +10,6 @@
 
 enablePlugins(JavaAppPackaging)
 
-<<<<<<< HEAD
-dockerExposedPorts := Seq(2551, 9000)
-
-=======
->>>>>>> b77888fe
 lazy val versions = new {
   val akka = "2.4.18"
   val akkaHttp = "10.0.7"
