--- conflicted
+++ resolved
@@ -114,12 +114,7 @@
   "org.scalatest" %% "scalatest" % "3.0.7",
   "org.scalactic" %% "scalactic" % "3.0.7",
   "org.scalamock" %% "scalamock" % "4.1.0",
-<<<<<<< HEAD
-  "org.mockito" % "mockito-core" % "2.18.0",
-=======
   "org.mockito" %% "mockito-scala" % "1.3.1",
-
->>>>>>> 75ac3a44
   "com.typesafe.akka" %% "akka-http-testkit" % versions.akkaHttp,
   "com.typesafe.akka" %% "akka-testkit" % versions.akka
 ).map(_ % "it,test")
