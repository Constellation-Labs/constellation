import com.typesafe.sbt.packager.docker.{Cmd, ExecCmd}

enablePlugins(JavaAppPackaging)

lazy val _version = "1.0.1"

lazy val versions = new {
  val akka = "2.4.18"
  val akkaHttp = "10.0.7"
}

lazy val commonSettings = Seq(
  version := _version,
  scalaVersion := "2.12.2",
  organization := "org.constellation",
  name := "constellation",
  mainClass := Some("org.constellation.ConstellationNode"),
  parallelExecution in Test := false,
  dockerExposedPorts := Seq(2551, 9000, 16180),
  dockerCommands := dockerCommands.value.flatMap {
    case ExecCmd("ENTRYPOINT", args @ _*) => Seq(Cmd("ENTRYPOINT", args.mkString(" ")))
    case v => Seq(v)
  },
  dockerUsername := Some("constellationlabs"),
  dockerAlias := DockerAlias(None, Some("constellationlabs"), "constellation",
    Some(sys.env.getOrElse("CIRCLE_SHA1", _version))
  ),
  // Update the latest tag when publishing
  dockerUpdateLatest := true,
  // These values will be filled in by the k8s StatefulSet and Deployment
  dockerEntrypoint ++= Seq(
    """-DakkaActorSystemName="$AKKA_ACTOR_SYSTEM_NAME"""",
    """-Dakka.remote.netty.tcp.hostname="$(eval "echo $AKKA_REMOTING_BIND_HOST")"""",
    """-Dakka.remote.netty.tcp.port="$AKKA_REMOTING_BIND_PORT"""",
    "-Dakka.io.dns.resolver=async-dns",
    "-Dakka.io.dns.async-dns.resolve-srv=true",
    "-Dakka.io.dns.async-dns.resolv-conf=on"
  ),
  resolvers += "Artima Maven Repository" at "http://repo.artima.com/releases"
)

lazy val coreDependencies = Seq(
  "com.roundeights" %% "hasher" % "1.2.0",
  "com.typesafe.scala-logging" %% "scala-logging" % "3.5.0",
  "org.scalactic" %% "scalactic" % "3.0.1",
  "ch.qos.logback" % "logback-classic" % "1.1.7",
  "com.typesafe.akka" %% "akka-http" % versions.akkaHttp,
  "com.typesafe.akka" %% "akka-remote" % versions.akka,
  "de.heikoseeberger" %% "akka-http-json4s" % "1.16.1",
  "org.json4s" %% "json4s-native" % "3.5.2",
  "net.liftweb" %% "lift-json" % "3.1.1",
  "com.madgag.spongycastle" % "core" % "1.58.0.0",
  "com.madgag.spongycastle" % "prov" % "1.58.0.0",
  "com.madgag.spongycastle" % "bcpkix-jdk15on" % "1.58.0.0",
  "com.madgag.spongycastle" % "bcpg-jdk15on" % "1.58.0.0",
  "com.madgag.spongycastle" % "bctls-jdk15on" % "1.58.0.0",
  "net.liftweb" %% "lift-json" % "3.1.1",
  "com.google.guava" % "guava" % "21.0",
  "org.bouncycastle" % "bcprov-jdk15on" % "1.51",
  "org.iq80.leveldb"            % "leveldb"          % "0.10" withSources() withJavadoc(),
  "org.fusesource.leveldbjni"   % "leveldbjni-all"   % "1.8" withSources() withJavadoc(),
  "com.codahale" % "shamir" % "0.6.0" withSources() withJavadoc(),
  "org.json4s" %% "json4s-ext" % "3.5.2",
  "org.scalaj" %% "scalaj-http" % "2.3.0" withJavadoc() withSources(),
<<<<<<< HEAD
  "org.typelevel" %% "cats-core" % "1.0.1",
  "com.typesafe.akka" %% "akka-stream" % "2.4.16"
=======
  "com.twitter" %% "chill" % "0.9.1",
  "com.twitter" %% "algebird-core" % "0.13.4",
  "net.glxn" % "qrgen" % "1.4"
  // "com.esotericsoftware" % "kryo" % "4.0.2"
>>>>>>> 84a8b70a
)

//Test dependencies
lazy val testDependencies = Seq(
  "org.scalacheck" %% "scalacheck" % "1.13.4",
  "org.scalatest" %% "scalatest" % "3.0.1",
  "org.scalamock" %% "scalamock-scalatest-support" % "3.6.0",
  "com.typesafe.akka" %% "akka-http-testkit" % versions.akkaHttp,
  "com.typesafe.akka" %% "akka-testkit" % versions.akka,
  "com.typesafe.akka" %% "akka-stream-testkit" % "2.4.16"
).map(_ % "it,test" )


lazy val root = (project in file("."))
  .configs(IntegrationTest)
  .settings(
    commonSettings,
    Defaults.itSettings,
    libraryDependencies ++= (coreDependencies ++ testDependencies)
    // other settings here
  )

scalacOptions += "-Ypartial-unification"<|MERGE_RESOLUTION|>--- conflicted
+++ resolved
@@ -62,15 +62,12 @@
   "com.codahale" % "shamir" % "0.6.0" withSources() withJavadoc(),
   "org.json4s" %% "json4s-ext" % "3.5.2",
   "org.scalaj" %% "scalaj-http" % "2.3.0" withJavadoc() withSources(),
-<<<<<<< HEAD
   "org.typelevel" %% "cats-core" % "1.0.1",
-  "com.typesafe.akka" %% "akka-stream" % "2.4.16"
-=======
+  "com.typesafe.akka" %% "akka-stream" % "2.4.16",
   "com.twitter" %% "chill" % "0.9.1",
   "com.twitter" %% "algebird-core" % "0.13.4",
   "net.glxn" % "qrgen" % "1.4"
   // "com.esotericsoftware" % "kryo" % "4.0.2"
->>>>>>> 84a8b70a
 )
 
 //Test dependencies
