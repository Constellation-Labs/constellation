import com.typesafe.sbt.packager.docker.{Cmd, ExecCmd}
import sbt.Keys.mainClass

enablePlugins(JavaAgent, JavaAppPackaging)
//addCompilerPlugin("org.scalamacros" % "paradise" % "2.1.0" cross CrossVersion.full)
addCompilerPlugin("org.typelevel" %% "kind-projector" % "0.10.3")

scalacOptions :=
  Seq(
    "-Ypartial-unification",
    "-unchecked",
    "-deprecation",
    "-feature",
    "-language:postfixOps",
    "-language:implicitConversions",
    "-language:higherKinds"
  )
javaAgents += "org.aspectj" % "aspectjweaver" % "1.9.4" % "runtime"

// javacOptions := Seq("-XX:MaxMetaspaceSize=256m")

lazy val _version = "1.0.12"

lazy val versions = new {
  val akka = "2.5.23"
  val akkaHttp = "10.1.8"
  val akkaHttpCors = "0.4.1"
  val spongyCastle = "1.58.0.0"
  val micrometer = "1.2.0"
  val prometheus = "0.6.0"
  val sttp = "1.6.1"
  val cats = "1.6.1"
  val json4s = "3.6.7"
  val mockito = "1.5.11"
}

lazy val sttpDependencies = Seq(
  "com.softwaremill.sttp" %% "okhttp-backend" % versions.sttp,
  "com.softwaremill.sttp" %% "json4s" % versions.sttp,
  "com.softwaremill.sttp" %% "prometheus-backend" % versions.sttp
)

lazy val commonSettings = Seq(
  version := _version,
  scalaVersion := "2.12.8",
  organization := "org.constellation",
  name := "constellation"
)

lazy val coreSettings = Seq(
  parallelExecution in Test := false,
  dockerBaseImage := "openjdk:8-jdk",
  dockerExposedPorts := Seq(2551, 9000, 6006, 9010, 9001, 9002),
  dockerExposedUdpPorts := Seq(16180),
  dockerCommands := dockerCommands.value.flatMap {
    case ExecCmd("ENTRYPOINT", args @ _*) => Seq(Cmd("ENTRYPOINT", args.mkString(" ")))
    case v                                => Seq(v)
  },
  dockerCommands += Cmd(
    "HEALTHCHECK",
    "--interval=30s",
    "--timeout=3s",
    "CMD",
    "curl -f http://localhost:9000/health || exit 1"
  ),
  dockerUsername := Some("constellationlabs"),
  dockerAlias := DockerAlias(
    None,
    Some("constellationlabs"),
    "constellation",
    Some(sys.env.getOrElse("CIRCLE_SHA1", _version))
  ),
  // Update the latest tag when publishing
  dockerUpdateLatest := true,
  // These values will be filled in by the k8s StatefulSet and Deployment
  dockerEntrypoint ++= Seq(
    "-agentlib:jdwp=transport=dt_socket,server=y,suspend=n,address=6006",
    "-Dcom.sun.management.jmxremote.port=9010 -Dcom.sun.management.jmxremote.authenticate=false -Dcom.sun.management.jmxremote.ssl=false",
    """-DakkaActorSystemName="$AKKA_ACTOR_SYSTEM_NAME""""
  ),
  resolvers += "Artima Maven Repository".at("http://repo.artima.com/releases"),
  resolvers += "Typesafe Releases".at("http://repo.typesafe.com/typesafe/maven-releases/"),
  resolvers += "jitpack".at("https://jitpack.io")
)

lazy val coreDependencies = Seq(
  "org.scala-lang.modules" %% "scala-async" % "0.10.0",
  ("com.github.pathikrit" %% "better-files" % "3.8.0").withSources().withJavadoc(),
  "com.roundeights" %% "hasher" % "1.2.0",
  "com.typesafe.scala-logging" %% "scala-logging" % "3.9.2",
  "ch.qos.logback" % "logback-classic" % "1.2.3",
  "io.chrisdavenport" %% "log4cats-slf4j" % "0.4.0-M1",
  "com.typesafe.akka" %% "akka-http" % versions.akkaHttp,
  "com.typesafe.akka" %% "akka-remote" % versions.akka,
  "com.typesafe.akka" %% "akka-slf4j" % versions.akka,
  "ch.megard" %% "akka-http-cors" % versions.akkaHttpCors,
  "de.heikoseeberger" %% "akka-http-json4s" % "1.27.0",
  "org.json4s" %% "json4s-native" % versions.json4s,
  "org.json4s" %% "json4s-ext" % versions.json4s,
  "org.json4s" %% "json4s-jackson" % versions.json4s,
  "org.json4s" %% "json4s-ast" % versions.json4s,
  "com.madgag.spongycastle" % "core" % versions.spongyCastle,
  "com.madgag.spongycastle" % "prov" % versions.spongyCastle,
  "com.madgag.spongycastle" % "bcpkix-jdk15on" % versions.spongyCastle,
  "com.madgag.spongycastle" % "bcpg-jdk15on" % versions.spongyCastle,
  "com.madgag.spongycastle" % "bctls-jdk15on" % versions.spongyCastle,
  "org.bouncycastle" % "bcprov-jdk15on" % "1.62",
  "com.twitter" %% "chill" % "0.9.3",
  "com.twitter" %% "algebird-core" % "0.13.5",
  ("org.typelevel" %% "cats-core" % versions.cats).withSources().withJavadoc(),
  //  "org.typelevel" %% "alleycats-core" % versions.cats withSources() withJavadoc(),
  ("org.typelevel" %% "cats-effect" % "1.3.1").withSources().withJavadoc(),
  "net.glxn" % "qrgen" % "1.4",
  //  "com.softwaremill.macmemo" %% "macros" % "0.4" withJavadoc() withSources(),
  "com.twitter" %% "storehaus-cache" % "0.15.0",
  "io.swaydb" %% "swaydb" % "0.7.1",
  "io.micrometer" % "micrometer-registry-prometheus" % versions.micrometer,
  "io.kontainers" %% "micrometer-akka" % "0.10.2",
  "io.prometheus" % "simpleclient" % versions.prometheus,
  "io.prometheus" % "simpleclient_common" % versions.prometheus,
  "io.prometheus" % "simpleclient_caffeine" % versions.prometheus,
  "io.prometheus" % "simpleclient_logback" % versions.prometheus,
  "com.github.java-json-tools" % "json-schema-validator" % "2.2.10",
  "com.github.japgolly.scalacss" %% "ext-scalatags" % "0.5.6",
  "com.github.scopt" %% "scopt" % "4.0.0-RC2",
<<<<<<< HEAD
  "com.github.blemale" %% "scaffeine" % "2.6.0" withSources () withJavadoc (),
  "com.typesafe.slick" %% "slick" % "3.3.1" withSources () withJavadoc (),
  "com.h2database" % "h2" % "1.4.199",
  "com.github.djelenc" % "alpha-testbed" % "1.0.3"
=======
  ("com.github.blemale" %% "scaffeine" % "3.0.0").withSources().withJavadoc(),
  ("com.typesafe.slick" %% "slick" % "3.3.2").withSources().withJavadoc(),
  "com.h2database" % "h2" % "1.4.199"
>>>>>>> a1b6872e
) ++ sttpDependencies

//Test dependencies
lazy val testDependencies = Seq(
  "org.scalacheck" %% "scalacheck" % "1.14.0",
  "org.scalatest" %% "scalatest" % "3.0.8",
  "org.scalactic" %% "scalactic" % "3.0.8",
  "org.scalamock" %% "scalamock" % "4.3.0",
  "org.mockito" %% "mockito-scala" % versions.mockito,
  "org.mockito" %% "mockito-scala-cats" % versions.mockito,
  "com.typesafe.akka" %% "akka-http-testkit" % versions.akkaHttp,
  "com.typesafe.akka" %% "akka-testkit" % versions.akka
).map(_ % "it,test")

testOptions in Test += Tests.Setup(() => System.setProperty("macmemo.disable", "true"))
testOptions in Test += Tests.Argument(TestFrameworks.ScalaTest, "-u", "target/test-results/scalatest")

test in assembly := {}

Test / fork := true // <-- comment out to attach debugger
Test / logBuffered := false

assemblyMergeStrategy in assembly := {
  case "logback.xml"                                       => MergeStrategy.first
  case PathList(xs @ _*) if xs.last == "module-info.class" => MergeStrategy.first
  case x =>
    val oldStrategy = (assemblyMergeStrategy in assembly).value
    oldStrategy(x)
}

lazy val protobuf = (project in file("proto"))
  .settings(
    commonSettings,
    PB.targets in Compile := Seq(
      scalapb.gen() -> (sourceManaged in Compile).value
    )
  )

lazy val root = (project in file("."))
  .dependsOn(protobuf)
  .disablePlugins(plugins.JUnitXmlReportPlugin)
  .configs(IntegrationTest)
  .enablePlugins(BuildInfoPlugin)
  .settings(
    buildInfoKeys := Seq[BuildInfoKey](
      name,
      version,
      scalaVersion,
      sbtVersion,
      "gitBranch" -> git.gitCurrentBranch.value,
      "gitCommit" -> git.gitHeadCommit.value.getOrElse("commit N/A")
    ),
    buildInfoPackage := "org.constellation",
    buildInfoOptions ++= Seq(BuildInfoOption.BuildTime, BuildInfoOption.ToMap),
    commonSettings,
    coreSettings,
    Defaults.itSettings,
    libraryDependencies ++= (coreDependencies ++ testDependencies),
    mainClass := Some("org.constellation.ConstellationNode")
    // other settings here
  )<|MERGE_RESOLUTION|>--- conflicted
+++ resolved
@@ -123,22 +123,16 @@
   "com.github.java-json-tools" % "json-schema-validator" % "2.2.10",
   "com.github.japgolly.scalacss" %% "ext-scalatags" % "0.5.6",
   "com.github.scopt" %% "scopt" % "4.0.0-RC2",
-<<<<<<< HEAD
-  "com.github.blemale" %% "scaffeine" % "2.6.0" withSources () withJavadoc (),
-  "com.typesafe.slick" %% "slick" % "3.3.1" withSources () withJavadoc (),
-  "com.h2database" % "h2" % "1.4.199",
-  "com.github.djelenc" % "alpha-testbed" % "1.0.3"
-=======
+  "com.github.djelenc" % "alpha-testbed" % "1.0.3",
   ("com.github.blemale" %% "scaffeine" % "3.0.0").withSources().withJavadoc(),
   ("com.typesafe.slick" %% "slick" % "3.3.2").withSources().withJavadoc(),
   "com.h2database" % "h2" % "1.4.199"
->>>>>>> a1b6872e
 ) ++ sttpDependencies
 
 //Test dependencies
 lazy val testDependencies = Seq(
   "org.scalacheck" %% "scalacheck" % "1.14.0",
-  "org.scalatest" %% "scalatest" % "3.0.8",
+  "org.scalatest" %% "scalatest" % "3.0.8-RC3",
   "org.scalactic" %% "scalactic" % "3.0.8",
   "org.scalamock" %% "scalamock" % "4.3.0",
   "org.mockito" %% "mockito-scala" % versions.mockito,
