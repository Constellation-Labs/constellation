import com.typesafe.sbt.packager.docker.{Cmd, ExecCmd}

enablePlugins(JavaAppPackaging)

lazy val _version = "1.0.1"

lazy val versions = new {
  val akka = "2.4.18"
  val akkaHttp = "10.0.7"
}

lazy val commonSettings = Seq(
  version := _version,
  scalaVersion := "2.12.2",
  organization := "org.constellation",
  name := "constellation",
  mainClass := Some("org.constellation.ConstellationNode"),
  parallelExecution in Test := false,
  dockerExposedPorts := Seq(2551, 9000, 16180),
  dockerCommands := dockerCommands.value.flatMap {
    case ExecCmd("ENTRYPOINT", args @ _*) => Seq(Cmd("ENTRYPOINT", args.mkString(" ")))
    case v => Seq(v)
  },
  dockerUsername := Some("constellationlabs"),
  dockerAlias := DockerAlias(None, Some("constellationlabs"), "constellation",
    Some(sys.env.getOrElse("CIRCLE_SHA1", _version))
  ),
  // Update the latest tag when publishing
  dockerUpdateLatest := true,
  // These values will be filled in by the k8s StatefulSet and Deployment
  dockerEntrypoint ++= Seq(
    """-DakkaActorSystemName="$AKKA_ACTOR_SYSTEM_NAME"""",
    """-Dakka.remote.netty.tcp.hostname="$(eval "echo $AKKA_REMOTING_BIND_HOST")"""",
    """-Dakka.remote.netty.tcp.port="$AKKA_REMOTING_BIND_PORT"""",
    "-Dakka.io.dns.resolver=async-dns",
    "-Dakka.io.dns.async-dns.resolve-srv=true",
    "-Dakka.io.dns.async-dns.resolv-conf=on"
  ),
  resolvers += "Artima Maven Repository" at "http://repo.artima.com/releases"
)

lazy val coreDependencies = Seq(
  "com.roundeights" %% "hasher" % "1.2.0",
  "com.typesafe.scala-logging" %% "scala-logging" % "3.5.0",
  "org.scalactic" %% "scalactic" % "3.0.1",
  "ch.qos.logback" % "logback-classic" % "1.1.7",
  "com.typesafe.akka" %% "akka-http" % versions.akkaHttp,
  "com.typesafe.akka" %% "akka-remote" % versions.akka,
  "de.heikoseeberger" %% "akka-http-json4s" % "1.16.1",
  "org.json4s" %% "json4s-native" % "3.5.2",
  "net.liftweb" %% "lift-json" % "3.1.1",
  "com.madgag.spongycastle" % "core" % "1.58.0.0",
  "com.madgag.spongycastle" % "prov" % "1.58.0.0",
  "com.madgag.spongycastle" % "bcpkix-jdk15on" % "1.58.0.0",
  "com.madgag.spongycastle" % "bcpg-jdk15on" % "1.58.0.0",
  "com.madgag.spongycastle" % "bctls-jdk15on" % "1.58.0.0",
  "net.liftweb" %% "lift-json" % "3.1.1",
  "com.google.guava" % "guava" % "21.0",
<<<<<<< HEAD
  "org.bouncycastle" % "bcprov-jdk15on" % "1.51",
  "org.iq80.leveldb"            % "leveldb"          % "0.10" withSources() withJavadoc(),
  "org.fusesource.leveldbjni"   % "leveldbjni-all"   % "1.8" withSources() withJavadoc()
=======
  "org.bouncycastle" % "bcprov-jdk15on" % "1.51"
>>>>>>> 45ceb849
)

//Test dependencies
lazy val testDependencies = Seq(
  "org.scalacheck" %% "scalacheck" % "1.13.4",
  "org.scalatest" %% "scalatest" % "3.0.1",
  "org.scalamock" %% "scalamock-scalatest-support" % "3.6.0",
  "com.typesafe.akka" %% "akka-http-testkit" % versions.akkaHttp,
  "com.typesafe.akka" %% "akka-testkit" % versions.akka
).map(_ % "it,test" )



lazy val root = (project in file("."))
  .configs(IntegrationTest)
  .settings(
    commonSettings,
    Defaults.itSettings,
    libraryDependencies ++= (coreDependencies ++ testDependencies)
    // other settings here
  )<|MERGE_RESOLUTION|>--- conflicted
+++ resolved
@@ -56,13 +56,9 @@
   "com.madgag.spongycastle" % "bctls-jdk15on" % "1.58.0.0",
   "net.liftweb" %% "lift-json" % "3.1.1",
   "com.google.guava" % "guava" % "21.0",
-<<<<<<< HEAD
   "org.bouncycastle" % "bcprov-jdk15on" % "1.51",
   "org.iq80.leveldb"            % "leveldb"          % "0.10" withSources() withJavadoc(),
   "org.fusesource.leveldbjni"   % "leveldbjni-all"   % "1.8" withSources() withJavadoc()
-=======
-  "org.bouncycastle" % "bcprov-jdk15on" % "1.51"
->>>>>>> 45ceb849
 )
 
 //Test dependencies
