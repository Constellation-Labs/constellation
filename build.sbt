--- conflicted
+++ resolved
@@ -104,13 +104,10 @@
   "com.github.java-json-tools" % "json-schema-validator" % "2.2.10",
   "com.github.japgolly.scalacss" %% "ext-scalatags" % "0.5.5",
   "com.github.scopt" %% "scopt" % "4.0.0-RC2",
-<<<<<<< HEAD
-  "com.github.djelenc" % "alpha-testbed" % "1.0.3"
-=======
   "com.github.blemale" %% "scaffeine" % "2.6.0" withSources () withJavadoc (),
   "com.typesafe.slick" %% "slick" % "3.3.0" withSources () withJavadoc (),
   "com.h2database" % "h2" % "1.4.199"
->>>>>>> 8a3fa6a0
+  "com.github.djelenc" % "alpha-testbed" % "1.0.3"
 ) ++ sttpDependencies
 
 //Test dependencies
