name := "constellation"

version := "0"

scalaVersion := "2.12.2"

resolvers += "Artima Maven Repository" at "http://repo.artima.com/releases"

enablePlugins(JavaAppPackaging)

dockerExposedPorts := Seq( 9000, 2552 )

lazy val versions = new {
  val akka = "2.4.18"
  val akkaHttp = "10.0.7"
}

libraryDependencies ++= Seq(
  "com.roundeights" %% "hasher" % "1.2.0",
  "com.typesafe.scala-logging" %% "scala-logging" % "3.5.0",
  "org.scalactic" %% "scalactic" % "3.0.1",
  "ch.qos.logback" % "logback-classic" % "1.1.7",
  "com.typesafe.akka" %% "akka-http" % versions.akkaHttp,
  "com.typesafe.akka" %% "akka-remote" % versions.akka,
  "de.heikoseeberger" %% "akka-http-json4s" % "1.16.1",
  "org.json4s" %% "json4s-native" % "3.5.2",
<<<<<<< HEAD
  "net.liftweb" %% "lift-json" % "3.1.1"
=======
  "com.madgag.spongycastle" % "core" % "1.58.0.0",
  "com.madgag.spongycastle" % "prov" % "1.58.0.0",
 // "com.madgag.spongycastle" % "pkix" % "1.58.0.0",
  "com.madgag.spongycastle" % "bcpkix-jdk15on" % "1.58.0.0",
  //"com.madgag.spongycastle" % "pg" % "1.58.0.0",
  "com.madgag.spongycastle" % "bcpg-jdk15on" % "1.58.0.0",
  "com.madgag.spongycastle" % "bctls-jdk15on" % "1.58.0.0"
>>>>>>> b0126a20
)

//Test dependencies
libraryDependencies ++= Seq(
  "org.scalacheck" %% "scalacheck" % "1.13.4",
  "org.scalatest" %% "scalatest" % "3.0.1",
  "org.scalamock" %% "scalamock-scalatest-support" % "3.6.0",
  "com.typesafe.akka" %% "akka-http-testkit" % versions.akkaHttp,
  "com.typesafe.akka" %% "akka-testkit" % versions.akka
).map(_ % "test" )

mainClass := Some("org.constellation.BlockChainApp")

parallelExecution in Test := false<|MERGE_RESOLUTION|>--- conflicted
+++ resolved
@@ -24,9 +24,7 @@
   "com.typesafe.akka" %% "akka-remote" % versions.akka,
   "de.heikoseeberger" %% "akka-http-json4s" % "1.16.1",
   "org.json4s" %% "json4s-native" % "3.5.2",
-<<<<<<< HEAD
   "net.liftweb" %% "lift-json" % "3.1.1"
-=======
   "com.madgag.spongycastle" % "core" % "1.58.0.0",
   "com.madgag.spongycastle" % "prov" % "1.58.0.0",
  // "com.madgag.spongycastle" % "pkix" % "1.58.0.0",
@@ -34,7 +32,6 @@
   //"com.madgag.spongycastle" % "pg" % "1.58.0.0",
   "com.madgag.spongycastle" % "bcpg-jdk15on" % "1.58.0.0",
   "com.madgag.spongycastle" % "bctls-jdk15on" % "1.58.0.0"
->>>>>>> b0126a20
 )
 
 //Test dependencies
