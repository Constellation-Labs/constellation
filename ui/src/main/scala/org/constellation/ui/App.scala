package org.constellation.ui

import org.scalajs.dom
import org.scalajs.dom.raw._
import rx._
import rx.async.Timer

import scala.scalajs.js
import scala.scalajs.js.{Date, JSApp}
import scala.scalajs.js.annotation.JSExport
import scala.concurrent.duration._
import scala.concurrent.ExecutionContext.Implicits.global
import scalatags.JsDom.all._

import scala.concurrent.duration._
import upickle.default._
import upickle.default.{macroRW, ReadWriter => RW}


case class Metrics(metrics: Map[String, String])

object Metrics {
  implicit val rw: RW[Metrics] = macroRW
}


<<<<<<< HEAD
=======
case class ChannelValidationInfo(channel: String, valid: Boolean)

object ChannelValidationInfo {
  implicit val rw: RW[ChannelValidationInfo] = macroRW
}

case class BlockUIOutput(
                          id: String,
                          height: Long,
                          parents: Seq[String],
                          channels: Seq[ChannelValidationInfo],
                        )

object BlockUIOutput {
  implicit val rw: RW[BlockUIOutput] = macroRW
}


>>>>>>> c58f84cf
case class ChannelUIOutput(channels: Seq[String])

object ChannelUIOutput {
  implicit val rw: RW[ChannelUIOutput] = macroRW
}

case class ChannelOpen(
name: String,
jsonSchema: Option[String] = None,
acceptInvalid: Boolean = true
)

object ChannelOpen {
  implicit val rw: RW[ChannelOpen] = macroRW
}


case class SingleChannelUIOutput(
                                  channelOpen: ChannelOpen,
                                  totalNumMessages: Long = 0L,
                                  last25MessageHashes: Seq[String] = Seq(),
                                  genesisAddress: String
                                )

object SingleChannelUIOutput {
  implicit val rw: RW[SingleChannelUIOutput] = macroRW
}


// uPickle does not like options otherwise this would be Option[String]
case class ChannelOpenResponse(errorMessage: String = "Success", genesisHash: String = "")

object ChannelOpenResponse {
  implicit val rw: RW[ChannelOpenResponse] = macroRW
}

case class ChannelSendRequestRawJson(channelId: String, messages: String)

object ChannelSendRequestRawJson {
  implicit val rw: RW[ChannelSendRequestRawJson] = macroRW
}

case class ChannelSendResponse(
errorMessage: String = "Success", messageHashes: Seq[String]
)

object ChannelSendResponse {
  implicit val rw: RW[ChannelSendResponse] = macroRW
}

import upickle._



object App extends JSApp {

  import Ctx.Owner.Unsafe._

  val heartBeat = {
    import rx.async._
    import rx.async.Platform._

    import scala.concurrent.duration._
    Timer(3000.millis)
  }
<<<<<<< HEAD
=======

  val fastHeartbeat = {
    import rx.async._
    import rx.async.Platform._

    import scala.concurrent.duration._
    Timer(1000.millis)
  }
>>>>>>> c58f84cf

  val metrics: Var[Metrics] = Var(Metrics(Map()))

  def renderMetrics(mainView: HTMLDivElement): Obs = {

    val dash = mainView.appendChild(div(id := "dash").render).asInstanceOf[HTMLDivElement]

    val forms = dash.appendChild(div(id := "forms").render).asInstanceOf[HTMLDivElement]

    val formsSeq = Seq(
      form(
        action := "/setKeyPair",
        "Set node KeyPair:  ",
        input(
          `type` := "text",
          name := "keyPair",
          value := ""
        )
      ),
      form(
        action := "/submitTX",
        "Submit transaction - address:  ",
        input(
          `type` := "text",
          name := "address",
          value := ""
        ),
        "amount:  ",
        input(
          `type` := "text",
          name := "amount",
          value := ""
        ),
        button(
          `type` := "submit",
          "Submit"
        )
      )
    )

    formsSeq.foreach { f =>
      forms.appendChild(f.render)
    }

    val metricsDiv = dash.appendChild(div(id := "metrics").render).asInstanceOf[HTMLDivElement]

    metrics.foreach{ zo =>

  //  }

  //  heartBeat.foreach(_ => {
  //    XHR.get[Metrics](
  //      {
    //      zo: Metrics =>
          //  lastMetrics = Some(zo)
            metricsDiv.innerHTML = ""
            val zmt = zo.metrics.toSeq.map {
              case ("address", v) =>
                "address" -> Seq(a(href := s"/address/$v", v))
              case ("peers", v) =>
                val vs = v
                  .split(" --- ")
                  .map { pr =>
                    val fullStr = pr.split("API: ")
                    val address = fullStr.last.split(" ").head
                    div(fullStr.head, a(href := address, address))
                  }
                  .toSeq
                "peers" -> vs
              case ("last10TXHash", v) =>
                "last10TXHash" -> v
                  .split(",")
                  .map { addr =>
                    div(a(href := s"/txHash/$addr", addr))
                  }
                  .toSeq
              case (k, v) => k -> Seq(div(v))
            }
            val mets = zmt.sortBy(_._1).map {
              case (k, v) =>
                tr(
                  td(k),
                  td(v)
                )
            }
            val tbl = table(
              tr(
                th("Metric Name"),
                th("Metric Value")
              ),
              mets
            ).render
            metricsDiv.appendChild(tbl)
          //  println(z)
//        },
   //     "/metrics"
   //   )
   // })
    }

  }

  def renderChannels(mainView: HTMLDivElement): Unit = {

    val dash = mainView.appendChild(div(id := "dash").render).asInstanceOf[HTMLDivElement]

    val createBox = mainView.appendChild(div(id := "create-box").render).asInstanceOf[HTMLDivElement]

    val channelInfo = mainView.appendChild(
      div(id := "channel-info", paddingTop := 100.px).render
    ).asInstanceOf[HTMLDivElement]

    var creationFormArea : Option[HTMLDivElement] = None

    val create = createBox.appendChild(
      button(
        id := "channel-create",
        `class` := "hover-dark",
        fontSize.`x-large`,
        width := 300.px,
        padding := 10.px,
        color := "white",
        "Create New Channel"
      ).render
    ).asInstanceOf[HTMLDivElement]

    val createFormHolder = createBox.appendChild(div().render).asInstanceOf[HTMLDivElement]

    def inputStylized(header: String, inputName: String, inputValue: String, numRows: Int = 1) = {
      div(
        div(
          header,
          display.`inline-block`,
          paddingRight := 25.px,
          verticalAlign := "top",
          width := 100.px,
          height.auto,
          paddingBottom := 10.px
        ),
        textarea(
          `class` := s"textarea-$inputName",
          `type` := "text",
          paddingLeft := 25.px,
          width := 400.px,
          name := inputName,
          backgroundColor := Colors.ansiDarkGrey,
          color := "white",
          display.`inline-block`,
          fontSize.large,
          rows := numRows,
          inputValue
        ),
        paddingBottom := 10.px
      )
    }
    val jsonSchema: String = """{
                               |  "title":"Sensors data",
                               |  "type":"object",
                               |  "properties":{
                               |    "temperature": {
                               |      "type": "integer",
                               |      "minimum": -100,
                               |      "maximum": 100
                               |    },
                               |    "name": {
                               |      "type": "string",
                               |      "pattern": "^[A-Z]{4,10}$"
                               |    }
                               |  },
                               |  "required":["temperature", "name"]
                               |}""".stripMargin

    create.onclick = (me: MouseEvent) => {

      if (creationFormArea.nonEmpty) {
        creationFormArea.get.innerHTML = ""
        creationFormArea = None

      } else {

        creationFormArea = Some(
          createFormHolder.appendChild(
            div(
              id := "create-form-area",
              paddingTop := 15.px,
              fontSize.larger,
              inputStylized("Name: ", "name", "channel_name"),
              inputStylized("Schema: ", "schema", jsonSchema, jsonSchema.split("\n").length + 1)
            ).render
          ).asInstanceOf[HTMLDivElement]
        )

        val submitChannel = creationFormArea.get.appendChild(
          button(
            id := "channel-submit",
            `class` := "hover-dark",
            fontSize.`x-large`,
            width := 300.px,
            padding := 10.px,
            color := "white",
            "Submit Channel"
          ).render
        ).asInstanceOf[HTMLDivElement]

        val submitInfo = creationFormArea.get.appendChild(div(paddingTop := 15.px).render).asInstanceOf[HTMLDivElement]


        submitChannel.onclick = (me: MouseEvent) => {

          val name = creationFormArea.get.getElementsByClassName("textarea-name")(0).asInstanceOf[HTMLTextAreaElement].value
          val schema = creationFormArea.get.getElementsByClassName("textarea-schema")(0).asInstanceOf[HTMLTextAreaElement].value
          submitInfo.innerHTML = ""
          val submitting = submitInfo.appendChild(div("Submitting...").render).asInstanceOf[HTMLDivElement]

          XHR.post(
            ChannelOpen(
              name,
              Some(schema)
            ),
            { channelOpenResponse: ChannelOpenResponse =>
              submitInfo.appendChild(
                div(
                  div(channelOpenResponse.errorMessage, paddingTop := 15.px),
                  a(href := s"/view/${channelOpenResponse.genesisHash}/channel", channelOpenResponse.genesisHash, paddingTop := 15.px)
                ).render
              ).asInstanceOf[HTMLDivElement]
              println("Channel open response: " + channelOpenResponse)
            },
            "/channel/open"
          )

          //   createFormHolder.innerHTML = ""
          //   creationFormArea = None
          println(s"Submitted channel name: $name with schema: $schema")
        }

      }

      println("create channel")
    }


    XHR.get[ChannelUIOutput](
      { channelUIOutput =>
        val channelHashes = channelUIOutput.channels
        println(s"Channel hashes $channelHashes")
        channelInfo.appendChild(
          div(
            id := "channel-list",
            channelHashes.map{ hash =>
              a(href := s"/view/$hash/channel", hash, paddingTop := 15.px, display.block)
            }
          ).render
        )
      },
      "/data/channels"
    )

  }

  def renderChannel(mainView: HTMLDivElement, channelId: String): Unit = {
    println("render channel")
    val dash = mainView.appendChild(div(id := "dash").render).asInstanceOf[HTMLDivElement]

    val createBox = mainView.appendChild(div(id := "create-box").render).asInstanceOf[HTMLDivElement]

    val channelInfo = mainView.appendChild(
      div(id := "channel-info", paddingTop := 100.px).render
    ).asInstanceOf[HTMLDivElement]

    var creationFormArea : Option[HTMLDivElement] = None

    val create = createBox.appendChild(
      button(
        id := "channel-create",
        `class` := "hover-dark",
        fontSize.`x-large`,
        width := 300.px,
        padding := 10.px,
        color := "white",
        "Send Messages"
      ).render
    ).asInstanceOf[HTMLDivElement]

    val createFormHolder = createBox.appendChild(div().render).asInstanceOf[HTMLDivElement]

    def inputStylized(header: String, inputName: String, inputValue: String, numRows: Int = 1) = {
      div(
        div(
          header,
          display.`inline-block`,
          paddingRight := 25.px,
          verticalAlign := "top",
          width := 100.px,
          height.auto,
          paddingBottom := 10.px
        ),
        textarea(
          `class` := s"textarea-$inputName",
          `type` := "text",
          paddingLeft := 25.px,
          width := 400.px,
          name := inputName,
          backgroundColor := Colors.ansiDarkGrey,
          color := "white",
          display.`inline-block`,
          fontSize.large,
          rows := numRows,
          inputValue
        ),
        paddingBottom := 10.px
      )
    }
    val messageExamples: String =
      """[
        |{"temperature": 20, "name": "SFWEATH"},
        |{"temperature": 25, "name": "NYWEATH"},
        |{"temperature": -500, "name": "asdkldzlxkc"}
        |]""".stripMargin

    create.onclick = (me: MouseEvent) => {


      if (creationFormArea.nonEmpty) {
        creationFormArea.get.innerHTML = ""
        creationFormArea = None

      } else {
        creationFormArea = Some(
          createFormHolder.appendChild(
            div(
              id := "create-form-area",
              paddingTop := 15.px,
              fontSize.larger,
              inputStylized("Messages: ", "messages", messageExamples, messageExamples.split("\n").length + 1)
            ).render
          ).asInstanceOf[HTMLDivElement]
        )

        val submitChannel = creationFormArea.get.appendChild(
          button(
            id := "channel-submit",
            `class` := "hover-dark",
            fontSize.`x-large`,
            width := 300.px,
            padding := 10.px,
            color := "white",
            "Submit Messages"
          ).render
        ).asInstanceOf[HTMLDivElement]

        val submitInfo = creationFormArea.get.appendChild(div(paddingTop := 15.px).render).asInstanceOf[HTMLDivElement]

        submitChannel.onclick = (me: MouseEvent) => {

          val messageJson = creationFormArea.get.getElementsByClassName("textarea-messages")(0).asInstanceOf[HTMLTextAreaElement].value
          submitInfo.innerHTML = ""
          val submitting = submitInfo.appendChild(div("Submitting...").render).asInstanceOf[HTMLDivElement]

          XHR.post(
            ChannelSendRequestRawJson(
              channelId,
              messageJson
            ),
            { channelSendResponse: ChannelSendResponse =>
              submitInfo.appendChild(
                div(
                  div(channelSendResponse.errorMessage, paddingTop := 15.px),
                  channelSendResponse.messageHashes.map { mh =>
                    a(
                      href := s"/view/$mh/message",
                      mh,
                      paddingTop := 15.px,
                      display.block
                    )
                  }
                ).render
              ).asInstanceOf[HTMLDivElement]
              println("Channel send response: " + channelSendResponse)
            },
            "/channel/send/json"
          )

          //   createFormHolder.innerHTML = ""
          //   creationFormArea = None
          println(s"Submitted channelId: $channelId with messageJson: $messageJson")
        }

      }

      println("create channel")
    }

    val channelData: Var[Option[SingleChannelUIOutput]] = Var(None)

    mainView.appendChild(
<<<<<<< HEAD
=======
      div(id := "3d-graph", width := 400.px, height := 400.px).render
    )

    var blockData = Seq[BlockUIOutput]()


    import scala.scalajs.js.DynamicImplicits._


    val forceScript = script(src := "//unpkg.com/3d-force-graph", `type` := "text/javascript").render
    forceScript.onload = (_ : Event) => {

      import js.Dynamic.{ global => g, newInstance => jsnew }

      val initNodes = js.Array(
        js.Dynamic.literal("id" -> 0)
      )
      val initLinks = js.Array()

      val initData =  js.Dynamic.literal(
        "nodes" -> initNodes,
        "links" -> initLinks
      )

      val graph = jsnew(g.ForceGraph3D)()(g.document.getElementById("3d-graph"))

      graph.height(500)
      graph.width(800)
      graph.linkOpacity(0.20)
      graph.linkWidth(2)

      val hashToInt = scala.collection.mutable.HashMap[String, Int]()
      var maxId : Int = 0

      fastHeartbeat.foreach{ _ =>
        XHR.get[Seq[BlockUIOutput]](
          {bd =>

            val newBlocks = bd.filterNot(b => blockData.exists{_.id == b.id})

            val removedNodes : Seq[BlockUIOutput] = blockData.slice(0, newBlocks.size)

            blockData = bd

            newBlocks.foreach{ b =>
              if (!hashToInt.contains(b.id)) {
                hashToInt(b.id) = maxId
                maxId += 1
              }
            }

            val newNodes = newBlocks.sortBy{b => hashToInt(b.id)}.map{
              data =>
              val hasMessageFromThisChannel = data.channels.exists{_.channel == channelId}
              val color = if (hasMessageFromThisChannel) "green" else "yellow"
                js.Dynamic.literal("id" -> hashToInt(data.id), "color" -> color, "hash" -> data.id)
            }

            val newLinks = newBlocks.flatMap{ block =>
              block.parents.filter{p => hashToInt.contains(p)}.map{p => (p, block.id)}
            }.sorted
              .map{ case (srcId, targ) =>
              js.Dynamic.literal("source" -> hashToInt(srcId), "target" -> hashToInt(targ), "sourceHash" -> srcId)
            }

            val previousData = graph.graphData()

            val previousNodeData = previousData.nodes.filter(
              {node: js.Dynamic =>
                val toRemove = removedNodes.exists{_.id == node.hash.toString}
                !toRemove
              }
            )

            val previousLinksData = previousData.links.filter(
              {link: js.Dynamic =>
                val toRemove = removedNodes.exists{_.id == link.sourceHash.toString}
                !toRemove
              }
            )

            removedNodes.foreach{ b =>
              hashToInt.remove(b.id)
            }

            val data = js.Dynamic.literal(
              "nodes" -> previousNodeData.concat(js.Array(newNodes:_*)),
              "links" -> previousLinksData.concat(js.Array(newLinks:_*))
            )
            graph.graphData(data)


          },
          s"/data/blocks"
        )
      }


    }

    dom.document.head.appendChild(forceScript)


    mainView.appendChild(
>>>>>>> c58f84cf
      div(
        paddingTop := 100.px,
        div("Channel Info", display.block),
        div(
<<<<<<< HEAD

        )
      )
    )

    heartBeat.foreach{ _ =>
      XHR.get[Option[SingleChannelUIOutput]](
        {cd => channelData() = cd},
        s"channel/$channelId/info"
      )
    }


  }
=======
          ""
        )
      ).render
    )

/*
    heartBeat.foreach{ _ =>
      XHR.get[Option[SingleChannelUIOutput]](
        {cd => channelData() = cd},
        s"/data/channel/$channelId/info"
      )
    }
*/


  }
  // Scala.js code
  @js.native
  trait ForceGraph extends js.Object {
    def graphData(data: js.Dynamic): Unit = js.native
  }
>>>>>>> c58f84cf


  def updateMetrics(): Unit = {
    heartBeat.foreach(_ => {
      XHR.get[Metrics](
        {
          metrics_ : Metrics =>
          metrics() = metrics_
        },
        "/metrics"
      )
    })
  }

  @JSExport
  def main(): Unit = {

    println("App UI started")

    val mainView = dom.document.getElementById("primary").asInstanceOf[HTMLDivElement]

    val pathName = dom.document.location.pathname
    println(s"Path name: $pathName")

    updateMetrics()

    val navBarTop = dom.document.getElementById("nav").asInstanceOf[HTMLDivElement]
    import scalatags.JsDom.all._
    import org.scalajs.dom.raw._
    import rx._
    import scalatags.rx.all._
    import Ctx.Owner.Unsafe._


    def navMetric(metricName: String, displayName: String) = {
      div(
        display.`inline-block`,
        padding := 10.px,
        paddingLeft := 40.px,
        paddingRight := 25.px,
        fontSize.`x-large`,
        Rx{
            val metricValue = metrics().metrics.getOrElse(metricName, "0")
            s"$metricValue $displayName"
          }
      )
    }

    navBarTop.appendChild(
      Seq(
        navMetric("checkpointAccepted", "blocks"),
        navMetric("transactionAccepted", "TX")
      ).render
    )


    val splitPath = pathName.split("\\/")
    println(s"Split path ${splitPath.toSeq}")
    splitPath.lastOption match {
      case None => renderMetrics(mainView)
      case Some(path) => path match {
        case "channels" =>
          renderChannels(mainView)
        case "channel" =>
          val channelId = splitPath(2)
          renderChannel(mainView, channelId)
        case "message" =>

        case _ => renderMetrics(mainView)
      }
    }



  }

}<|MERGE_RESOLUTION|>--- conflicted
+++ resolved
@@ -24,8 +24,6 @@
 }
 
 
-<<<<<<< HEAD
-=======
 case class ChannelValidationInfo(channel: String, valid: Boolean)
 
 object ChannelValidationInfo {
@@ -44,7 +42,6 @@
 }
 
 
->>>>>>> c58f84cf
 case class ChannelUIOutput(channels: Seq[String])
 
 object ChannelUIOutput {
@@ -110,8 +107,6 @@
     import scala.concurrent.duration._
     Timer(3000.millis)
   }
-<<<<<<< HEAD
-=======
 
   val fastHeartbeat = {
     import rx.async._
@@ -120,7 +115,6 @@
     import scala.concurrent.duration._
     Timer(1000.millis)
   }
->>>>>>> c58f84cf
 
   val metrics: Var[Metrics] = Var(Metrics(Map()))
 
@@ -517,8 +511,6 @@
     val channelData: Var[Option[SingleChannelUIOutput]] = Var(None)
 
     mainView.appendChild(
-<<<<<<< HEAD
-=======
       div(id := "3d-graph", width := 400.px, height := 400.px).render
     )
 
@@ -623,27 +615,10 @@
 
 
     mainView.appendChild(
->>>>>>> c58f84cf
       div(
         paddingTop := 100.px,
         div("Channel Info", display.block),
         div(
-<<<<<<< HEAD
-
-        )
-      )
-    )
-
-    heartBeat.foreach{ _ =>
-      XHR.get[Option[SingleChannelUIOutput]](
-        {cd => channelData() = cd},
-        s"channel/$channelId/info"
-      )
-    }
-
-
-  }
-=======
           ""
         )
       ).render
@@ -665,7 +640,6 @@
   trait ForceGraph extends js.Object {
     def graphData(data: js.Dynamic): Unit = js.native
   }
->>>>>>> c58f84cf
 
 
   def updateMetrics(): Unit = {
